# Scala version used for bootstrapping. (This has no impact on the
# final classfiles, since compiler and library are built first using
# starr, then rebuilt using themselves.)
starr.version=2.12.0-RC2

<<<<<<< HEAD
# Set in the following way:
#  - After 2.x.0 is released, the binary version is 2.x.
#  - During milestones and RCs, modules are cross-built against the full version.
#    So the value is the full version (e.g. 2.12.0-M2).
# Also determines how modules are resolved. For example, it determines which
# partest artifact is being used for running the tests.
scala.binary.version=2.12
=======
# The scala version used for bootstrapping. This has no impact on the final classfiles:
# there are two stages (locker and quick), so compiler and library are always built
# with themselves. Stability is ensured by building a third stage (strap).
starr.version=2.12.0-RC2

# These are the versions of the modules that go with this release.
# These properties are used during PR validation and in dbuild builds.

# The scala.binary.version determines how modules are resolved. For example, it
# determines which partest artifact is being used for running the tests.
# It has to be set in the following way:
#  - After 2.x.0 is released, the binary version is 2.x.
#  - During milestones and RCs, modules are cross-built against the full version.
#    So the value is the full version (e.g. 2.12.0-M2).
scala.binary.version=2.12.0-RC2
>>>>>>> 8684ae83

# external modules shipped with distribution, as specified by scala-library-all's pom
scala-xml.version.number=1.0.6
scala-parser-combinators.version.number=1.0.4
scala-swing.version.number=2.0.0-M2
scala-swing.version.osgi=2.0.0.M2
jline.version=2.14.1
# this one is shaded and embedded in scala-compiler.jar
scala-asm.version=5.1.0-scala-1

# external modules, used internally (not shipped)
partest.version.number=1.0.17

# TODO: We've embedded these sources in partest-extras for now.
# after 2.12.0 is out, we can switch back to a public release.
# scalacheck.version.number=1.11.6<|MERGE_RESOLUTION|>--- conflicted
+++ resolved
@@ -1,20 +1,6 @@
 # Scala version used for bootstrapping. (This has no impact on the
 # final classfiles, since compiler and library are built first using
 # starr, then rebuilt using themselves.)
-starr.version=2.12.0-RC2
-
-<<<<<<< HEAD
-# Set in the following way:
-#  - After 2.x.0 is released, the binary version is 2.x.
-#  - During milestones and RCs, modules are cross-built against the full version.
-#    So the value is the full version (e.g. 2.12.0-M2).
-# Also determines how modules are resolved. For example, it determines which
-# partest artifact is being used for running the tests.
-scala.binary.version=2.12
-=======
-# The scala version used for bootstrapping. This has no impact on the final classfiles:
-# there are two stages (locker and quick), so compiler and library are always built
-# with themselves. Stability is ensured by building a third stage (strap).
 starr.version=2.12.0-RC2
 
 # These are the versions of the modules that go with this release.
@@ -26,8 +12,7 @@
 #  - After 2.x.0 is released, the binary version is 2.x.
 #  - During milestones and RCs, modules are cross-built against the full version.
 #    So the value is the full version (e.g. 2.12.0-M2).
-scala.binary.version=2.12.0-RC2
->>>>>>> 8684ae83
+scala.binary.version=2.12
 
 # external modules shipped with distribution, as specified by scala-library-all's pom
 scala-xml.version.number=1.0.6
