--- conflicted
+++ resolved
@@ -1404,17 +1404,11 @@
   final class UniqueThisType(sym: Symbol) extends ThisType(sym) { }
 
   object ThisType extends ThisTypeExtractor {
-<<<<<<< HEAD
-    def apply(sym: Symbol): Type =
-      if (phase.erasedTypes) sym.tpe_*
-      else unique(new UniqueThisType(sym))
-=======
     def apply(sym: Symbol): Type = (
       if (!phase.erasedTypes) unique(new UniqueThisType(sym))
       else if (sym.isImplClass) sym.typeOfThis
-      else sym.tpe
+      else sym.tpe_*
     )
->>>>>>> 8aec7847
   }
 
   /** A class for singleton types of the form `<prefix>.<sym.name>.type`.
