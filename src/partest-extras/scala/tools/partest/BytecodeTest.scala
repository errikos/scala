package scala.tools.partest

import scala.collection.JavaConverters._
import scala.tools.asm.{ClassReader, ClassWriter}
import scala.tools.asm.tree._
import java.io.{InputStream, File => JFile}

import AsmNode._

/**
 * Provides utilities for inspecting bytecode using ASM library.
 *
 * HOW TO USE
 * 1. Create subdirectory in test/files/jvm for your test. Let's name it $TESTDIR.
 * 2. Create $TESTDIR/BytecodeSrc_1.scala that contains Scala source file that you
 *    want to inspect the bytecode for. The '_1' suffix signals to partest that it
 *    should compile this file first.
 * 3. Create $TESTDIR/Test.scala:
 *    import scala.tools.partest.BytecodeTest
 *    object Test extends BytecodeTest {
 *      def show {
 *        // your code that inspect ASM trees and prints values
 *      }
 *    }
 * 4. Create corresponding check file.
 *
 * EXAMPLE
 * See test/files/jvm/bytecode-test-example for an example of bytecode test.
 *
 */
abstract class BytecodeTest {
  import ASMConverters._

  /** produce the output to be compared against a checkfile */
  protected def show(): Unit

  def main(args: Array[String]): Unit = show()

  // asserts
  def sameBytecode(methA: MethodNode, methB: MethodNode) = {
    val isa = instructionsFromMethod(methA)
    val isb = instructionsFromMethod(methB)
    if (isa == isb) println("bytecode identical")
    else diffInstructions(isa, isb)
  }

  // Do these classes have all the same methods, with the same names, access,
  // descriptors and generic signatures? Method bodies are not considered, and
  // the names of the classes containing the methods are substituted so they do
  // not appear as differences.
  def sameMethodAndFieldSignatures(clazzA: ClassNode, clazzB: ClassNode) =
    sameCharacteristics(clazzA, clazzB)(_.characteristics)

  // Same as sameMethodAndFieldSignatures, but ignoring generic signatures.
  // This allows for methods which receive the same descriptor but differing
  // generic signatures. In particular, this happens with value classes,
  // which get a generic signature where a method written in terms of the
  // underlying values does not.
  def sameMethodAndFieldDescriptors(clazzA: ClassNode, clazzB: ClassNode) =
    sameCharacteristics(clazzA, clazzB)(_.erasedCharacteristics)

  private def sameCharacteristics(clazzA: ClassNode, clazzB: ClassNode)(f: AsmNode[_] => String): Boolean = {
    val ms1 = clazzA.fieldsAndMethods.toIndexedSeq
    val ms2 = clazzB.fieldsAndMethods.toIndexedSeq
    val name1 = clazzA.name
    val name2 = clazzB.name

    if (ms1.length != ms2.length) {
      println(s"Different member counts in $name1 and $name2")
      false
    }
    else (ms1, ms2).zipped forall { (m1, m2) =>
      val c1 = f(m1)
      val c2 = f(m2).replaceAllLiterally(name2, name1)
      if (c1 == c2)
        println(s"[ok] $m1")
      else
        println(s"[fail]\n  in $name1: $c1\n  in $name2: $c2")

      c1 == c2
    }
  }

  /**
   * Compare the bytecodes of two methods.
   *
   * For the `similar` function, you probably want to pass [[ASMConverters.equivalentBytecode]].
   */
  def similarBytecode(methA: MethodNode, methB: MethodNode, similar: (List[Instruction], List[Instruction]) => Boolean) = {
    val isa = instructionsFromMethod(methA)
    val isb = instructionsFromMethod(methB)
    if (isa == isb) println("bytecode identical")
    else if (similar(isa, isb)) println("bytecode similar")
    else diffInstructions(isa, isb)
  }

  def diffInstructions(isa: List[Instruction], isb: List[Instruction]) = {
    val len = Math.max(isa.length, isb.length)
    if (len > 0 ) {
      val width = isa.map(_.toString.length).max
      val lineWidth = len.toString.length
      (1 to len) foreach { line =>
        val isaPadded = isa.map(_.toString) orElse Stream.continually("")
        val isbPadded = isb.map(_.toString) orElse Stream.continually("")
        val a = isaPadded(line-1)
        val b = isbPadded(line-1)

        println(s"""$line${" " * (lineWidth-line.toString.length)} ${if (a==b) "==" else "<>"} $a${" " * (width-a.length)} | $b""")
      }
    }
  }

// loading
  protected def getMethod(classNode: ClassNode, name: String): MethodNode =
    classNode.methods.asScala.find(_.name == name) getOrElse
      sys.error(s"Didn't find method '$name' in class '${classNode.name}'")

  protected def loadClassNode(name: String, skipDebugInfo: Boolean = true): ClassNode = {
    val classBytes: InputStream = classpath.findClassFile(name).map(_.input)
      .getOrElse(sys.error(s"failed to load class '$name'; classpath = $classpath"))

    val cr = new ClassReader(classBytes)
    val cn = new ClassNode()
    cr.accept(cn, if (skipDebugInfo) ClassReader.SKIP_DEBUG else 0)
    cn
  }

  protected lazy val classpath: scala.tools.nsc.util.ClassPath = {
    import scala.tools.nsc.classpath.AggregateClassPath
    import scala.tools.nsc.classpath.ClassPathFactory
    import scala.tools.util.PathResolver.Defaults
    import scala.tools.nsc.Settings
    // logic inspired by scala.tools.util.PathResolver implementation
    // `Settings` is used to check YdisableFlatCpCaching in ZipArchiveFlatClassPath
    val factory = new ClassPathFactory(new Settings())
<<<<<<< HEAD
    val containers = factory.classesInExpandedPath(sys.props("partest.output") + ":" + Defaults.javaUserClassPath)
=======
    val containers = factory.classesInExpandedPath(sys.props("partest.output") + java.io.File.pathSeparator + Defaults.javaUserClassPath)
>>>>>>> df4a883c
    new AggregateClassPath(containers)
  }
}

object BytecodeTest {
  /** Parse `file` as a class file, transforms the ASM representation with `f`,
   *  and overwrites the original file.
   */
  def modifyClassFile(file: JFile)(f: ClassNode => ClassNode) {
    val rfile = new reflect.io.File(file)
    def readClass: ClassNode = {
      val cr = new ClassReader(rfile.toByteArray())
      val cn = new ClassNode()
      cr.accept(cn, 0)
      cn
    }

    def writeClass(cn: ClassNode) {
      val writer = new ClassWriter(0)
      cn.accept(writer)
      val os = rfile.bufferedOutput()
      try {
        os.write(writer.toByteArray)
      } finally {
        os.close()
      }
    }

    writeClass(f(readClass))
  }
}<|MERGE_RESOLUTION|>--- conflicted
+++ resolved
@@ -133,11 +133,7 @@
     // logic inspired by scala.tools.util.PathResolver implementation
     // `Settings` is used to check YdisableFlatCpCaching in ZipArchiveFlatClassPath
     val factory = new ClassPathFactory(new Settings())
-<<<<<<< HEAD
-    val containers = factory.classesInExpandedPath(sys.props("partest.output") + ":" + Defaults.javaUserClassPath)
-=======
     val containers = factory.classesInExpandedPath(sys.props("partest.output") + java.io.File.pathSeparator + Defaults.javaUserClassPath)
->>>>>>> df4a883c
     new AggregateClassPath(containers)
   }
 }
