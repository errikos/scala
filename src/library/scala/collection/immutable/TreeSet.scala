/*
 * Scala (https://www.scala-lang.org)
 *
 * Copyright EPFL and Lightbend, Inc.
 *
 * Licensed under Apache License 2.0
 * (http://www.apache.org/licenses/LICENSE-2.0).
 *
 * See the NOTICE file distributed with this work for
 * additional information regarding copyright ownership.
 */

package scala
package collection
package immutable

import scala.collection.Stepper.EfficientSplit
import scala.collection.generic.DefaultSerializable
import scala.collection.immutable.{RedBlackTree => RB}
import scala.collection.mutable.ReusableBuilder


/** This class implements immutable sorted sets using a tree.
  *
  *  @tparam A         the type of the elements contained in this tree set
  *  @param ordering   the implicit ordering used to compare objects of type `A`
  *
  *  @see [[http://docs.scala-lang.org/overviews/collections/concrete-immutable-collection-classes.html#red-black-trees "Scala's Collection Library overview"]]
  *  section on `Red-Black Trees` for more information.
  *
  *  @define Coll `immutable.TreeSet`
  *  @define coll immutable tree set
  *  @define orderDependent
  *  @define orderDependentFold
  *  @define mayNotTerminateInf
  *  @define willNotTerminateInf
  */
final class TreeSet[A] private[immutable] (private[immutable] val tree: RB.Tree[A, Any])(implicit val ordering: Ordering[A])
  extends AbstractSet[A]
    with SortedSet[A]
    with SortedSetOps[A, TreeSet, TreeSet[A]]
    with StrictOptimizedSortedSetOps[A, TreeSet, TreeSet[A]]
    with SortedSetFactoryDefaults[A, TreeSet, Set]
    with DefaultSerializable {

  if (ordering eq null) throw new NullPointerException("ordering must not be null")

  def this()(implicit ordering: Ordering[A]) = this(null)(ordering)

  override def sortedIterableFactory = TreeSet

  private[this] def newSetOrSelf(t: RB.Tree[A, Any]) = if(t eq tree) this else new TreeSet[A](t)

  override def size: Int = RB.count(tree)

  override def isEmpty = size == 0

  override def head: A = RB.smallest(tree).key

  override def last: A = RB.greatest(tree).key

  override def tail: TreeSet[A] = new TreeSet(RB.tail(tree))

  override def init: TreeSet[A] = new TreeSet(RB.init(tree))

  override def min[A1 >: A](implicit ord: Ordering[A1]): A = {
    if ((ord eq ordering) && nonEmpty) {
      head
    } else {
      super.min(ord)
    }
  }

  override def max[A1 >: A](implicit ord: Ordering[A1]): A = {
    if ((ord eq ordering) && nonEmpty) {
      last
    } else {
      super.max(ord)
    }
  }

  override def drop(n: Int): TreeSet[A] = {
    if (n <= 0) this
    else if (n >= size) empty
    else new TreeSet(RB.drop(tree, n))
  }

  override def take(n: Int): TreeSet[A] = {
    if (n <= 0) empty
    else if (n >= size) this
    else new TreeSet(RB.take(tree, n))
  }

  override def slice(from: Int, until: Int): TreeSet[A] = {
    if (until <= from) empty
    else if (from <= 0) take(until)
    else if (until >= size) drop(from)
    else new TreeSet(RB.slice(tree, from, until))
  }

  override def dropRight(n: Int): TreeSet[A] = take(size - math.max(n, 0))

  override def takeRight(n: Int): TreeSet[A] = drop(size - math.max(n, 0))

  private[this] def countWhile(p: A => Boolean): Int = {
    var result = 0
    val it = iterator
    while (it.hasNext && p(it.next())) result += 1
    result
  }
  override def dropWhile(p: A => Boolean): TreeSet[A] = drop(countWhile(p))

  override def takeWhile(p: A => Boolean): TreeSet[A] = take(countWhile(p))

  override def span(p: A => Boolean): (TreeSet[A], TreeSet[A]) = splitAt(countWhile(p))

  override def foreach[U](f: A => U): Unit = RB.foreachKey(tree, f)

  override def minAfter(key: A): Option[A] = {
    val v = RB.minAfter(tree, key)
    if (v eq null) Option.empty else Some(v.key)
  }

  override def maxBefore(key: A): Option[A] = {
    val v = RB.maxBefore(tree, key)
    if (v eq null) Option.empty else Some(v.key)
  }

  def iterator: Iterator[A] = RB.keysIterator(tree)

  def iteratorFrom(start: A): Iterator[A] = RB.keysIterator(tree, Some(start))

  override def stepper[S <: Stepper[_]](implicit shape: StepperShape[A, S]): S with EfficientSplit = {
    import scala.collection.convert.impl._
    type T = RB.Tree[A, Any]
    val s = shape.shape match {
      case StepperShape.IntShape    => IntBinaryTreeStepper.from[T]   (size, tree, _.left, _.right, _.key.asInstanceOf[Int])
      case StepperShape.LongShape   => LongBinaryTreeStepper.from[T]  (size, tree, _.left, _.right, _.key.asInstanceOf[Long])
      case StepperShape.DoubleShape => DoubleBinaryTreeStepper.from[T](size, tree, _.left, _.right, _.key.asInstanceOf[Double])
      case _         => shape.parUnbox(AnyBinaryTreeStepper.from[A, T](size, tree, _.left, _.right, _.key))
    }
    s.asInstanceOf[S with EfficientSplit]
  }

  /** Checks if this set contains element `elem`.
    *
    *  @param  elem    the element to check for membership.
    *  @return true, iff `elem` is contained in this set.
    */
  def contains(elem: A): Boolean = RB.contains(tree, elem)

  override def range(from: A, until: A): TreeSet[A] = newSetOrSelf(RB.range(tree, from, until))

  def rangeImpl(from: Option[A], until: Option[A]): TreeSet[A] = newSetOrSelf(RB.rangeImpl(tree, from, until))

  /** Creates a new `TreeSet` with the entry added.
    *
    *  @param elem    a new element to add.
    *  @return        a new $coll containing `elem` and all the elements of this $coll.
    */
  def incl(elem: A): TreeSet[A] =
    newSetOrSelf(RB.update(tree, elem, null, overwrite = false))

  /** Creates a new `TreeSet` with the entry removed.
    *
    *  @param elem    a new element to add.
    *  @return        a new $coll containing all the elements of this $coll except `elem`.
    */
  def excl(elem: A): TreeSet[A] =
    newSetOrSelf(RB.delete(tree, elem))

  override def concat(that: collection.IterableOnce[A]): TreeSet[A] = {
    val t = that match {
      case ts: TreeSet[A] if ordering == ts.ordering =>
        RB.union(tree, ts.tree)
      case _ =>
        val it = that.iterator
        var t = tree
        while (it.hasNext) t = RB.update(t, it.next(), null, overwrite = false)
        t
    }
    newSetOrSelf(t)
  }

  override def removedAll(that: IterableOnce[A]): TreeSet[A] = that match {
    case ts: TreeSet[A] if ordering == ts.ordering =>
      newSetOrSelf(RB.difference(tree, ts.tree))
    case _ => super.removedAll(that)
  }

  override def intersect(that: collection.Set[A]): TreeSet[A] = that match {
    case ts: TreeSet[A] if ordering == ts.ordering =>
      newSetOrSelf(RB.intersect(tree, ts.tree))
    case _ =>
      super.intersect(that)
  }

  override def diff(that: collection.Set[A]): TreeSet[A] = that match {
    case ts: TreeSet[A] if ordering == ts.ordering =>
      newSetOrSelf(RB.difference(tree, ts.tree))
    case _ =>
      super.diff(that)
  }

  override def filter(f: A => Boolean): TreeSet[A] = newSetOrSelf(RB.filterKeys(tree, f))

  override def partition(p: A => Boolean): (TreeSet[A], TreeSet[A]) = {
    val (l, r) = RB.partitionKeys(tree, p)
    (newSetOrSelf(l), newSetOrSelf(r))
  }

<<<<<<< HEAD
  override protected[this] def className = "TreeSet"
}

/**
  * $factoryInfo
  *
  *  @define Coll `immutable.TreeSet`
  *  @define coll immutable tree set
  */
@SerialVersionUID(3L)
object TreeSet extends SortedIterableFactory[TreeSet] {

  def empty[A: Ordering]: TreeSet[A] = new TreeSet[A]

  def from[E](it: scala.collection.IterableOnce[E])(implicit ordering: Ordering[E]): TreeSet[E] =
    it match {
      case ts: TreeSet[E] if ordering == ts.ordering => ts
      case ss: scala.collection.SortedSet[E] if ordering == ss.ordering =>
        new TreeSet[E](RB.fromOrderedKeys(ss.iterator, ss.size))
      case r: Range if (ordering eq Ordering.Int) || (Ordering.Int isReverseOf ordering) =>
        val it = if((ordering eq Ordering.Int) == (r.step > 0)) r.iterator else r.reverseIterator
        val tree = RB.fromOrderedKeys(it.asInstanceOf[Iterator[E]], r.size)
          // The cast is needed to compile with Dotty:
          // Dotty doesn't infer that E =:= Int, since instantiation of covariant GADTs is unsound
        new TreeSet[E](tree)
      case _ =>
        var t: RB.Tree[E, Null] = null
        val i = it.iterator
        while (i.hasNext) t = RB.update(t, i.next(), null, overwrite = false)
        new TreeSet[E](t)
    }

  def newBuilder[A](implicit ordering: Ordering[A]): ReusableBuilder[A, TreeSet[A]] = new ReusableBuilder[A, TreeSet[A]] {
    private[this] var tree: RB.Tree[A, Any] = null
    def addOne(elem: A): this.type = { tree = RB.update(tree, elem, null, overwrite = false); this }
    override def addAll(xs: IterableOnce[A]): this.type = {
      xs match {
        case ts: TreeSet[A] if ordering == ts.ordering =>
          tree = RB.union(tree, ts.tree)
        case _ =>
          val it = xs.iterator
          while (it.hasNext) tree = RB.update(tree, it.next(), null, overwrite = false)
      }
      this
    }
    def result(): TreeSet[A] = if(tree eq null) TreeSet.empty else new TreeSet[A](tree)
    def clear(): Unit = { tree = null }
  }
=======
  override def equals(obj: Any): Boolean = obj match {
    case that: TreeSet[A] if ordering == that.ordering => RB.keysEqual(tree, that.tree)
    case _ => super.equals(obj)
  }

>>>>>>> aae454ca
}<|MERGE_RESOLUTION|>--- conflicted
+++ resolved
@@ -209,7 +209,11 @@
     (newSetOrSelf(l), newSetOrSelf(r))
   }
 
-<<<<<<< HEAD
+  override def equals(obj: Any): Boolean = obj match {
+    case that: TreeSet[A] if ordering == that.ordering => RB.keysEqual(tree, that.tree)
+    case _ => super.equals(obj)
+  }
+
   override protected[this] def className = "TreeSet"
 }
 
@@ -258,11 +262,4 @@
     def result(): TreeSet[A] = if(tree eq null) TreeSet.empty else new TreeSet[A](tree)
     def clear(): Unit = { tree = null }
   }
-=======
-  override def equals(obj: Any): Boolean = obj match {
-    case that: TreeSet[A] if ordering == that.ordering => RB.keysEqual(tree, that.tree)
-    case _ => super.equals(obj)
-  }
-
->>>>>>> aae454ca
 }