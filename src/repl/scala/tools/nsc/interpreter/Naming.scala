--- conflicted
+++ resolved
@@ -59,12 +59,7 @@
     (raw"""($lineNRead|${q(sn.read)}(\.INSTANCE)?(\$$${q(sn.iw)})?|${q(sn.eval)}|${q(sn.print)}|${q(sn.iw)})""" + """(\.this\.|\.|/|\$\$(?=\$Lambda)|\$|$)""").r
   }
 
-<<<<<<< HEAD
   object sessionNames {
-=======
-  private val PositiveInt = """\d+""".r
-  trait SessionNames {
->>>>>>> 4c726dbb
     // All values are configurable by passing e.g. -Dscala.repl.name.read=XXX
     final def propOr(name: String): String = propOr(name, "$" + name)
     final def propOr(name: String, default: String): String =
@@ -81,13 +76,6 @@
 
     /** Create the name for the temp val used in the -Yclass-based REPL wrapper to refer to the state of a previous line. */
     final def lineReadValName(linePackageName: String) = s"${linePackageName}${read}"
-    /** Is the given name of the form created by `lineReadValName`? */
-    final def isLineReadVal(name: Global#Name) = {
-      name.startsWith(line) && name.endsWith(read) && (name.subSequence(line.length, name.length - read.length) match {
-        case PositiveInt() => true
-        case _ => false
-      })
-    }
 
     // The prefix for unnamed results: by default res0, res1, etc.
     def res = propOr("res", "res") // INTERPRETER_VAR_PREFIX
