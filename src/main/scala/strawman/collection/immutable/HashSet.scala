--- conflicted
+++ resolved
@@ -1,16 +1,9 @@
 package strawman
-<<<<<<< HEAD
-package collection.immutable
-
-import collection.{IterableFactory, Iterator}
-import collection.Hashing.computeHash
-import collection.mutable.{Builder, ImmutableSetBuilder}
-=======
 package collection
 package immutable
 
 import mutable.Builder
->>>>>>> 63e6c177
+import Hashing.computeHash
 
 import scala.{Any, AnyRef, Array, Boolean, `inline`, Int, NoSuchElementException, SerialVersionUID, Serializable, Unit, sys}
 import scala.Predef.assert
@@ -32,14 +25,8 @@
 @SerialVersionUID(2L)
 sealed trait HashSet[A]
   extends Set[A]
-<<<<<<< HEAD
-    with SetLike[A, HashSet]
-    with Serializable {
-=======
      with SetOps[A, HashSet, HashSet[A]]
-     with Hashing[A]
      with Serializable {
->>>>>>> 63e6c177
 
   import HashSet.nullToEmpty
 
