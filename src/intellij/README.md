--- conflicted
+++ resolved
@@ -1,25 +1,3 @@
-<<<<<<< HEAD
-# Building Scala using IntelliJ IDEA
-
-## Requirements
-
-Use the latest IntelliJ release and install the Scala plugin from within the IDE.
-
-## Initial setup
-
-To create the IntelliJ project definition,
-
- - Run `ant init`. This will download some JARs to `./build/deps`, which are included in IntelliJ's classpath.
- - Run `./src/intellij/setup.sh`.
- - Open `./src/intellij/scala.ipr` in IntelliJ.
- - In `File` → `Project Structure` → `Project` → `Project SDK`, create an SDK entry named "1.8" containing the Java 1.8 SDK.
-
-## Usage
-
-Compiling, running, and debugging should all work.  You can work on the compiler, the standard library, and other components as well.
-
-Note that compilation within IntelliJ is performed in `-Dlocker.skip=1` mode. Code is compiled not by bootstrapping the current compiler sources, but simply by using the "STARR" (stable reference) compiler, as specified by `starr.version` in `versions.properties`.
-=======
 # Building Scala in IntelliJ IDEA
 
 ## Requirements
@@ -60,5 +38,4 @@
 
 ## Updating the `.SAMPLE` files
 
-The command `intellijToSample` overwrites the `.SAMPLE` files using the current project definition files.
->>>>>>> 5f5cc186
+The command `intellijToSample` overwrites the `.SAMPLE` files using the current project definition files.