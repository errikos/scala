--- conflicted
+++ resolved
@@ -19,12 +19,9 @@
 import scala.language.implicitConversions
 import scala.tools.nsc.typechecker.Typers
 import scala.util.control.Breaks._
-<<<<<<< HEAD
 import java.util.concurrent.ConcurrentHashMap
 import scala.collection.JavaConverters.mapAsScalaMapConverter
-=======
 import scala.reflect.internal.Chars.isIdentifierStart
->>>>>>> 03aaf05e
 
 /**
  * This trait allows the IDE to have an instance of the PC that
@@ -1096,13 +1093,8 @@
     def addTypeMember(sym: Symbol, pre: Type, inherited: Boolean, viaView: Symbol) = {
       val implicitlyAdded = viaView != NoSymbol
       members.add(sym, pre, implicitlyAdded) { (s, st) =>
-<<<<<<< HEAD
-        new TypeMember(s, st,
+        val result = new TypeMember(s, st,
           context.isAccessible(if (s.hasGetter) s.getterIn(s.owner) else s, pre, superAccess && !implicitlyAdded),
-=======
-        val result = new TypeMember(s, st,
-          context.isAccessible(if (s.hasGetter) s.getter(s.owner) else s, pre, superAccess && !implicitlyAdded),
->>>>>>> 03aaf05e
           inherited,
           viaView)
         result.prefix = pre
