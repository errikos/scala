--- conflicted
+++ resolved
@@ -148,18 +148,9 @@
           CmdOption("sourcepath", Argument("path")),
           "Specify location(s) of source files."),
         Definition(
-<<<<<<< HEAD
           CmdOptionBound("target:", "{jvm-1.8}"),
-	  SeqPara(
+          SeqPara(
             Mono("\"jvm-1.8\"") & " target JVM 1.8 (default)")),
-=======
-          CmdOptionBound("target:", "{jvm-1.5,jvm-1.6,jvm-1.7,jvm-1.8}"),
-          SeqPara(
-            Mono("\"jvm-1.5\"") & " target JVM 1.5 (deprecated),",
-            Mono("\"jvm-1.6\"") & " target JVM 1.6 (default),",
-            Mono("\"jvm-1.7\"") & " target JVM 1.7,",
-            Mono("\"jvm-1.8\"") & " target JVM 1.8,")),
->>>>>>> 1706a37e
         Definition(
           CmdOption("toolcp", Argument("path")),
           "Add to the runner classpath."),
