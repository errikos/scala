/*
 * Scala (https://www.scala-lang.org)
 *
 * Copyright EPFL and Lightbend, Inc.
 *
 * Licensed under Apache License 2.0
 * (http://www.apache.org/licenses/LICENSE-2.0).
 *
 * See the NOTICE file distributed with this work for
 * additional information regarding copyright ownership.
 */

package scala.tools.nsc

import java.net.URL
import util.Exceptional.rootCause
import scala.reflect.internal.util.ScalaClassLoader
import scala.util.control.NonFatal

trait CommonRunner {
  /** Run a given object, specified by name, using a
   *  specified classpath and argument list.
   *
   *  @throws java.lang.ClassNotFoundException
   *  @throws java.lang.NoSuchMethodException
   *  @throws java.lang.reflect.InvocationTargetException
   */
<<<<<<< HEAD
  def run(urls: Seq[URL], objectName: String, arguments: Seq[String]): Unit =
    ScalaClassLoader.fromURLs(urls).run(objectName, arguments)
=======
  def run(urls: Seq[URL], objectName: String, arguments: Seq[String]) {
    import scala.reflect.internal.util.RichClassLoader._
    ScalaClassLoader.fromURLsParallelCapable(urls).run(objectName, arguments)
  }
>>>>>>> f39a74ab

  /** Catches any non-fatal exception thrown by run (in the case of InvocationTargetException,
   *  unwrapping it) and returns it in an Option.
   */
  def runAndCatch(urls: Seq[URL], objectName: String, arguments: Seq[String]): Option[Throwable] =
    try   { run(urls, objectName, arguments) ; None }
    catch { case NonFatal(e) => Some(rootCause(e)) }
}

/** An object that runs another object specified by name.
 *
 *  @author  Lex Spoon
 */
object ObjectRunner extends CommonRunner<|MERGE_RESOLUTION|>--- conflicted
+++ resolved
@@ -25,15 +25,10 @@
    *  @throws java.lang.NoSuchMethodException
    *  @throws java.lang.reflect.InvocationTargetException
    */
-<<<<<<< HEAD
-  def run(urls: Seq[URL], objectName: String, arguments: Seq[String]): Unit =
-    ScalaClassLoader.fromURLs(urls).run(objectName, arguments)
-=======
-  def run(urls: Seq[URL], objectName: String, arguments: Seq[String]) {
+  def run(urls: Seq[URL], objectName: String, arguments: Seq[String]): Unit = {
     import scala.reflect.internal.util.RichClassLoader._
     ScalaClassLoader.fromURLsParallelCapable(urls).run(objectName, arguments)
   }
->>>>>>> f39a74ab
 
   /** Catches any non-fatal exception thrown by run (in the case of InvocationTargetException,
    *  unwrapping it) and returns it in an Option.
