/* NSC -- new Scala compiler
 * Copyright 2005-2011 LAMP/EPFL
 * @author  Martin Odersky
 */

// Added: Sat Oct 7 16:08:21 2006
//todo: use inherited type info also for vars and values

// Added: Thu Apr 12 18:23:58 2007
//todo: disallow C#D in superclass
//todo: treat :::= correctly
package scala.tools.nsc
package typechecker

import scala.collection.mutable
import scala.tools.nsc.util.BatchSourceFile
import mutable.ListBuffer
import symtab.Flags._
import util.Statistics
import util.Statistics._

// Suggestion check whether we can do without priming scopes with symbols of outer scopes,
// like the IDE does.
/** This trait provides methods to assign types to trees.
 *
 *  @author  Martin Odersky
 *  @version 1.0
 */
trait Typers extends Modes with Adaptations with PatMatVirtualiser {
  self: Analyzer =>

  import global._
  import definitions._

  final def forArgMode(fun: Tree, mode: Int) =
    if (treeInfo.isSelfOrSuperConstrCall(fun)) mode | SCCmode
    else mode

  // namer calls typer.computeType(rhs) on DefDef / ValDef when tpt is empty. the result
  // is cached here and re-used in typedDefDef / typedValDef
  // Also used to cache imports type-checked by namer.
  val transformed = new mutable.HashMap[Tree, Tree]

  final val shortenImports = false

  def resetTyper() {
    //println("resetTyper called")
    resetContexts()
    resetNamer()
    resetImplicits()
    transformed.clear()
  }

  object UnTyper extends Traverser {
    override def traverse(tree: Tree) = {
      if (tree != EmptyTree) tree.tpe = null
      if (tree.hasSymbol) tree.symbol = NoSymbol
      super.traverse(tree)
    }
  }
/* needed for experimental version where early types can be type arguments
  class EarlyMap(clazz: Symbol) extends TypeMap {
    def apply(tp: Type): Type = tp match {
      case TypeRef(NoPrefix, sym, List()) if (sym hasFlag PRESUPER) =>
        TypeRef(ThisType(clazz), sym, List())
      case _ =>
        mapOver(tp)
    }
  }
*/

  sealed abstract class SilentResult[+T]
  case class SilentTypeError(err: AbsTypeError) extends SilentResult[Nothing] { }
  case class SilentResultValue[+T](value: T) extends SilentResult[T] { }

  def newTyper(context: Context): Typer = new NormalTyper(context)
  private class NormalTyper(context : Context) extends Typer(context)

  // A transient flag to mark members of anonymous classes
  // that are turned private by typedBlock
  private final val SYNTHETIC_PRIVATE = TRANS_FLAG

  private def isPastTyper = phase.id > currentRun.typerPhase.id

  abstract class Typer(context0: Context) extends TyperDiagnostics with Adaptation with TyperContextErrors {
    import context0.unit
    import typeDebug.{ ptTree, ptBlock, ptLine }
    import TyperErrorGen._

    val infer = new Inferencer(context0) {
      override def isCoercible(tp: Type, pt: Type): Boolean = undoLog undo { // #3281
        tp.isError || pt.isError ||
        context0.implicitsEnabled && // this condition prevents chains of views
        inferView(EmptyTree, tp, pt, false) != EmptyTree
      }}

    /** Find implicit arguments and pass them to given tree.
     */
    def applyImplicitArgs(fun: Tree): Tree = fun.tpe match {
      case MethodType(params, _) =>
        val argResultsBuff = new ListBuffer[SearchResult]()
        val argBuff = new ListBuffer[Tree]()
        var paramFailed = false

        def mkPositionalArg(argTree: Tree, paramName: Name) = argTree
        def mkNamedArg(argTree: Tree, paramName: Name) = atPos(argTree.pos)(new AssignOrNamedArg(Ident(paramName), (argTree)))
        var mkArg: (Tree, Name) => Tree = mkPositionalArg

        // DEPMETTODO: instantiate type vars that depend on earlier implicit args (see adapt (4.1))
        //
        // apply the substitutions (undet type param -> type) that were determined
        // by implicit resolution of implicit arguments on the left of this argument
        for(param <- params) {
          var paramTp = param.tpe
          for(ar <- argResultsBuff)
            paramTp = paramTp.subst(ar.subst.from, ar.subst.to)

          val res = if (paramFailed) SearchFailure else inferImplicit(fun, paramTp, context.reportErrors, false, context)
          argResultsBuff += res

          if (res != SearchFailure) {
            argBuff += mkArg(res.tree, param.name)
          } else {
            mkArg = mkNamedArg // don't pass the default argument (if any) here, but start emitting named arguments for the following args
            if (!param.hasDefault && !paramFailed) {
              context.errBuffer.find(_.kind == ErrorKinds.Divergent) match {
                case Some(divergentImplicit) =>
                  // DivergentImplicit error has higher priority than "no implicit found"
                  // no need to issue the problem again if we are still in silent mode
                  if (context.reportErrors) {
                    context.issue(divergentImplicit)
                    context.condBufferFlush(_.kind  == ErrorKinds.Divergent)
                  }
                case None =>
                  NoImplicitFoundError(fun, param)
              }
              paramFailed = true
            }
            /* else {
             TODO: alternative (to expose implicit search failure more) -->
             resolve argument, do type inference, keep emitting positional args, infer type params based on default value for arg
             for (ar <- argResultsBuff) ar.subst traverse defaultVal
             val targs = exprTypeArgs(context.undetparams, defaultVal.tpe, paramTp)
             substExpr(tree, tparams, targs, pt)
            }*/
          }
        }

        val args = argBuff.toList
        for (ar <- argResultsBuff) {
          ar.subst traverse fun
          for (arg <- args) ar.subst traverse arg
        }

        new ApplyToImplicitArgs(fun, args) setPos fun.pos
      case ErrorType =>
        fun
    }

    def inferView(tree: Tree, from: Type, to: Type, reportAmbiguous: Boolean): Tree =
      inferView(tree, from, to, reportAmbiguous, true)

    /** Infer an implicit conversion (``view'') between two types.
     *  @param tree             The tree which needs to be converted.
     *  @param from             The source type of the conversion
     *  @param to               The target type of the conversion
     *  @param reportAmbiguous  Should ambiguous implicit errors be reported?
     *                          False iff we search for a view to find out
     *                          whether one type is coercible to another.
     *  @param saveErrors       Should ambiguous and divergent implicit errors that were buffered
     *                          during the inference of a view be put into the original buffer.
     *                          False iff we don't care about them.
     */
    def inferView(tree: Tree, from: Type, to: Type, reportAmbiguous: Boolean, saveErrors: Boolean): Tree = {
      debuglog("infer view from "+from+" to "+to)//debug
      if (isPastTyper) EmptyTree
      else from match {
        case MethodType(_, _) => EmptyTree
        case OverloadedType(_, _) => EmptyTree
        case PolyType(_, _) => EmptyTree
        case _ =>
          def wrapImplicit(from: Type): Tree = {
            val result = inferImplicit(tree, functionType(List(from), to), reportAmbiguous, true, context, saveErrors)
            if (result.subst != EmptyTreeTypeSubstituter) result.subst traverse tree
            result.tree
          }
          val result = wrapImplicit(from)
          if (result != EmptyTree) result
          else wrapImplicit(appliedType(ByNameParamClass.typeConstructor, List(from)))
      }
    }

    import infer._

    private var namerCache: Namer = null
    def namer = {
      if ((namerCache eq null) || namerCache.context != context)
        namerCache = newNamer(context)
      namerCache
    }

    var context = context0
    def context1 = context

    def dropExistential(tp: Type): Type = tp match {
      case ExistentialType(tparams, tpe) =>
        new SubstWildcardMap(tparams).apply(tp)
      case TypeRef(_, sym, _) if sym.isAliasType =>
        val tp0 = tp.normalize
        val tp1 = dropExistential(tp0)
        if (tp1 eq tp0) tp else tp1
      case _ => tp
    }

    /** Check that <code>tree</code> is a stable expression.
     *
     *  @param tree ...
     *  @return     ...
     */
    def checkStable(tree: Tree): Tree =
      if (treeInfo.isExprSafeToInline(tree)) tree else UnstableTreeError(tree)

    /** Would tree be a stable (i.e. a pure expression) if the type
     *  of its symbol was not volatile?
     */
    protected def isStableExceptVolatile(tree: Tree) = {
      tree.hasSymbol && tree.symbol != NoSymbol && tree.tpe.isVolatile &&
      { val savedTpe = tree.symbol.info
        val savedSTABLE = tree.symbol getFlag STABLE
        tree.symbol setInfo AnyRefClass.tpe
        tree.symbol setFlag STABLE
        val result = treeInfo.isExprSafeToInline(tree)
        tree.symbol setInfo savedTpe
        tree.symbol setFlag savedSTABLE
        result
      }
    }

    /** Check that `tpt` refers to a non-refinement class type */
    def checkClassType(tpt: Tree, existentialOK: Boolean, stablePrefix: Boolean): Boolean = {
      def errorNotClass(found: AnyRef) = { ClassTypeRequiredError(tpt, found); false }
      def check(tpe: Type): Boolean = tpe.normalize match {
        case TypeRef(pre, sym, _) if sym.isClass && !sym.isRefinementClass =>
          if (stablePrefix && !isPastTyper)
            if (!pre.isStable) {
              TypeNotAStablePrefixError(tpt, pre)
              false
            } else
             // A type projection like X#Y can get by the stable check if the
             // prefix is singleton-bounded, so peek at the tree too.
             tpt match {
              case SelectFromTypeTree(qual, _) if !isSingleType(qual.tpe) => errorNotClass(tpt)
              case _                                                      => true
             }
          else
            true
        case ErrorType => true
        case PolyType(_, restpe) => check(restpe)
        case ExistentialType(_, restpe) if existentialOK => check(restpe)
        case AnnotatedType(_, underlying, _) => check(underlying)
        case t => errorNotClass(t)
      }
      check(tpt.tpe)
    }

    /** Check that type <code>tp</code> is not a subtype of itself.
     *
     *  @param pos ...
     *  @param tp  ...
     *  @return    <code>true</code> if <code>tp</code> is not a subtype of itself.
     */
    def checkNonCyclic(pos: Position, tp: Type): Boolean = {
      def checkNotLocked(sym: Symbol) = {
        sym.initialize
        sym.lockOK || { CyclicAliasingOrSubtypingError(pos, sym); false }
      }
      tp match {
        case TypeRef(pre, sym, args) =>
          checkNotLocked(sym) &&
          ((!sym.isNonClassType) || checkNonCyclic(pos, appliedType(pre.memberInfo(sym), args), sym))
          // @M! info for a type ref to a type parameter now returns a polytype
          // @M was: checkNonCyclic(pos, pre.memberInfo(sym).subst(sym.typeParams, args), sym)

        case SingleType(pre, sym) =>
          checkNotLocked(sym)
/*
        case TypeBounds(lo, hi) =>
          var ok = true
          for (t <- lo) ok = ok & checkNonCyclic(pos, t)
          ok
*/
        case st: SubType =>
          checkNonCyclic(pos, st.supertype)
        case ct: CompoundType =>
          ct.parents forall (x => checkNonCyclic(pos, x))
        case _ =>
          true
      }
    }

    def checkNonCyclic(pos: Position, tp: Type, lockedSym: Symbol): Boolean = try {
      if (!lockedSym.lock(CyclicReferenceError(pos, lockedSym))) false
      else checkNonCyclic(pos, tp)
    } finally {
      lockedSym.unlock()
    }

    def checkNonCyclic(sym: Symbol) {
      if (!checkNonCyclic(sym.pos, sym.tpe)) sym.setInfo(ErrorType)
    }

    def checkNonCyclic(defn: Tree, tpt: Tree) {
      if (!checkNonCyclic(defn.pos, tpt.tpe, defn.symbol)) {
        tpt.tpe = ErrorType
        defn.symbol.setInfo(ErrorType)
      }
    }

    def checkParamsConvertible(tree: Tree, tpe0: Type) {
      def checkParamsConvertible0(tpe: Type) =
        tpe match {
          case MethodType(formals, restpe) =>
            /*
            if (formals.exists(_.typeSymbol == ByNameParamClass) && formals.length != 1)
              error(pos, "methods with `=>`-parameter can be converted to function values only if they take no other parameters")
            if (formals exists (isRepeatedParamType(_)))
              error(pos, "methods with `*`-parameters cannot be converted to function values");
            */
            if (restpe.isDependent)
              DependentMethodTpeConversionToFunctionError(tree, tpe)
            checkParamsConvertible(tree, restpe)
          case _ =>
        }
      checkParamsConvertible0(tpe0)
    }

    /** Check that type of given tree does not contain local or private
     *  components.
     */
    object checkNoEscaping extends TypeMap {
      private var owner: Symbol = _
      private var scope: Scope = _
      private var hiddenSymbols: List[Symbol] = _

      /** Check that type <code>tree</code> does not refer to private
       *  components unless itself is wrapped in something private
       *  (<code>owner</code> tells where the type occurs).
       *
       *  @param owner ...
       *  @param tree  ...
       *  @return      ...
       */
      def privates[T <: Tree](owner: Symbol, tree: T): T =
        check(owner, EmptyScope, WildcardType, tree)

      /** Check that type <code>tree</code> does not refer to entities
       *  defined in scope <code>scope</code>.
       *
       *  @param scope ...
       *  @param pt    ...
       *  @param tree  ...
       *  @return      ...
       */
      def locals[T <: Tree](scope: Scope, pt: Type, tree: T): T =
        check(NoSymbol, scope, pt, tree)

      private def check[T <: Tree](owner: Symbol, scope: Scope, pt: Type, tree: T): T = {
        this.owner = owner
        this.scope = scope
        hiddenSymbols = List()
        val tp1 = apply(tree.tpe)
        if (hiddenSymbols.isEmpty) tree setType tp1
        else if (hiddenSymbols exists (_.isErroneous)) HiddenSymbolWithError(tree)
        else if (isFullyDefined(pt)) tree setType pt
        else if (tp1.typeSymbol.isAnonymousClass)
          check(owner, scope, pt, tree setType tp1.typeSymbol.classBound)
        else if (owner == NoSymbol)
          tree setType packSymbols(hiddenSymbols.reverse, tp1)
        else if (!phase.erasedTypes) { // privates
          val badSymbol = hiddenSymbols.head
          SymbolEscapesScopeError(tree, badSymbol)
        } else tree
      }

      def addHidden(sym: Symbol) =
        if (!(hiddenSymbols contains sym)) hiddenSymbols = sym :: hiddenSymbols

      override def apply(t: Type): Type = {
        def checkNoEscape(sym: Symbol) {
          if (sym.isPrivate && !sym.hasFlag(SYNTHETIC_PRIVATE)) {
            var o = owner
            while (o != NoSymbol && o != sym.owner && o != sym.owner.linkedClassOfClass &&
                   !o.isLocal && !o.isPrivate &&
                   !o.privateWithin.hasTransOwner(sym.owner))
              o = o.owner
            if (o == sym.owner || o == sym.owner.linkedClassOfClass)
              addHidden(sym)
          } else if (sym.owner.isTerm && !sym.isTypeParameterOrSkolem) {
            var e = scope.lookupEntry(sym.name)
            var found = false
            while (!found && (e ne null) && e.owner == scope) {
              if (e.sym == sym) {
                found = true
                addHidden(sym)
              } else {
                e = scope.lookupNextEntry(e)
              }
            }
          }
        }
        mapOver(
          t match {
            case TypeRef(_, sym, args) =>
              checkNoEscape(sym)
              if (!hiddenSymbols.isEmpty && hiddenSymbols.head == sym &&
                  sym.isAliasType && sameLength(sym.typeParams, args)) {
                hiddenSymbols = hiddenSymbols.tail
                t.normalize
              } else t
            case SingleType(_, sym) =>
              checkNoEscape(sym)
              t
            case _ =>
              t
          })
      }
    }

    def reenterValueParams(vparamss: List[List[ValDef]]) {
      for (vparams <- vparamss)
        for (vparam <- vparams)
          vparam.symbol = context.scope enter vparam.symbol
    }

    def reenterTypeParams(tparams: List[TypeDef]): List[Symbol] =
      for (tparam <- tparams) yield {
        tparam.symbol = context.scope enter tparam.symbol
        tparam.symbol.deSkolemize
      }

    /** The qualifying class
     *  of a this or super with prefix <code>qual</code>.
     *  packageOk is equal false when qualifying class symbol
     */
    def qualifyingClass(tree: Tree, qual: Name, packageOK: Boolean = false): Option[Symbol] =
      context.enclClass.owner.ownerChain.find(o => qual.isEmpty || o.isClass && o.name == qual) match {
        case Some(c) if packageOK || !c.isPackageClass =>
          Some(c)
        case _ =>
          QualifyingClassError(tree, qual)
          None
      }

    /** The typer for an expression, depending on where we are. If we are before a superclass
     *  call, this is a typer over a constructor context; otherwise it is the current typer.
     */
    @inline
    final def constrTyperIf(inConstr: Boolean): Typer =
      if (inConstr) {
        assert(context.undetparams.isEmpty, context.undetparams)
        newTyper(context.makeConstructorContext)
      } else this

    @inline
    final def withCondConstrTyper[T](inConstr: Boolean)(f: Typer => T): T =
      if (inConstr) {
        assert(context.undetparams.isEmpty, context.undetparams)
        val c = context.makeConstructorContext
        typerWithLocalContext(c)(f)
      } else {
        f(this)
      }

    @inline
    final def typerWithCondLocalContext[T](c: => Context)(cond: Boolean)(f: Typer => T): T =
      if (cond) typerWithLocalContext(c)(f) else f(this)

    @inline
    final def typerWithLocalContext[T](c: Context)(f: Typer => T): T = {
      val res = f(newTyper(c))
      if (c.hasErrors)
        context.updateBuffer(c.flushAndReturnBuffer())
      res
    }

    @inline
    final def typerReportAnyContextErrors[T](c: Context)(f: Typer => T): T = {
      val res = f(newTyper(c))
      if (c.hasErrors)
        context.issue(c.errBuffer.head)
      res
    }

    @inline
    final def withSavedContext[T](c: Context)(f: => T) = {
      val savedErrors = c.flushAndReturnBuffer()
      val res = f
      c.updateBuffer(savedErrors)
      res
    }


    /** The typer for a label definition. If this is part of a template we
     *  first have to enter the label definition.
     */
    def labelTyper(ldef: LabelDef): Typer =
      if (ldef.symbol == NoSymbol) { // labeldef is part of template
        val typer1 = newTyper(context.makeNewScope(ldef, context.owner))
        typer1.enterLabelDef(ldef)
        typer1
      } else this

    final val xtypes = false

    /** Is symbol defined and not stale?
     */
    def reallyExists(sym: Symbol) = {
      if (isStale(sym)) sym.setInfo(NoType)
      sym.exists
    }

    /** A symbol is stale if it is toplevel, to be loaded from a classfile, and
     *  the classfile is produced from a sourcefile which is compiled in the current run.
     */
    def isStale(sym: Symbol): Boolean = {
      sym.rawInfo.isInstanceOf[loaders.ClassfileLoader] && {
        sym.rawInfo.load(sym)
        (sym.sourceFile ne null) &&
        (currentRun.compiledFiles contains sym.sourceFile.path)
      }
    }

    /** Does the context of tree <code>tree</code> require a stable type?
     */
    private def isStableContext(tree: Tree, mode: Int, pt: Type) =
      isNarrowable(tree.tpe) && ((mode & (EXPRmode | LHSmode)) == EXPRmode) &&
      (xtypes ||
      (pt.isStable ||
       (mode & QUALmode) != 0 && !tree.symbol.isConstant ||
       pt.typeSymbol.isAbstractType && pt.bounds.lo.isStable && !(tree.tpe <:< pt)) ||
       pt.typeSymbol.isRefinementClass && !(tree.tpe <:< pt))

    /** Make symbol accessible. This means:
     *  If symbol refers to package object, insert `.package` as second to last selector.
     *  (exception for some symbols in scala package which are dealiased immediately)
     *  Call checkAccessible, which sets tree's attributes.
     *  Also note that checkAccessible looks up sym on pre without checking that pre is well-formed
     *  (illegal type applications in pre will be skipped -- that's why typedSelect wraps the resulting tree in a TreeWithDeferredChecks)
     *  @return modified tree and new prefix type
     */
    private def makeAccessible(tree: Tree, sym: Symbol, pre: Type, site: Tree): (Tree, Type) =
      if (isInPackageObject(sym, pre.typeSymbol)) {
        if (pre.typeSymbol == ScalaPackageClass && sym.isTerm) {
          // short cut some aliases. It seems pattern matching needs this
          // to notice exhaustiveness and to generate good code when
          // List extractors are mixed with :: patterns. See Test5 in lists.scala.
          def dealias(sym: Symbol) =
            (atPos(tree.pos) {gen.mkAttributedRef(sym)}, sym.owner.thisType)
          sym.name match {
            case nme.List => return dealias(ListModule)
            case nme.Seq  => return dealias(SeqModule)
            case nme.Nil  => return dealias(NilModule)
            case _ =>
          }
        }
        val qual = typedQualifier { atPos(tree.pos.makeTransparent) {
          tree match {
            case Ident(_) => Ident(nme.PACKAGEkw)
            case Select(qual, _) => Select(qual, nme.PACKAGEkw)
            case SelectFromTypeTree(qual, _) => Select(qual, nme.PACKAGEkw)
          }
        }}
        val tree1 = atPos(tree.pos) {
          tree match {
            case Ident(name) => Select(qual, name)
            case Select(_, name) => Select(qual, name)
            case SelectFromTypeTree(_, name) => SelectFromTypeTree(qual, name)
          }
        }
        (checkAccessible(tree1, sym, qual.tpe, qual), qual.tpe)
      } else {
        (checkAccessible(tree, sym, pre, site), pre)
      }

    /** Is `sym` defined in package object of package `pkg`?
     */
    private def isInPackageObject(sym: Symbol, pkg: Symbol) =
      pkg.isPackageClass && {
        sym.alternatives forall { sym =>
          !sym.owner.isPackage && {
            sym.owner.isPackageObjectClass &&
            sym.owner.owner == pkg ||
            pkg.isInitialized && {
              // need to be careful here to not get a cyclic reference during bootstrap
              val pkgobj = pkg.info.member(nme.PACKAGEkw)
              pkgobj.isInitialized &&
              (pkgobj.info.member(sym.name).alternatives contains sym)
            }
          }
        }
      }

    /** Post-process an identifier or selection node, performing the following:
     *  1. Check that non-function pattern expressions are stable
     *  2. Check that packages and static modules are not used as values
     *  3. Turn tree type into stable type if possible and required by context.
     *  4. Give getClass calls a more precise type based on the type of the target of the call.
     */
    private def stabilize(tree: Tree, pre: Type, mode: Int, pt: Type): Tree = {
      if (tree.symbol.isOverloaded && !inFunMode(mode))
        inferExprAlternative(tree, pt)

      val sym = tree.symbol
      def fail() = NotAValueError(tree, sym)

      if (tree.isErrorTyped) tree
      else if ((mode & (PATTERNmode | FUNmode)) == PATTERNmode && tree.isTerm) { // (1)
        if (sym.isValue) {
          val tree1 = checkStable(tree)
          // A module reference in a pattern has type Foo.type, not "object Foo"
          if (sym.isModule && !sym.isMethod) tree1 setType singleType(pre, sym)
          else tree1
        }
        else fail()
      } else if ((mode & (EXPRmode | QUALmode)) == EXPRmode && !sym.isValue && !phase.erasedTypes) { // (2)
        fail()
      } else {
        if (sym.isStable && pre.isStable && !isByNameParamType(tree.tpe) &&
            (isStableContext(tree, mode, pt) || sym.isModule && !sym.isMethod))
          tree.setType(singleType(pre, sym))
        // To fully benefit from special casing the return type of
        // getClass, we have to catch it immediately so expressions
        // like x.getClass().newInstance() are typed with the type of x.
        else if (  tree.symbol.name == nme.getClass_
                && tree.tpe.params.isEmpty
                // TODO: If the type of the qualifier is inaccessible, we can cause private types
                // to escape scope here, e.g. pos/t1107.  I'm not sure how to properly handle this
                // so for now it requires the type symbol be public.
                && pre.typeSymbol.isPublic)
          tree setType MethodType(Nil, erasure.getClassReturnType(pre))
        else
          tree
      }
    }

    private def isNarrowable(tpe: Type): Boolean = tpe match {
      case TypeRef(_, _, _) | RefinedType(_, _) => true
      case ExistentialType(_, tpe1) => isNarrowable(tpe1)
      case AnnotatedType(_, tpe1, _) => isNarrowable(tpe1)
      case PolyType(_, tpe1) => isNarrowable(tpe1)
      case NullaryMethodType(tpe1) => isNarrowable(tpe1)
      case _ => !phase.erasedTypes
    }

    /**
     *  @param tree ...
     *  @param mode ...
     *  @param pt   ...
     *  @return     ...
     */
    def stabilizeFun(tree: Tree, mode: Int, pt: Type): Tree = {
      val sym = tree.symbol
      val pre = tree match {
        case Select(qual, _) => qual.tpe
        case _ => NoPrefix
      }
      if (tree.tpe.isInstanceOf[MethodType] && pre.isStable && sym.tpe.params.isEmpty &&
          (isStableContext(tree, mode, pt) || sym.isModule))
        tree.setType(MethodType(List(), singleType(pre, sym)))
      else tree
    }

    /** The member with given name of given qualifier tree */
    def member(qual: Tree, name: Name) = {
      def callSiteWithinClass(clazz: Symbol) = context.enclClass.owner hasTransOwner clazz
      val includeLocals = qual.tpe match {
        case ThisType(clazz) if callSiteWithinClass(clazz)                => true
        case SuperType(clazz, _) if callSiteWithinClass(clazz.typeSymbol) => true
        case _                                                            => phase.next.erasedTypes
      }
      if (includeLocals) qual.tpe member name
      else qual.tpe nonLocalMember name
    }

    def silent[T](op: Typer => T,
                  reportAmbiguousErrors: Boolean = context.ambiguousErrors,
                  newtree: Tree = context.tree): SilentResult[T] = {
      val rawTypeStart = startCounter(rawTypeFailed)
      val findMemberStart = startCounter(findMemberFailed)
      val subtypeStart = startCounter(subtypeFailed)
      val failedSilentStart = startTimer(failedSilentNanos)
      try {
        if (context.reportErrors ||
            reportAmbiguousErrors != context.ambiguousErrors ||
            newtree != context.tree) {
          val context1 = context.makeSilent(reportAmbiguousErrors, newtree)
          context1.undetparams = context.undetparams
          context1.savedTypeBounds = context.savedTypeBounds
          context1.namedApplyBlockInfo = context.namedApplyBlockInfo
          val typer1 = newTyper(context1)
          val result = op(typer1)
          context.undetparams = context1.undetparams
          context.savedTypeBounds = context1.savedTypeBounds
          context.namedApplyBlockInfo = context1.namedApplyBlockInfo
          if (context1.hasErrors) SilentTypeError(context1.errBuffer.head)
          else SilentResultValue(result)
        } else {
          assert(context.bufferErrors || isPastTyper, "silent mode is not available past typer")
          withSavedContext(context){
            val res = op(this)
            val errorsToReport = context.flushAndReturnBuffer()
            if (errorsToReport.isEmpty) SilentResultValue(res) else SilentTypeError(errorsToReport.head)
          }
        }
      } catch {
        case ex: CyclicReference => throw ex
        case ex: TypeError =>
          // fallback in case TypeError is still thrown
          // @H this happens for example in cps annotation checker
          stopCounter(rawTypeFailed, rawTypeStart)
          stopCounter(findMemberFailed, findMemberStart)
          stopCounter(subtypeFailed, subtypeStart)
          stopTimer(failedSilentNanos, failedSilentStart)
          SilentTypeError(TypeErrorWrapper(ex))
      }
    }

    /** Perform the following adaptations of expression, pattern or type `tree` wrt to
     *  given mode `mode` and given prototype `pt`:
     *  (-1) For expressions with annotated types, let AnnotationCheckers decide what to do
     *  (0) Convert expressions with constant types to literals (unless in interactive/scaladoc mode)
     *  (1) Resolve overloading, unless mode contains FUNmode
     *  (2) Apply parameterless functions
     *  (3) Apply polymorphic types to fresh instances of their type parameters and
     *      store these instances in context.undetparams,
     *      unless followed by explicit type application.
     *  (4) Do the following to unapplied methods used as values:
     *  (4.1) If the method has only implicit parameters pass implicit arguments
     *  (4.2) otherwise, if `pt` is a function type and method is not a constructor,
     *        convert to function by eta-expansion,
     *  (4.3) otherwise, if the method is nullary with a result type compatible to `pt`
     *        and it is not a constructor, apply it to ()
     *  otherwise issue an error
     *  (5) Convert constructors in a pattern as follows:
     *  (5.1) If constructor refers to a case class factory, set tree's type to the unique
     *        instance of its primary constructor that is a subtype of the expected type.
     *  (5.2) If constructor refers to an extractor, convert to application of
     *        unapply or unapplySeq method.
     *
     *  (6) Convert all other types to TypeTree nodes.
     *  (7) When in TYPEmode but not FUNmode or HKmode, check that types are fully parameterized
     *      (7.1) In HKmode, higher-kinded types are allowed, but they must have the expected kind-arity
     *  (8) When in both EXPRmode and FUNmode, add apply method calls to values of object type.
     *  (9) If there are undetermined type variables and not POLYmode, infer expression instance
     *  Then, if tree's type is not a subtype of expected type, try the following adaptations:
     *  (10) If the expected type is Byte, Short or Char, and the expression
     *      is an integer fitting in the range of that type, convert it to that type.
     *  (11) Widen numeric literals to their expected type, if necessary
     *  (12) When in mode EXPRmode, convert E to { E; () } if expected type is scala.Unit.
     *  (13) When in mode EXPRmode, apply AnnotationChecker conversion if expected type is annotated.
     *  (14) When in mode EXPRmode, apply a view
     *  If all this fails, error
     */
    protected def adapt(tree: Tree, mode: Int, pt: Type, original: Tree = EmptyTree): Tree = {

      def adaptToImplicitMethod(mt: MethodType): Tree = {
        if (context.undetparams nonEmpty) { // (9) -- should revisit dropped condition `(mode & POLYmode) == 0`
          // dropped so that type args of implicit method are inferred even if polymorphic expressions are allowed
          // needed for implicits in 2.8 collection library -- maybe once #3346 is fixed, we can reinstate the condition?
            context.undetparams = inferExprInstance(tree, context.extractUndetparams(), pt,
              // approximate types that depend on arguments since dependency on implicit argument is like dependency on type parameter
              mt.approximate,
              // if we are looking for a manifest, instantiate type to Nothing anyway,
              // as we would get ambiguity errors otherwise. Example
              // Looking for a manifest of Nil: This has many potential types,
              // so we need to instantiate to minimal type List[Nothing].
              keepNothings = false, // retract Nothing's that indicate failure, ambiguities in manifests are dealt with in manifestOfType
              useWeaklyCompatible = true) // #3808
        }

        // avoid throwing spurious DivergentImplicit errors
        if (context.hasErrors)
          return setError(tree)

        withCondConstrTyper(treeInfo.isSelfOrSuperConstrCall(tree)){ typer1 =>
          if (original != EmptyTree && pt != WildcardType)
            typer1.silent(tpr => {
              val withImplicitArgs = tpr.applyImplicitArgs(tree)
              if (tpr.context.hasErrors) tree // silent will wrap it in SilentTypeError anyway
              else tpr.typed(withImplicitArgs, mode, pt)
            }) match {
              case SilentResultValue(result) =>
                result
              case _ =>
                debuglog("fallback on implicits: " + tree + "/" + resetAllAttrs(original))
                val tree1 = typed(resetAllAttrs(original), mode, WildcardType)
                tree1.tpe = addAnnotations(tree1, tree1.tpe)
                if (tree1.isEmpty) tree1 else adapt(tree1, mode, pt, EmptyTree)
            }
          else
            typer1.typed(typer1.applyImplicitArgs(tree), mode, pt)
        }
      }

      def instantiateToMethodType(mt: MethodType): Tree = {
        val meth = tree match {
          // a partial named application is a block (see comment in EtaExpansion)
          case Block(_, tree1) => tree1.symbol
          case _               => tree.symbol
        }
        if (!meth.isConstructor && !meth.isMacro && isFunctionType(pt)) { // (4.2)
          debuglog("eta-expanding " + tree + ":" + tree.tpe + " to " + pt)
          checkParamsConvertible(tree, tree.tpe)
          val tree0 = etaExpand(context.unit, tree)
          // println("eta "+tree+" ---> "+tree0+":"+tree0.tpe+" undet: "+context.undetparams+ " mode: "+Integer.toHexString(mode))

          if (context.undetparams.nonEmpty) {
            // #2624: need to infer type arguments for eta expansion of a polymorphic method
            // context.undetparams contains clones of meth.typeParams (fresh ones were generated in etaExpand)
            // need to run typer on tree0, since etaExpansion sets the tpe's of its subtrees to null
            // can't type with the expected type, as we can't recreate the setup in (3) without calling typed
            // (note that (3) does not call typed to do the polymorphic type instantiation --
            //  it is called after the tree has been typed with a polymorphic expected result type)
            instantiate(typed(tree0, mode, WildcardType), mode, pt)
          } else
            typed(tree0, mode, pt)
        } else if (!meth.isConstructor && mt.params.isEmpty) { // (4.3)
          adapt(typed(Apply(tree, List()) setPos tree.pos), mode, pt, original)
        } else if (context.implicitsEnabled) {
          MissingArgsForMethodTpeError(tree, meth)
        } else {
          setError(tree)
        }
      }

      def adaptType(): Tree = {
        if (inFunMode(mode)) {
          tree
        } else if (tree.hasSymbol && !tree.symbol.typeParams.isEmpty && !inHKMode(mode) &&
          !(tree.symbol.isJavaDefined && context.unit.isJava)) { // (7)
          // @M When not typing a higher-kinded type ((mode & HKmode) == 0)
          // or raw type (tree.symbol.isJavaDefined && context.unit.isJava), types must be of kind *,
          // and thus parameterized types must be applied to their type arguments
          // @M TODO: why do kind-* tree's have symbols, while higher-kinded ones don't?
          MissingTypeParametersError(tree)
        } else if ( // (7.1) @M: check kind-arity
        // @M: removed check for tree.hasSymbol and replace tree.symbol by tree.tpe.symbol (TypeTree's must also be checked here, and they don't directly have a symbol)
        (inHKMode(mode)) &&
          // @M: don't check tree.tpe.symbol.typeParams. check tree.tpe.typeParams!!!
          // (e.g., m[Int] --> tree.tpe.symbol.typeParams.length == 1, tree.tpe.typeParams.length == 0!)
          !sameLength(tree.tpe.typeParams, pt.typeParams) &&
          !(tree.tpe.typeSymbol == AnyClass ||
            tree.tpe.typeSymbol == NothingClass ||
            pt == WildcardType)) {
          // Check that the actual kind arity (tree.symbol.typeParams.length) conforms to the expected
          // kind-arity (pt.typeParams.length). Full checks are done in checkKindBounds in Infer.
          // Note that we treat Any and Nothing as kind-polymorphic.
          // We can't perform this check when typing type arguments to an overloaded method before the overload is resolved
          // (or in the case of an error type) -- this is indicated by pt == WildcardType (see case TypeApply in typed1).
          KindArityMismatchError(tree, pt)
        } else tree match { // (6)
          case TypeTree() => tree
          case _          => TypeTree(tree.tpe) setOriginal (tree) setPos (tree.pos)
        }
      }

      /**
       * To deal with the type slack between actual (run-time) types and statically known types, for each abstract type T,
       * reflect its variance as a skolem that is upper-bounded by T (covariant position), or lower-bounded by T (contravariant).
       *
       * Consider the following example:
       *
       *  class AbsWrapperCov[+A]
       *  case class Wrapper[B](x: Wrapped[B]) extends AbsWrapperCov[B]
       *
       *  def unwrap[T](x: AbsWrapperCov[T]): Wrapped[T] = x match {
       *    case Wrapper(wrapped) => // Wrapper's type parameter must not be assumed to be equal to T, it's *upper-bounded* by it
       *      wrapped // : Wrapped[_ <: T]
       *  }
       *
       * this method should type check if and only if Wrapped is covariant in its type parameter
       *
       * when inferring Wrapper's type parameter B from x's type AbsWrapperCov[T],
       * we must take into account that x's actual type is AbsWrapperCov[Tactual] forSome {type Tactual <: T}
       * as AbsWrapperCov is covariant in A -- in other words, we must not assume we know T exactly, all we know is its upper bound
       *
       * since method application is the only way to generate this slack between run-time and compile-time types (TODO: right!?),
       * we can simply replace skolems that represent method type parameters as seen from the method's body
       * by other skolems that are (upper/lower)-bounded by that type-parameter skolem
       * (depending on the variance position of the skolem in the statically assumed type of the scrutinee, pt)
       *
       * see test/files/../t5189*.scala
       */
      def adaptConstrPattern(): Tree = { // (5)
        val extractor = tree.symbol.filter(sym => reallyExists(unapplyMember(sym.tpe)))
        if (extractor != NoSymbol) {
          tree setSymbol extractor
          val unapply = unapplyMember(extractor.tpe)
          val clazz = unapplyParameterType(unapply)

          if (unapply.isCase && clazz.isCase && !(clazz.ancestors exists (_.isCase))) {
            // convert synthetic unapply of case class to case class constructor
            val prefix = tree.tpe.prefix
            val tree1 = TypeTree(clazz.primaryConstructor.tpe.asSeenFrom(prefix, clazz.owner))
              .setOriginal(tree)

            val skolems = new mutable.ListBuffer[TypeSymbol]
            object variantToSkolem extends VariantTypeMap {
              def apply(tp: Type) = mapOver(tp) match {
                case TypeRef(NoPrefix, tpSym, Nil) if variance != 0 && tpSym.isTypeParameterOrSkolem && tpSym.owner.isTerm =>
                  val bounds = if (variance == 1) TypeBounds.upper(tpSym.tpe) else TypeBounds.lower(tpSym.tpe)
                  val skolem = context.owner.newExistentialSkolem(tpSym, tpSym, unit.freshTypeName("?"+tpSym.name), bounds)
                  // println("mapping "+ tpSym +" to "+ skolem + " : "+ bounds +" -- pt= "+ pt)
                  skolems += skolem
                  skolem.tpe
                case tp1 => tp1
              }
            }

            // have to open up the existential and put the skolems in scope
            // can't simply package up pt in an ExistentialType, because that takes us back to square one (List[_ <: T] == List[T] due to covariance)
            val ptSafe   = variantToSkolem(pt) // TODO: pt.skolemizeExistential(context.owner, tree) ?
            val freeVars = skolems.toList

            // use "tree" for the context, not context.tree: don't make another CaseDef context,
            // as instantiateTypeVar's bounds would end up there
            val ctorContext = context.makeNewScope(tree, context.owner)
            freeVars foreach ctorContext.scope.enter
            newTyper(ctorContext).infer.inferConstructorInstance(tree1, clazz.typeParams, ptSafe)

            // tree1's type-slack skolems will be deskolemized (to the method type parameter skolems)
            // once the containing CaseDef has been type checked (see typedCase)
            tree1
          } else {
            tree
          }
        } else {
          CaseClassConstructorError(tree)
        }
      }

      def insertApply(): Tree = {
        assert(!inHKMode(mode), modeString(mode)) //@M
        val qual = adaptToName(tree, nme.apply) match {
          case id @ Ident(_) =>
            val pre = if (id.symbol.owner.isPackageClass) id.symbol.owner.thisType
            else if (id.symbol.owner.isClass)
              context.enclosingSubClassContext(id.symbol.owner).prefix
            else NoPrefix
            stabilize(id, pre, EXPRmode | QUALmode, WildcardType)
          case sel @ Select(qualqual, _) =>
            stabilize(sel, qualqual.tpe, EXPRmode | QUALmode, WildcardType)
          case other =>
            other
        }
        typed(atPos(tree.pos)(Select(qual, nme.apply)), mode, pt)
      }

      // begin adapt
      tree.tpe match {
        case atp @ AnnotatedType(_, _, _) if canAdaptAnnotations(tree, mode, pt) => // (-1)
          adaptAnnotations(tree, mode, pt)
        case ct @ ConstantType(value) if inNoModes(mode, TYPEmode | FUNmode) && (ct <:< pt) && !forScaladoc && !forInteractive => // (0)
          val sym = tree.symbol
          if (sym != null && sym.isDeprecated) {
            val msg = sym.toString + sym.locationString + " is deprecated: " + sym.deprecationMessage.getOrElse("")
            unit.deprecationWarning(tree.pos, msg)
          }
          treeCopy.Literal(tree, value)
        case OverloadedType(pre, alts) if !inFunMode(mode) => // (1)
          inferExprAlternative(tree, pt)
          adapt(tree, mode, pt, original)
        case NullaryMethodType(restpe) => // (2)
          adapt(tree setType restpe, mode, pt, original)
        case TypeRef(_, ByNameParamClass, List(arg)) if ((mode & EXPRmode) != 0) => // (2)
          adapt(tree setType arg, mode, pt, original)
        case tr @ TypeRef(_, sym, _) if sym.isAliasType && tr.normalize.isInstanceOf[ExistentialType] &&
          ((mode & (EXPRmode | LHSmode)) == EXPRmode) =>
          adapt(tree setType tr.normalize.skolemizeExistential(context.owner, tree), mode, pt, original)
        case et @ ExistentialType(_, _) if ((mode & (EXPRmode | LHSmode)) == EXPRmode) =>
          adapt(tree setType et.skolemizeExistential(context.owner, tree), mode, pt, original)
        case PolyType(tparams, restpe) if inNoModes(mode, TAPPmode | PATTERNmode | HKmode) => // (3)
          // assert((mode & HKmode) == 0) //@M a PolyType in HKmode represents an anonymous type function,
          // we're in HKmode since a higher-kinded type is expected --> hence, don't implicitly apply it to type params!
          // ticket #2197 triggered turning the assert into a guard
          // I guess this assert wasn't violated before because type aliases weren't expanded as eagerly
          //  (the only way to get a PolyType for an anonymous type function is by normalisation, which applies eta-expansion)
          // -- are we sure we want to expand aliases this early?
          // -- what caused this change in behaviour??
          val tparams1 = cloneSymbols(tparams)
          val tree1 = if (tree.isType) tree
          else TypeApply(tree, tparams1 map (tparam =>
            TypeTree(tparam.tpeHK) setPos tree.pos.focus)) setPos tree.pos //@M/tcpolyinfer: changed tparam.tpe to tparam.tpeHK
          context.undetparams ++= tparams1
          adapt(tree1 setType restpe.substSym(tparams, tparams1), mode, pt, original)
        case mt: MethodType if mt.isImplicit && ((mode & (EXPRmode | FUNmode | LHSmode)) == EXPRmode) => // (4.1)
          adaptToImplicitMethod(mt)

        case mt: MethodType if (((mode & (EXPRmode | FUNmode | LHSmode)) == EXPRmode) &&
          (context.undetparams.isEmpty || inPolyMode(mode))) =>
          instantiateToMethodType(mt)

        case _ =>
          def applyPossible = {
            def applyMeth = member(adaptToName(tree, nme.apply), nme.apply)
            if ((mode & TAPPmode) != 0)
              tree.tpe.typeParams.isEmpty && applyMeth.filter(!_.tpe.typeParams.isEmpty) != NoSymbol
            else
              applyMeth.filter(_.tpe.paramSectionCount > 0) != NoSymbol
          }
          if (tree.isType)
            adaptType()
<<<<<<< HEAD
          else if (inExprModeButNot(mode, FUNmode) && tree.symbol != null && tree.symbol.isMacro && !tree.isDef) {
            val tree1 = expandMacro(tree)
            if (tree1.isErroneous) tree1 else typed(tree1, mode, pt)
          } else if ((mode & (PATTERNmode | FUNmode)) == (PATTERNmode | FUNmode))
=======
          else if (inExprModeButNot(mode, FUNmode) && tree.symbol != null && tree.symbol.isMacro && !tree.isDef && !(tree exists (_.isErroneous)))
            macroExpand(tree, this) match {
              case Some(expanded: Tree) =>
                typed(expanded, mode, pt)
              case None =>
                setError(tree) // error already reported
            }
          else if ((mode & (PATTERNmode | FUNmode)) == (PATTERNmode | FUNmode))
>>>>>>> 5dca64ce
            adaptConstrPattern()
          else if (inAllModes(mode, EXPRmode | FUNmode) &&
            !tree.tpe.isInstanceOf[MethodType] &&
            !tree.tpe.isInstanceOf[OverloadedType] &&
            applyPossible)
            insertApply()
          else if (!context.undetparams.isEmpty && !inPolyMode(mode)) { // (9)
            assert(!inHKMode(mode), modeString(mode)) //@M
            if (inExprModeButNot(mode, FUNmode) && pt.typeSymbol == UnitClass)
              instantiateExpectingUnit(tree, mode)
            else
              instantiate(tree, mode, pt)
          } else if (tree.tpe <:< pt) {
            tree
          } else {
            if (inPatternMode(mode)) {
              if ((tree.symbol ne null) && tree.symbol.isModule)
                inferModulePattern(tree, pt)
              if (isPopulated(tree.tpe, approximateAbstracts(pt)))
                return tree
            }
            val tree1 = constfold(tree, pt) // (10) (11)
            if (tree1.tpe <:< pt) adapt(tree1, mode, pt, original)
            else {
              if (inExprModeButNot(mode, FUNmode)) {
                pt.normalize match {
                  case TypeRef(_, sym, _) =>
                    // note: was if (pt.typeSymbol == UnitClass) but this leads to a potentially
                    // infinite expansion if pt is constant type ()
                    if (sym == UnitClass && tree.tpe <:< AnyClass.tpe) { // (12)
                      if (settings.warnValueDiscard.value)
                        context.unit.warning(tree.pos, "discarded non-Unit value")
                      return typed(atPos(tree.pos)(Block(List(tree), Literal(Constant()))), mode, pt)
                    } else if (isNumericValueClass(sym) && isNumericSubType(tree.tpe, pt)) {
                      if (settings.warnNumericWiden.value)
                        context.unit.warning(tree.pos, "implicit numeric widening")
                      return typed(atPos(tree.pos)(Select(tree, "to" + sym.name)), mode, pt)
                    }
                  case AnnotatedType(_, _, _) if canAdaptAnnotations(tree, mode, pt) => // (13)
                    return typed(adaptAnnotations(tree, mode, pt), mode, pt)
                  case _ =>
                }
                if (!context.undetparams.isEmpty) {
                  return instantiate(tree, mode, pt)
                }
                if (context.implicitsEnabled && !pt.isError && !tree.isErrorTyped) {
                  // (14); the condition prevents chains of views
                  debuglog("inferring view from " + tree.tpe + " to " + pt)
                  val coercion = inferView(tree, tree.tpe, pt, true)
                  // convert forward views of delegate types into closures wrapped around
                  // the delegate's apply method (the "Invoke" method, which was translated into apply)
                  if (forMSIL && coercion != null && isCorrespondingDelegate(tree.tpe, pt)) {
                    val meth: Symbol = tree.tpe.member(nme.apply)
                    debuglog("replacing forward delegate view with: " + meth + ":" + meth.tpe)
                    return typed(Select(tree, meth), mode, pt)
                  }
                  if (coercion != EmptyTree) {
                    def msg = "inferred view from " + tree.tpe + " to " + pt + " = " + coercion + ":" + coercion.tpe
                    if (settings.logImplicitConv.value)
                      unit.echo(tree.pos, msg)

                    debuglog(msg)
                    val silentContext = context.makeImplicit(context.ambiguousErrors)
                    val res = newTyper(silentContext).typed(
                      new ApplyImplicitView(coercion, List(tree)) setPos tree.pos, mode, pt)
                    if (silentContext.hasErrors) context.issue(silentContext.errBuffer.head) else return res
                  }
                }
              }
              if (settings.debug.value) {
                log("error tree = " + tree)
                if (settings.explaintypes.value) explainTypes(tree.tpe, pt)
              }

              val found = tree.tpe
              val req = pt
              if (!found.isErroneous && !req.isErroneous) {
                if (!context.reportErrors && isPastTyper && req.existentialSkolems.nonEmpty) {
                  // Ignore type errors raised in later phases that are due to mismatching types with existential skolems
                  // We have lift crashing in 2.9 with an adapt failure in the pattern matcher.
                  // Here's my hypothsis why this happens. The pattern matcher defines a variable of type
                  //
                  //   val x: T = expr
                  //
                  // where T is the type of expr, but T contains existential skolems ts.
                  // In that case, this value definition does not typecheck.
                  // The value definition
                  //
                  //   val x: T forSome { ts } = expr
                  //
                  // would typecheck. Or one can simply leave out the type of the `val`:
                  //
                  //   val x = expr
                  context.unit.warning(tree.pos, "recovering from existential Skolem type error in tree \n" + tree + "\nwith type " + tree.tpe + "\n expected type = " + pt + "\n context = " + context.tree)
                  adapt(tree, mode, deriveTypeWithWildcards(pt.existentialSkolems)(pt))
                } else {
                  // create an actual error
                  AdaptTypeError(tree, found, req)
                }
              }
              setError(tree)
            }
          }
      }
    }

    def instantiate(tree: Tree, mode: Int, pt: Type): Tree = {
      inferExprInstance(tree, context.extractUndetparams(), pt)
      adapt(tree, mode, pt)
    }
    /** If the expected type is Unit: try instantiating type arguments
     *  with expected type Unit, but if that fails, try again with pt = WildcardType
     *  and discard the expression.
     */
    def instantiateExpectingUnit(tree: Tree, mode: Int): Tree = {
      val savedUndetparams = context.undetparams
      silent(_.instantiate(tree, mode, UnitClass.tpe)) match {
        case SilentResultValue(t) => t
        case _ =>
          context.undetparams = savedUndetparams
          val valueDiscard = atPos(tree.pos)(Block(List(instantiate(tree, mode, WildcardType)), Literal(Constant())))
          typed(valueDiscard, mode, UnitClass.tpe)
      }
    }

    private def isAdaptableWithView(qual: Tree) = {
      val qtpe = qual.tpe.widen
      (    !isPastTyper
        && qual.isTerm
        && ((qual.symbol eq null) || !qual.symbol.isTerm || qual.symbol.isValue)
        && !qtpe.isError
        && !qtpe.typeSymbol.isBottomClass
        && qtpe != WildcardType
        && !qual.isInstanceOf[ApplyImplicitView] // don't chain views
        && context.implicitsEnabled
        // Elaborating `context.implicitsEnabled`:
        // don't try to adapt a top-level type that's the subject of an implicit search
        // this happens because, if isView, typedImplicit tries to apply the "current" implicit value to
        // a value that needs to be coerced, so we check whether the implicit value has an `apply` method.
        // (If we allow this, we get divergence, e.g., starting at `conforms` during ant quick.bin)
        // Note: implicit arguments are still inferred (this kind of "chaining" is allowed)
      )
    }

    def adaptToMember(qual: Tree, searchTemplate: Type): Tree =
      adaptToMember(qual, searchTemplate, true, true)
    def adaptToMember(qual: Tree, searchTemplate: Type, reportAmbiguous: Boolean): Tree =
      adaptToMember(qual, searchTemplate, reportAmbiguous, true)

    def adaptToMember(qual: Tree, searchTemplate: Type, reportAmbiguous: Boolean, saveErrors: Boolean): Tree = {
      if (isAdaptableWithView(qual)) {
        qual.tpe.widen.normalize match {
          case et: ExistentialType =>
            qual setType et.skolemizeExistential(context.owner, qual) // open the existential
          case _ =>
        }
        inferView(qual, qual.tpe, searchTemplate, reportAmbiguous, saveErrors) match {
          case EmptyTree  => qual
          case coercion   =>
            if (settings.logImplicitConv.value)
              unit.echo(qual.pos,
                "applied implicit conversion from %s to %s = %s".format(
                  qual.tpe, searchTemplate, coercion.symbol.defString))

            typedQualifier(atPos(qual.pos)(new ApplyImplicitView(coercion, List(qual))))
        }
      }
      else qual
    }

    /** Try to apply an implicit conversion to `qual` to that it contains
     *  a method `name` which can be applied to arguments `args` with expected type `pt`.
     *  If `pt` is defined, there is a fallback to try again with pt = ?.
     *  This helps avoiding propagating result information too far and solves
     *  #1756.
     *  If no conversion is found, return `qual` unchanged.
     *
     */
    def adaptToArguments(qual: Tree, name: Name, args: List[Tree], pt: Type, reportAmbiguous: Boolean, saveErrors: Boolean): Tree = {
      def doAdapt(restpe: Type) =
        //util.trace("adaptToArgs "+qual+", name = "+name+", argtpes = "+(args map (_.tpe))+", pt = "+pt+" = ")
        adaptToMember(qual, HasMethodMatching(name, args map (_.tpe), restpe), reportAmbiguous, saveErrors)
      if (pt != WildcardType) {
        silent(_ => doAdapt(pt)) match {
          case SilentResultValue(result) if result != qual =>
            result
          case _ =>
            debuglog("fallback on implicits in adaptToArguments: "+qual+" . "+name)
            doAdapt(WildcardType)
        }
      } else
        doAdapt(pt)
    }

    /** Try to apply an implicit conversion to `qual` so that it contains
     *  a method `name`. If that's ambiguous try taking arguments into
     *  account using `adaptToArguments`.
     */
    def adaptToMemberWithArgs(tree: Tree, qual: Tree, name: Name, mode: Int, reportAmbiguous: Boolean, saveErrors: Boolean): Tree = {
      def onError(reportError: => Tree): Tree = {
        context.tree match {
          case Apply(tree1, args) if (tree1 eq tree) && args.nonEmpty =>
            silent(_.typedArgs(args, mode)) match {
              case SilentResultValue(xs) =>
                val args = xs.asInstanceOf[List[Tree]]
                if (args exists (_.isErrorTyped))
                  reportError
                else
                  adaptToArguments(qual, name, args, WildcardType, reportAmbiguous, saveErrors)
              case _            =>
                reportError
            }
          case _ =>
            reportError
        }
      }
      silent(_.adaptToMember(qual, HasMember(name), false)) match {
          case SilentResultValue(res) => res
          case SilentTypeError(err) => onError({if (reportAmbiguous) { context.issue(err) }; setError(tree)})
      }
    }

    /** Try to apply an implicit conversion to `qual` to that it contains a
     *  member `name` of arbitrary type.
     *  If no conversion is found, return `qual` unchanged.
     */
    def adaptToName(qual: Tree, name: Name) =
      if (member(qual, name) != NoSymbol) qual
      else adaptToMember(qual, HasMember(name))

    private def typePrimaryConstrBody(clazz : Symbol, cbody: Tree, tparams: List[Symbol], enclTparams: List[Symbol], vparamss: List[List[ValDef]]): Tree = {
      // XXX: see about using the class's symbol....
      enclTparams foreach (sym => context.scope.enter(sym))
      namer.enterValueParams(vparamss)
      typed(cbody)
    }

    private def validateNoCaseAncestor(clazz: Symbol) = {
      if (!phase.erasedTypes) {
        for (ancestor <- clazz.ancestors find (_.isCase)) {
          unit.error(clazz.pos, (
            "case %s has case ancestor %s, but case-to-case inheritance is prohibited."+
            " To overcome this limitation, use extractors to pattern match on non-leaf nodes."
          ).format(clazz, ancestor.fullName))
        }
      }
    }

    def parentTypes(templ: Template): List[Tree] =
      if (templ.parents.isEmpty) List(TypeTree(AnyRefClass.tpe))
      else try {
        val clazz = context.owner
        // Normalize supertype and mixins so that supertype is always a class, not a trait.
        var supertpt = typedTypeConstructor(templ.parents.head)
        val firstParent = supertpt.tpe.typeSymbol
        var mixins = templ.parents.tail map typedType
        // If first parent is a trait, make it first mixin and add its superclass as first parent
        while ((supertpt.tpe.typeSymbol ne null) && supertpt.tpe.typeSymbol.initialize.isTrait) {
          val supertpt1 = typedType(supertpt)
          if (!supertpt1.isErrorTyped) {
            mixins = supertpt1 :: mixins
            supertpt = TypeTree(supertpt1.tpe.firstParent) setPos supertpt.pos.focus
          }
        }
        if (supertpt.tpe.typeSymbol == AnyClass && firstParent.isTrait && firstParent != AnyValClass)
          supertpt.tpe = AnyRefClass.tpe

        // Determine
        //  - supertparams: Missing type parameters from supertype
        //  - supertpe: Given supertype, polymorphic in supertparams
        val supertparams = if (supertpt.hasSymbol) supertpt.symbol.typeParams else List()
        var supertpe = supertpt.tpe
        if (!supertparams.isEmpty)
          supertpe = PolyType(supertparams, appliedType(supertpe, supertparams map (_.tpeHK)))

        // A method to replace a super reference by a New in a supercall
        def transformSuperCall(scall: Tree): Tree = (scall: @unchecked) match {
          case Apply(fn, args) =>
            treeCopy.Apply(scall, transformSuperCall(fn), args map (_.duplicate))
          case Select(Super(_, _), nme.CONSTRUCTOR) =>
            treeCopy.Select(
              scall,
              atPos(supertpt.pos.focus)(New(TypeTree(supertpe)) setType supertpe),
              nme.CONSTRUCTOR)
        }

        treeInfo.firstConstructor(templ.body) match {
          case constr @ DefDef(_, _, _, vparamss, _, cbody @ Block(cstats, cunit)) =>
            // Convert constructor body to block in environment and typecheck it
            val (preSuperStats, superCall) = {
              val (stats, rest) = cstats span (x => !treeInfo.isSuperConstrCall(x))
              (stats map (_.duplicate), if (rest.isEmpty) EmptyTree else rest.head.duplicate)
            }
            val cstats1 = if (superCall == EmptyTree) preSuperStats else preSuperStats :+ superCall
            val cbody1 = treeCopy.Block(cbody, preSuperStats, superCall match {
              case Apply(_, _) if supertparams.nonEmpty => transformSuperCall(superCall)
              case _                                    => cunit.duplicate
            })
            val outercontext = context.outer

            assert(clazz != NoSymbol, templ)
            val cscope = outercontext.makeNewScope(constr, outercontext.owner)
            val cbody2 = newTyper(cscope) // called both during completion AND typing.
                .typePrimaryConstrBody(clazz,
                  cbody1, supertparams, clazz.unsafeTypeParams, vparamss map (_.map(_.duplicate)))

            superCall match {
              case Apply(_, _) =>
                val sarg = treeInfo.firstArgument(superCall)
                if (sarg != EmptyTree && supertpe.typeSymbol != firstParent)
                  ConstrArgsInTraitParentTpeError(sarg, firstParent)
                if (!supertparams.isEmpty)
                  supertpt = TypeTree(cbody2.tpe) setPos supertpt.pos.focus
              case _ =>
                if (!supertparams.isEmpty)
                  MissingTypeArgumentsParentTpeError(supertpt)
            }

            val preSuperVals = treeInfo.preSuperFields(templ.body)
            if (preSuperVals.isEmpty && preSuperStats.nonEmpty)
              debugwarn("Wanted to zip empty presuper val list with " + preSuperStats)
            else
              map2(preSuperStats, preSuperVals)((ldef, gdef) => gdef.tpt.tpe = ldef.symbol.tpe)

          case _ =>
            if (!supertparams.isEmpty)
              MissingTypeArgumentsParentTpeError(supertpt)
        }
/* experimental: early types as type arguments
        val hasEarlyTypes = templ.body exists (treeInfo.isEarlyTypeDef)
        val earlyMap = new EarlyMap(clazz)
        List.mapConserve(supertpt :: mixins){ tpt =>
          val tpt1 = checkNoEscaping.privates(clazz, tpt)
          if (hasEarlyTypes) tpt1 else tpt1 setType earlyMap(tpt1.tpe)
        }
*/

        //Console.println("parents("+clazz") = "+supertpt :: mixins);//DEBUG

        // Certain parents are added in the parser before it is known whether
        // that class also declared them as parents.  For instance, this is an
        // error unless we take corrective action here:
        //
        //   case class Foo() extends Serializable
        //
        // So we strip the duplicates before typer.
        def fixDuplicates(remaining: List[Tree]): List[Tree] = remaining match {
          case Nil      => Nil
          case x :: xs  =>
            val sym = x.symbol
            x :: fixDuplicates(
              if (isPossibleSyntheticParent(sym)) xs filterNot (_.symbol == sym)
              else xs
            )
        }
        
        fixDuplicates(supertpt :: mixins) mapConserve (tpt => checkNoEscaping.privates(clazz, tpt))
      }
      catch {
        case ex: TypeError =>
          // fallback in case of cyclic errors
          // @H none of the tests enter here but I couldn't rule it out
          log("Type error calculating parents in template " + templ)
          log("Error: " + ex)
          ParentTypesError(templ, ex)
          List(TypeTree(AnyRefClass.tpe))
      }

    /** <p>Check that</p>
     *  <ul>
     *    <li>all parents are class types,</li>
     *    <li>first parent class is not a mixin; following classes are mixins,</li>
     *    <li>final classes are not inherited,</li>
     *    <li>
     *      sealed classes are only inherited by classes which are
     *      nested within definition of base class, or that occur within same
     *      statement sequence,
     *    </li>
     *    <li>self-type of current class is a subtype of self-type of each parent class.</li>
     *    <li>no two parents define same symbol.</li>
     *  </ul>
     */
    def validateParentClasses(parents: List[Tree], selfType: Type) {
      val pending = ListBuffer[AbsTypeError]()
      def validateParentClass(parent: Tree, superclazz: Symbol) {
        if (!parent.isErrorTyped) {
          val psym = parent.tpe.typeSymbol.initialize
          checkClassType(parent, false, true)
          if (psym != superclazz) {
            if (psym.isTrait) {
              val ps = psym.info.parents
              if (!ps.isEmpty && !superclazz.isSubClass(ps.head.typeSymbol))
                pending += ParentSuperSubclassError(parent, superclazz, ps.head.typeSymbol, psym)
            } else {
              pending += ParentNotATraitMixinError(parent, psym)
            }
          }
          if (psym.isFinal)
            pending += ParentFinalInheritanceError(parent, psym)

          if (psym.isSealed && !phase.erasedTypes)
            if (context.unit.source.file == psym.sourceFile)
              psym addChild context.owner
            else
              pending += ParentSealedInheritanceError(parent, psym)

          if (!(selfType <:< parent.tpe.typeOfThis) &&
              !phase.erasedTypes &&
              !context.owner.isSynthetic &&   // don't check synthetic concrete classes for virtuals (part of DEVIRTUALIZE)
              !settings.noSelfCheck.value &&  // setting to suppress this very check
              !selfType.isErroneous &&
              !parent.tpe.isErroneous)
          {
            //Console.println(context.owner);//DEBUG
            //Console.println(context.owner.unsafeTypeParams);//DEBUG
            //Console.println(List.fromArray(context.owner.info.closure));//DEBUG
            pending += ParentSelfTypeConformanceError(parent, selfType)
            if (settings.explaintypes.value) explainTypes(selfType, parent.tpe.typeOfThis)
          }
          if (parents exists (p => p != parent && p.tpe.typeSymbol == psym && !psym.isError))
            pending += ParentInheritedTwiceError(parent, psym)
        }
      }
      if (!parents.isEmpty && parents.forall(!_.isErrorTyped))
        for (p <- parents) validateParentClass(p, parents.head.tpe.typeSymbol)

/*
      if (settings.Xshowcls.value != "" &&
          settings.Xshowcls.value == context.owner.fullName)
        println("INFO "+context.owner+
                ", baseclasses = "+(context.owner.info.baseClasses map (_.fullName))+
                ", lin = "+(context.owner.info.baseClasses map (context.owner.thisType.baseType)))
*/
      pending.foreach(ErrorUtils.issueTypeError)
    }

    def checkFinitary(classinfo: ClassInfoType) {
      val clazz = classinfo.typeSymbol

      for (tparam <- clazz.typeParams) {
        if (classinfo.expansiveRefs(tparam) contains tparam) {
          val newinfo = ClassInfoType(
            classinfo.parents map (_.instantiateTypeParams(List(tparam), List(AnyRefClass.tpe))),
            classinfo.decls,
            clazz)
          clazz.setInfo {
            clazz.info match {
              case PolyType(tparams, _) => PolyType(tparams, newinfo)
              case _ => newinfo
            }
          }
          FinitaryError(tparam)
        }
      }
    }

    /**
     *  @param cdef ...
     *  @return     ...
     */
    def typedClassDef(cdef: ClassDef): Tree = {
//      attributes(cdef)
      val clazz = cdef.symbol
      val typedMods = typedModifiers(cdef.mods)
      assert(clazz != NoSymbol, cdef)
      reenterTypeParams(cdef.tparams)
      val tparams1 = cdef.tparams mapConserve (typedTypeDef)
      val impl1 = typerReportAnyContextErrors(context.make(cdef.impl, clazz, newScope)) {
        _.typedTemplate(cdef.impl, parentTypes(cdef.impl))
      }
      val impl2 = finishMethodSynthesis(impl1, clazz, context)
      if (clazz.isTrait && clazz.info.parents.nonEmpty && clazz.info.firstParent.typeSymbol == AnyClass)
        for (stat <- impl2.body)
          if (!treeInfo.isAllowedInAnyTrait(stat))
            unit.error(stat.pos, "this statement is not allowed in trait extending from class Any: "+stat)
      if ((clazz != ClassfileAnnotationClass) &&
          (clazz isNonBottomSubClass ClassfileAnnotationClass))
        restrictionWarning(cdef.pos, unit,
          "subclassing Classfile does not\n"+
          "make your annotation visible at runtime.  If that is what\n"+
          "you want, you must write the annotation class in Java.")
      if (!isPastTyper) {
        for (ann <- clazz.getAnnotation(DeprecatedAttr)) {
          val m = companionSymbolOf(clazz, context)
          if (m != NoSymbol)
            m.moduleClass.addAnnotation(AnnotationInfo(ann.atp, ann.args, List()))
        }
      }
      treeCopy.ClassDef(cdef, typedMods, cdef.name, tparams1, impl2)
        .setType(NoType)
    }

    /**
     *  @param mdef ...
     *  @return     ...
     */
    def typedModuleDef(mdef: ModuleDef): Tree = {
      // initialize all constructors of the linked class: the type completer (Namer.methodSig)
      // might add default getters to this object. example: "object T; class T(x: Int = 1)"
      val linkedClass = companionSymbolOf(mdef.symbol, context)
      if (linkedClass != NoSymbol)
        linkedClass.info.decl(nme.CONSTRUCTOR).alternatives foreach (_.initialize)

      val clazz     = mdef.symbol.moduleClass
      val typedMods = typedModifiers(mdef.mods)
      assert(clazz != NoSymbol, mdef)
      val impl1 = typerReportAnyContextErrors(context.make(mdef.impl, clazz, newScope)) {
        _.typedTemplate(mdef.impl, {
          parentTypes(mdef.impl) ++ (
            if (linkedClass == NoSymbol || !linkedClass.isSerializable || clazz.isSerializable) Nil
            else {
              clazz.makeSerializable()
              List(TypeTree(SerializableClass.tpe) setPos clazz.pos.focus)
            }
          )
        })
      }
      val impl2  = finishMethodSynthesis(impl1, clazz, context)

      treeCopy.ModuleDef(mdef, typedMods, mdef.name, impl2) setType NoType
    }
    /** In order to override this in the TreeCheckers Typer so synthetics aren't re-added
     *  all the time, it is exposed here the module/class typing methods go through it.
     *  ...but it turns out it's also the ideal spot for namer/typer coordination for
     *  the tricky method synthesis scenarios, so we'll make it that.
     */
    protected def finishMethodSynthesis(templ: Template, clazz: Symbol, context: Context): Template = {
      addSyntheticMethods(templ, clazz, context)
    }
    /** For flatMapping a list of trees when you want the DocDefs and Annotated
     *  to be transparent.
     */
    def rewrappingWrapperTrees(f: Tree => List[Tree]): Tree => List[Tree] = {
      case dd @ DocDef(comment, defn) => f(defn) map (stat => DocDef(comment, stat) setPos dd.pos)
      case Annotated(annot, defn)     => f(defn) map (stat => Annotated(annot, stat))
      case tree                       => f(tree)
    }

    protected def enterSyms(txt: Context, trees: List[Tree]) = {
      var txt0 = txt
      for (tree <- trees) txt0 = enterSym(txt0, tree)
    }

    protected def enterSym(txt: Context, tree: Tree): Context =
      if (txt eq context) namer.enterSym(tree)
      else newNamer(txt).enterSym(tree)

    /**
     *  @param templ    ...
     *  @param parents1 ...
     *    <li> <!-- 2 -->
     *      Check that inner classes do not inherit from Annotation
     *    </li>
     *  @return         ...
     */
    def typedTemplate(templ: Template, parents1: List[Tree]): Template = {
      val clazz = context.owner
      // complete lazy annotations
      val annots = clazz.annotations
      if (templ.symbol == NoSymbol)
        templ setSymbol clazz.newLocalDummy(templ.pos)
      val self1 = templ.self match {
        case vd @ ValDef(_, _, tpt, EmptyTree) =>
          val tpt1 = checkNoEscaping.privates(
            clazz.thisSym,
            treeCopy.TypeTree(tpt).setOriginal(tpt) setType vd.symbol.tpe
          )
          copyValDef(vd)(tpt = tpt1, rhs = EmptyTree) setType NoType
      }
      // was:
      //          val tpt1 = checkNoEscaping.privates(clazz.thisSym, typedType(tpt))
      //          treeCopy.ValDef(vd, mods, name, tpt1, EmptyTree) setType NoType
      // but this leads to cycles for existential self types ==> #2545
      if (self1.name != nme.WILDCARD)
        context.scope enter self1.symbol

      val selfType = (
        if (clazz.isAnonymousClass && !phase.erasedTypes)
          intersectionType(clazz.info.parents, clazz.owner)
        else
          clazz.typeOfThis
      )
      // the following is necessary for templates generated later
      assert(clazz.info.decls != EmptyScope, clazz)
      enterSyms(context.outer.make(templ, clazz, clazz.info.decls), templ.body)
      validateParentClasses(parents1, selfType)
      if (clazz.isCase)
        validateNoCaseAncestor(clazz)

      if ((clazz isSubClass ClassfileAnnotationClass) && !clazz.owner.isPackageClass)
        unit.error(clazz.pos, "inner classes cannot be classfile annotations")
      if (!phase.erasedTypes && !clazz.info.resultType.isError) // @S: prevent crash for duplicated type members
        checkFinitary(clazz.info.resultType.asInstanceOf[ClassInfoType])

      val body =
        if (isPastTyper || reporter.hasErrors) templ.body
        else templ.body flatMap rewrappingWrapperTrees(namer.finishGetterSetter(Typer.this, _))

      val body1 = typedStats(body, templ.symbol)
      treeCopy.Template(templ, parents1, self1, body1) setType clazz.tpe
    }

    /** Remove definition annotations from modifiers (they have been saved
     *  into the symbol's ``annotations'' in the type completer / namer)
     *
     *  However reification does need annotation definitions to proceed.
     *  Unfortunately, AnnotationInfo doesn't provide enough info to reify it in general case.
     *  The biggest problem is with the "atp: Type" field, which cannot be reified in some situations
     *  that involve locally defined annotations. See more about that in Reifiers.scala.
     *
     *  That's why the original tree gets saved into ``original'' field of AnnotationInfo (happens elsewhere).
     *  The field doesn't get pickled/unpickled and exists only during a single compilation run.
     *  This simultaneously allows us to reify annotations and to preserve backward compatibility.
     */
    def typedModifiers(mods: Modifiers): Modifiers =
      mods.copy(annotations = Nil) setPositions mods.positions

    /**
     *  @param vdef ...
     *  @return     ...
     */
    def typedValDef(vdef: ValDef): ValDef = {
//      attributes(vdef)
      val sym = vdef.symbol.initialize
      val typer1 = constrTyperIf(sym.isParameter && sym.owner.isConstructor)
      val typedMods = typedModifiers(vdef.mods)

      // complete lazy annotations
      val annots = sym.annotations
      var tpt1 = checkNoEscaping.privates(sym, typer1.typedType(vdef.tpt))
      checkNonCyclic(vdef, tpt1)

      if (sym.hasAnnotation(definitions.VolatileAttr)) {
        if (!sym.isMutable)
          VolatileValueError(vdef)
        else if (sym.isFinal)
          FinalVolatileVarError(vdef)
      }
      val rhs1 =
        if (vdef.rhs.isEmpty) {
          if (sym.isVariable && sym.owner.isTerm && !isPastTyper)
            LocalVarUninitializedError(vdef)
          vdef.rhs
        } else {
          val tpt2 = if (sym.hasDefault) {
            // When typechecking default parameter, replace all type parameters in the expected type by Wildcard.
            // This allows defining "def foo[T](a: T = 1)"
            val tparams = sym.owner.skipConstructor.info.typeParams
            val subst = new SubstTypeMap(tparams, tparams map (_ => WildcardType)) {
              override def matches(sym: Symbol, sym1: Symbol) =
                if (sym.isSkolem) matches(sym.deSkolemize, sym1)
                else if (sym1.isSkolem) matches(sym, sym1.deSkolemize)
                else super[SubstTypeMap].matches(sym, sym1)
            }
            // allow defaults on by-name parameters
            if (sym hasFlag BYNAMEPARAM)
              if (tpt1.tpe.typeArgs.isEmpty) WildcardType // during erasure tpt1 is Function0
              else subst(tpt1.tpe.typeArgs(0))
            else subst(tpt1.tpe)
          } else tpt1.tpe
          newTyper(typer1.context.make(vdef, sym)).transformedOrTyped(vdef.rhs, EXPRmode | BYVALmode, tpt2)
        }
      treeCopy.ValDef(vdef, typedMods, vdef.name, tpt1, checkDead(rhs1)) setType NoType
    }

    /** Enter all aliases of local parameter accessors.
     *
     *  @param clazz    ...
     *  @param vparamss ...
     *  @param rhs      ...
     */
    def computeParamAliases(clazz: Symbol, vparamss: List[List[ValDef]], rhs: Tree) {
      debuglog("computing param aliases for "+clazz+":"+clazz.primaryConstructor.tpe+":"+rhs)//debug
      def decompose(call: Tree): (Tree, List[Tree]) = call match {
        case Apply(fn, args) =>
          val (superConstr, args1) = decompose(fn)
          val params = fn.tpe.params
          val args2 = if (params.isEmpty || !isRepeatedParamType(params.last.tpe)) args
                      else args.take(params.length - 1) :+ EmptyTree
          assert(sameLength(args2, params), "mismatch " + clazz + " " + (params map (_.tpe)) + " " + args2)//debug
          (superConstr, args1 ::: args2)
        case Block(stats, expr) if !stats.isEmpty =>
          decompose(stats.last)
        case _ =>
          (call, List())
      }
      val (superConstr, superArgs) = decompose(rhs)
      assert(superConstr.symbol ne null, superConstr)//debug

      val pending = ListBuffer[AbsTypeError]()
      // an object cannot be allowed to pass a reference to itself to a superconstructor
      // because of initialization issues; bug #473
      for (arg <- superArgs ; tree <- arg) {
        val sym = tree.symbol
        if (sym != null && (sym.info.baseClasses contains clazz)) {
          if (sym.isModule)
            pending +=  SuperConstrReferenceError(tree)
          tree match {
            case This(qual) =>
              pending += SuperConstrArgsThisReferenceError(tree)
            case _ => ()
          }
        }
      }

      if (superConstr.symbol.isPrimaryConstructor) {
        val superClazz = superConstr.symbol.owner
        if (!superClazz.isJavaDefined) {
          val superParamAccessors = superClazz.constrParamAccessors
          if (sameLength(superParamAccessors, superArgs)) {
            for ((superAcc, superArg @ Ident(name)) <- superParamAccessors zip superArgs) {
              if (vparamss.exists(_.exists(_.symbol == superArg.symbol))) {
                var alias = superAcc.initialize.alias
                if (alias == NoSymbol)
                  alias = superAcc.getter(superAcc.owner)
                if (alias != NoSymbol &&
                    superClazz.info.nonPrivateMember(alias.name) != alias)
                  alias = NoSymbol
                if (alias != NoSymbol) {
                  var ownAcc = clazz.info.decl(name).suchThat(_.isParamAccessor)
                  if ((ownAcc hasFlag ACCESSOR) && !ownAcc.isDeferred)
                    ownAcc = ownAcc.accessed
                  if (!ownAcc.isVariable && !alias.accessed.isVariable) {
                    debuglog("" + ownAcc + " has alias "+alias.fullLocationString) //debug
                    ownAcc.asInstanceOf[TermSymbol].setAlias(alias)
                  }
                }
              }
            }
          }
        }
      }
      pending.foreach(ErrorUtils.issueTypeError)
    }

    /** Check if a structurally defined method violates implementation restrictions.
     *  A method cannot be called if it is a non-private member of a refinement type
     *  and if its parameter's types are any of:
     *    - the self-type of the refinement
     *    - a type member of the refinement
     *    - an abstract type declared outside of the refinement.
     */
    def checkMethodStructuralCompatible(meth: Symbol): Unit = {
      def fail(msg: String) = unit.error(meth.pos, msg)
      val tp: Type = meth.tpe match {
        case mt @ MethodType(_, _)     => mt
        case NullaryMethodType(restpe) => restpe  // TODO_NMT: drop NullaryMethodType from resultType?
        case PolyType(_, restpe)       => restpe
        case _                         => NoType
      }

      for (paramType <- tp.paramTypes) {
        val sym = paramType.typeSymbol

        if (sym.isAbstractType) {
          if (!sym.hasTransOwner(meth.owner))
            fail("Parameter type in structural refinement may not refer to an abstract type defined outside that refinement")
          else if (!sym.hasTransOwner(meth))
            fail("Parameter type in structural refinement may not refer to a type member of that refinement")
        }
        if (paramType.isInstanceOf[ThisType] && sym == meth.owner)
          fail("Parameter type in structural refinement may not refer to the type of that refinement (self type)")
      }
    }
    def typedUseCase(useCase: UseCase) {
      def stringParser(str: String): syntaxAnalyzer.Parser = {
        val file = new BatchSourceFile(context.unit.source.file, str) {
          override def positionInUltimateSource(pos: Position) = {
            pos.withSource(context.unit.source, useCase.pos.start)
          }
        }
        val unit = new CompilationUnit(file)
        new syntaxAnalyzer.UnitParser(unit)
      }
      val trees = stringParser(useCase.body+";").nonLocalDefOrDcl
      val enclClass = context.enclClass.owner
      def defineAlias(name: Name) =
        if (context.scope.lookup(name) == NoSymbol) {
          lookupVariable(name.toString.substring(1), enclClass) match {
            case Some(repl) =>
              silent(_.typedTypeConstructor(stringParser(repl).typ())) match {
                case SilentResultValue(tpt) =>
                  val alias = enclClass.newAliasType(name.toTypeName, useCase.pos)
                  val tparams = cloneSymbolsAtOwner(tpt.tpe.typeSymbol.typeParams, alias)
                  alias setInfo typeFun(tparams, appliedType(tpt.tpe, tparams map (_.tpe)))
                  context.scope.enter(alias)
                case _ =>
              }
            case _ =>
          }
        }
      for (tree <- trees; t <- tree)
        t match {
          case Ident(name) if name startsWith '$' => defineAlias(name)
          case _ =>
        }
      useCase.aliases = context.scope.toList
      namer.enterSyms(trees)
      typedStats(trees, NoSymbol)
      useCase.defined = context.scope.toList filterNot (useCase.aliases contains _)
      if (settings.debug.value)
        useCase.defined foreach (sym => println("defined use cases: %s:%s".format(sym, sym.tpe)))
    }

    /**
     *  @param ddef ...
     *  @return     ...
     */
    def typedDefDef(ddef: DefDef): DefDef = {
      val meth = ddef.symbol.initialize

      reenterTypeParams(ddef.tparams)
      reenterValueParams(ddef.vparamss)

      // for `val` and `var` parameter, look at `target` meta-annotation
      if (!isPastTyper && meth.isPrimaryConstructor) {
        for (vparams <- ddef.vparamss; vd <- vparams) {
          if (vd.mods.isParamAccessor) {
            namer.validateParam(vd)
          }
        }
      }

      val tparams1 = ddef.tparams mapConserve typedTypeDef
      val vparamss1 = ddef.vparamss mapConserve (_ mapConserve typedValDef)

      // complete lazy annotations
      val annots = meth.annotations

      for (vparams1 <- vparamss1; vparam1 <- vparams1 dropRight 1)
        if (isRepeatedParamType(vparam1.symbol.tpe))
          StarParamNotLastError(vparam1)

      var tpt1 = checkNoEscaping.privates(meth, typedType(ddef.tpt))
      checkNonCyclic(ddef, tpt1)
      ddef.tpt.setType(tpt1.tpe)
      val typedMods = typedModifiers(ddef.mods)
      var rhs1 =
        if (ddef.name == nme.CONSTRUCTOR && !ddef.symbol.hasStaticFlag) { // need this to make it possible to generate static ctors
          if (!meth.isPrimaryConstructor &&
              (!meth.owner.isClass ||
               meth.owner.isModuleClass ||
               meth.owner.isAnonOrRefinementClass))
            InvalidConstructorDefError(ddef)
          typed(ddef.rhs)
        } else if (meth.isMacro) {
          EmptyTree
        } else {
          transformedOrTyped(ddef.rhs, EXPRmode, tpt1.tpe)
        }

      if (meth.isPrimaryConstructor && meth.isClassConstructor && !isPastTyper && !reporter.hasErrors) {
        // At this point in AnyVal there is no supercall, which will blow up
        // in computeParamAliases; there's nothing to be computed for Anyval anyway.
        if (meth.owner ne AnyValClass)
          computeParamAliases(meth.owner, vparamss1, rhs1)
      }
      if (tpt1.tpe.typeSymbol != NothingClass && !context.returnsSeen && rhs1.tpe.typeSymbol != NothingClass)
        rhs1 = checkDead(rhs1)

      if (!isPastTyper && meth.owner.isClass &&
          meth.paramss.exists(ps => ps.exists(_.hasDefaultFlag) && isRepeatedParamType(ps.last.tpe)))
        StarWithDefaultError(meth)

      if (!isPastTyper) {
        val allParams = meth.paramss.flatten
        for (p <- allParams) {
          for (n <- p.deprecatedParamName) {
            if (allParams.exists(p1 => p1.name == n || (p != p1 && p1.deprecatedParamName.exists(_ == n))))
              DeprecatedParamNameError(p, n)
          }
        }
      }
      if (meth.isStructuralRefinementMember)
        checkMethodStructuralCompatible(meth)
      treeCopy.DefDef(ddef, typedMods, ddef.name, tparams1, vparamss1, tpt1, rhs1) setType NoType
    }

    def typedTypeDef(tdef: TypeDef): TypeDef =
      typerWithCondLocalContext(context.makeNewScope(tdef, tdef.symbol))(tdef.tparams.nonEmpty){
        _.typedTypeDef0(tdef)
      }

    // call typedTypeDef instead
    // a TypeDef with type parameters must always be type checked in a new scope
    private def typedTypeDef0(tdef: TypeDef): TypeDef = {
      tdef.symbol.initialize
      reenterTypeParams(tdef.tparams)
      val tparams1 = tdef.tparams mapConserve typedTypeDef
      val typedMods = typedModifiers(tdef.mods)
      // complete lazy annotations
      val annots = tdef.symbol.annotations

      // @specialized should not be pickled when compiling with -no-specialize
      if (settings.nospecialization.value && currentRun.compiles(tdef.symbol)) {
        tdef.symbol.removeAnnotation(definitions.SpecializedClass)
        tdef.symbol.deSkolemize.removeAnnotation(definitions.SpecializedClass)
      }

      val rhs1 = checkNoEscaping.privates(tdef.symbol, typedType(tdef.rhs))
      checkNonCyclic(tdef.symbol)
      if (tdef.symbol.owner.isType)
        rhs1.tpe match {
          case TypeBounds(lo1, hi1) if (!(lo1 <:< hi1)) => LowerBoundError(tdef, lo1, hi1)
          case _                                        => ()
        }
      treeCopy.TypeDef(tdef, typedMods, tdef.name, tparams1, rhs1) setType NoType
    }

    private def enterLabelDef(stat: Tree) {
      stat match {
        case ldef @ LabelDef(_, _, _) =>
          if (ldef.symbol == NoSymbol)
            ldef.symbol = namer.enterInScope(
              context.owner.newLabel(ldef.name, ldef.pos) setInfo MethodType(List(), UnitClass.tpe))
        case _ =>
      }
    }

    def typedLabelDef(ldef: LabelDef): LabelDef = {
      if (!nme.isLoopHeaderLabel(ldef.symbol.name) || isPastTyper) {
        val restpe = ldef.symbol.tpe.resultType
        val rhs1 = typed(ldef.rhs, restpe)
        ldef.params foreach (param => param.tpe = param.symbol.tpe)
        deriveLabelDef(ldef)(_ => rhs1) setType restpe
      }
      else {
        val initpe = ldef.symbol.tpe.resultType
        val rhs1 = typed(ldef.rhs)
        val restpe = rhs1.tpe
        if (restpe == initpe) { // stable result, no need to check again
          ldef.params foreach (param => param.tpe = param.symbol.tpe)
          treeCopy.LabelDef(ldef, ldef.name, ldef.params, rhs1) setType restpe
        } else {
          context.scope.unlink(ldef.symbol)
          val sym2 = namer.enterInScope(
            context.owner.newLabel(ldef.name, ldef.pos) setInfo MethodType(List(), restpe))
          val rhs2 = typed(resetAllAttrs(ldef.rhs), restpe)
          ldef.params foreach (param => param.tpe = param.symbol.tpe)
          deriveLabelDef(ldef)(_ => rhs2) setSymbol sym2 setType restpe
        }
      }
    }

    /**
     *  @param block ...
     *  @param mode  ...
     *  @param pt    ...
     *  @return      ...
     */
    def typedBlock(block: Block, mode: Int, pt: Type): Block = {
      val syntheticPrivates = new ListBuffer[Symbol]
      try {
        namer.enterSyms(block.stats)
        for (stat <- block.stats) enterLabelDef(stat)

        if (phaseId(currentPeriod) <= currentRun.typerPhase.id) {
          // This is very tricky stuff, because we are navigating the Skylla and Charybdis of
          // anonymous classes and what to return from them here. On the one hand, we cannot admit
          // every non-private member of an anonymous class as a part of the structural type of the
          // enclosing block. This runs afoul of the restriction that a structural type may not
          // refer to an enclosing type parameter or abstract types (which in turn is necessitated
          // by what can be done in Java reflection). On the other hand, making every term member
          // private conflicts with private escape checking - see ticket #3174 for an example.
          //
          // The cleanest way forward is if we would find a way to suppress structural type checking
          // for these members and maybe defer type errors to the places where members are called.
          // But that would be a big refactoring and also a big departure from existing code. The
          // probably safest fix for 2.8 is to keep members of an anonymous class that are not
          // mentioned in a parent type private (as before) but to disable escape checking for code
          // that's in the same anonymous class. That's what's done here.
          //
          // We really should go back and think hard whether we find a better way to address the
          // problem of escaping idents on the one hand and well-formed structural types on the
          // other.
          block match {
            case Block(List(classDef @ ClassDef(_, _, _, _)), Apply(Select(New(_), _), _)) =>
              val classDecls = classDef.symbol.info.decls
              val visibleMembers = pt match {
                case WildcardType                           => classDecls.toList
                case BoundedWildcardType(TypeBounds(lo, _)) => lo.members
                case _                                      => pt.members
              }
              def matchesVisibleMember(member: Symbol) = visibleMembers exists { vis =>
                (member.name == vis.name) &&
                (member.tpe <:< vis.tpe.substThis(vis.owner, classDef.symbol))
              }
              // The block is an anonymous class definitions/instantiation pair
              //   -> members that are hidden by the type of the block are made private
              val toHide = (
                classDecls filter (member =>
                     member.isTerm
                  && member.isPossibleInRefinement
                  && member.isPublic
                  && !matchesVisibleMember(member)
                ) map (member => member
                  resetFlag (PROTECTED | LOCAL)
                  setFlag (PRIVATE | SYNTHETIC_PRIVATE)
                  setPrivateWithin NoSymbol
                )
              )
              syntheticPrivates ++= toHide
            case _ =>
          }
        }
        val stats1 = typedStats(block.stats, context.owner)
        val expr1 = typed(block.expr, mode & ~(FUNmode | QUALmode), pt)
        treeCopy.Block(block, stats1, expr1)
          .setType(if (treeInfo.isExprSafeToInline(block)) expr1.tpe else expr1.tpe.deconst)
      } finally {
        // enable escaping privates checking from the outside and recycle
        // transient flag
        syntheticPrivates foreach (_ resetFlag SYNTHETIC_PRIVATE)
      }
    }

    /**
     *  @param cdef   ...
     *  @param pattpe ...
     *  @param pt     ...
     *  @return       ...
     */
    def typedCase(cdef: CaseDef, pattpe: Type, pt: Type): CaseDef = {
      // verify no _* except in last position
      for (Apply(_, xs) <- cdef.pat ; x <- xs dropRight 1 ; if treeInfo isStar x)
        StarPositionInPatternError(x)

      val pat1 = typedPattern(cdef.pat, pattpe)
      // When case classes have more than two parameter lists, the pattern ends
      // up typed as a method.  We only pattern match on the first parameter
      // list, so substitute the final result type of the method, i.e. the type
      // of the case class.
      if (pat1.tpe.paramSectionCount > 0)
        pat1 setType pat1.tpe.finalResultType

      if (forInteractive) {
        for (bind @ Bind(name, _) <- cdef.pat)
          if (name.toTermName != nme.WILDCARD && bind.symbol != null && bind.symbol != NoSymbol)
            namer.enterIfNotThere(bind.symbol)
      }

      val guard1: Tree = if (cdef.guard == EmptyTree) EmptyTree
                         else typed(cdef.guard, BooleanClass.tpe)
      var body1: Tree = typed(cdef.body, pt)

      val contextWithTypeBounds = context.nextEnclosing(_.tree.isInstanceOf[CaseDef])
      if (contextWithTypeBounds.savedTypeBounds nonEmpty) {
        body1.tpe = contextWithTypeBounds restoreTypeBounds body1.tpe

        // insert a cast if something typechecked under the GADT constraints,
        // but not in real life (i.e., now that's we've reset the method's type skolems'
        //   infos back to their pre-GADT-constraint state)
        if (isFullyDefined(pt) && !(body1.tpe <:< pt))
          body1 = typedPos(body1.pos)(gen.mkCast(body1, pt))

      }

//    body1 = checkNoEscaping.locals(context.scope, pt, body1)
      val treeWithSkolems = treeCopy.CaseDef(cdef, pat1, guard1, body1) setType body1.tpe

      // undo adaptConstrPattern's evil deeds, as they confuse the old pattern matcher
      // TODO: Paul, can we do the deskolemization lazily in the old pattern matcher
      object deskolemizeOnce extends TypeMap {
        def apply(tp: Type): Type = mapOver(tp) match {
          case TypeRef(pre, sym, args) if sym.isExistentialSkolem && sym.deSkolemize.isSkolem && sym.deSkolemize.owner.isTerm =>
            typeRef(NoPrefix, sym.deSkolemize, args)
          case tp1 => tp1
        }
      }

      new TypeMapTreeSubstituter(deskolemizeOnce).traverse(treeWithSkolems)

      treeWithSkolems // now without skolems, actually
    }

    def typedCases(cases: List[CaseDef], pattp: Type, pt: Type): List[CaseDef] =
      cases mapConserve { cdef =>
        newTyper(context.makeNewScope(cdef, context.owner)).typedCase(cdef, pattp, pt)
      }

    /**
     *  @param fun  ...
     *  @param mode ...
     *  @param pt   ...
     *  @return     ...
     */
    def typedFunction(fun: Function, mode: Int, pt: Type): Tree = {
      val numVparams = fun.vparams.length
      if (numVparams > definitions.MaxFunctionArity)
        return MaxFunctionArityError(fun)

      def decompose(pt: Type): (Symbol, List[Type], Type) =
        if ((isFunctionType(pt)
             ||
             pt.typeSymbol == PartialFunctionClass &&
             numVparams == 1 && fun.body.isInstanceOf[Match])
             && // see bug901 for a reason why next conditions are needed
            (pt.normalize.typeArgs.length - 1 == numVparams
             ||
             fun.vparams.exists(_.tpt.isEmpty)))
          (pt.typeSymbol, pt.normalize.typeArgs.init, pt.normalize.typeArgs.last)
        else
          (FunctionClass(numVparams), fun.vparams map (x => NoType), WildcardType)

      val (clazz, argpts, respt) = decompose(pt)
      if (argpts.lengthCompare(numVparams) != 0)
        WrongNumberOfParametersError(fun, argpts)
      else {
        val vparamSyms = map2(fun.vparams, argpts) { (vparam, argpt) =>
          if (vparam.tpt.isEmpty) {
            vparam.tpt.tpe =
              if (isFullyDefined(argpt)) argpt
              else {
                fun match {
                  case etaExpansion(vparams, fn, args) =>
                    silent(_.typed(fn, forFunMode(mode), pt)) match {
                      case SilentResultValue(fn1) if context.undetparams.isEmpty =>
                        // if context,undetparams is not empty, the function was polymorphic,
                        // so we need the missing arguments to infer its type. See #871
                        //println("typing eta "+fun+":"+fn1.tpe+"/"+context.undetparams)
                        val ftpe = normalize(fn1.tpe) baseType FunctionClass(numVparams)
                        if (isFunctionType(ftpe) && isFullyDefined(ftpe))
                          return typedFunction(fun, mode, ftpe)
                      case _ =>
                    }
                  case _ =>
                }
                MissingParameterTypeError(fun, vparam, pt)
                ErrorType
              }
            if (!vparam.tpt.pos.isDefined) vparam.tpt setPos vparam.pos.focus
          }
          enterSym(context, vparam)
          if (context.retyping) context.scope enter vparam.symbol
          vparam.symbol
        }

        val vparams = fun.vparams mapConserve (typedValDef)
//        for (vparam <- vparams) {
//          checkNoEscaping.locals(context.scope, WildcardType, vparam.tpt); ()
//        }
        val body1 = typed(fun.body, respt)
        val formals = vparamSyms map (_.tpe)
        val restpe = packedType(body1, fun.symbol).deconst.resultType
        val funtpe = typeRef(clazz.tpe.prefix, clazz, formals :+ restpe)
//        body = checkNoEscaping.locals(context.scope, restpe, body)
        treeCopy.Function(fun, vparams, body1).setType(funtpe)
    }
    }

    def typedRefinement(stats: List[Tree]) {
      namer.enterSyms(stats)
      // need to delay rest of typedRefinement to avoid cyclic reference errors
      unit.toCheck += { () =>
        // go to next outer context which is not silent, see #3614
        var c = context
        while (c.bufferErrors) c = c.outer
        val stats1 = newTyper(c).typedStats(stats, NoSymbol)
        for (stat <- stats1 if stat.isDef) {
          val member = stat.symbol
          if (!(context.owner.ancestors forall
                (bc => member.matchingSymbol(bc, context.owner.thisType) == NoSymbol))) {
                  member setFlag OVERRIDE
                }
        }
      }
    }

    def typedImport(imp : Import) : Import = (transformed remove imp) match {
      case Some(imp1: Import) => imp1
      case None => log("unhandled import: "+imp+" in "+unit); imp
    }
    private def isWarnablePureExpression(tree: Tree) = tree match {
      case EmptyTree | Literal(Constant(())) => false
      case _                                 =>
        !tree.isErrorTyped && (treeInfo isExprSafeToInline tree) && {
          val sym = tree.symbol
          (sym == null) || !(sym.isModule || sym.isLazy) || {
            debuglog("'Pure' but side-effecting expression in statement position: " + tree)
            false
          }
        }
    }

    def typedStats(stats: List[Tree], exprOwner: Symbol): List[Tree] = {
      val inBlock = exprOwner == context.owner
      def includesTargetPos(tree: Tree) =
        tree.pos.isRange && context.unit.exists && (tree.pos includes context.unit.targetPos)
      val localTarget = stats exists includesTargetPos
      val statsErrors = scala.collection.mutable.LinkedHashSet[AbsTypeError]()
      def typedStat(stat: Tree): Tree = {
        if (context.owner.isRefinementClass && !treeInfo.isDeclarationOrTypeDef(stat))
          OnlyDeclarationsError(stat)
        else
          stat match {
            case imp @ Import(_, _) =>
              context = context.makeNewImport(imp)
              imp.symbol.initialize
              typedImport(imp)
            case _ =>
              if (localTarget && !includesTargetPos(stat)) {
                // skip typechecking of statements in a sequence where some other statement includes
                // the targetposition
                stat
              } else {
                val localTyper = if (inBlock || (stat.isDef && !stat.isInstanceOf[LabelDef])) {
                  context.flushBuffer()
                  this
                } else newTyper(context.make(stat, exprOwner))
                // XXX this creates a spurious dead code warning if an exception is thrown
                // in a constructor, even if it is the only thing in the constructor.
                val result = checkDead(localTyper.typed(stat, EXPRmode | BYVALmode, WildcardType))

                if (treeInfo.isSelfOrSuperConstrCall(result)) {
                  context.inConstructorSuffix = true
                  if (treeInfo.isSelfConstrCall(result) && result.symbol.pos.pointOrElse(0) >= exprOwner.enclMethod.pos.pointOrElse(0))
                    ConstructorsOrderError(stat)
                }

                if (isWarnablePureExpression(result)) context.warning(stat.pos,
                  "a pure expression does nothing in statement position; " +
                  "you may be omitting necessary parentheses"
                )
                statsErrors ++= localTyper.context.errBuffer
                result
              }
          }
      }

      /** 'accessor' and 'accessed' are so similar it becomes very difficult to
       *  follow the logic, so I renamed one to something distinct.
       */
      def accesses(looker: Symbol, accessed: Symbol) = accessed.hasLocalFlag && (
           (accessed.isParamAccessor)
        || (looker.hasAccessorFlag && !accessed.hasAccessorFlag && accessed.isPrivate)
      )

      def checkNoDoubleDefsAndAddSynthetics(stats: List[Tree]): List[Tree] = {
        val scope = if (inBlock) context.scope else context.owner.info.decls
        var newStats = new ListBuffer[Tree]
        var needsCheck = true
        var moreToAdd = true
        while (moreToAdd) {
          val initSize = scope.size
          var e = scope.elems
          while ((e ne null) && e.owner == scope) {

            // check no double def
            if (needsCheck) {
              var e1 = scope.lookupNextEntry(e)
              while ((e1 ne null) && e1.owner == scope) {
                if (!accesses(e.sym, e1.sym) && !accesses(e1.sym, e.sym) &&
                    (e.sym.isType || inBlock || (e.sym.tpe matches e1.sym.tpe) || e.sym.isMacro && e1.sym.isMacro))
                  // default getters are defined twice when multiple overloads have defaults. an
                  // error for this is issued in RefChecks.checkDefaultsInOverloaded
                  if (!e.sym.isErroneous && !e1.sym.isErroneous && !e.sym.hasDefaultFlag &&
                      !e.sym.hasAnnotation(BridgeClass) && !e1.sym.hasAnnotation(BridgeClass)) {
                    log("Double definition detected:\n  " +
                      ((e.sym.getClass, e.sym.info, e.sym.ownerChain)) + "\n  " +
                      ((e1.sym.getClass, e1.sym.info, e1.sym.ownerChain)))

                    DefDefinedTwiceError(e.sym, e1.sym)
                    scope.unlink(e1) // need to unlink to avoid later problems with lub; see #2779
                  }
                e1 = scope.lookupNextEntry(e1)
              }
            }

          // add synthetics
          context.unit.synthetics get e.sym foreach { tree =>
            newStats += typedStat(tree) // might add even more synthetics to the scope
            context.unit.synthetics -= e.sym
          }

          e = e.next
        }
        needsCheck = false
        // the type completer of a synthetic might add more synthetics. example: if the
        // factory method of a case class (i.e. the constructor) has a default.
        moreToAdd = initSize != scope.size
        }
        if (newStats.isEmpty) stats
        else {
          // put default getters next to the method they belong to,
          // same for companion objects. fixes #2489 and #4036.
          def matches(stat: Tree, synt: Tree) = (stat, synt) match {
            case (DefDef(_, statName, _, _, _, _), DefDef(mods, syntName, _, _, _, _)) =>
              mods.hasDefaultFlag && syntName.toString.startsWith(statName.toString)

            case (ClassDef(_, className, _, _), ModuleDef(_, moduleName, _)) =>
              className.toTermName == moduleName

            case _ => false
          }

          def matching(stat: Tree): List[Tree] = {
            val (pos, neg) = newStats.partition(synt => matches(stat, synt))
            newStats = neg
            pos.toList
          }

          (stats foldRight List[Tree]())((stat, res) => {
            stat :: matching(stat) ::: res
          }) ::: newStats.toList
        }
      }

      val stats1 = withSavedContext(context) {
        val result = stats mapConserve typedStat
        context.flushBuffer()
        result
      }
      context.updateBuffer(statsErrors)
      if (phase.erasedTypes) stats1
      else checkNoDoubleDefsAndAddSynthetics(stats1)
    }

    def typedArg(arg: Tree, mode: Int, newmode: Int, pt: Type): Tree = {
      val typedMode = onlyStickyModes(mode) | newmode
      val t = withCondConstrTyper((mode & SCCmode) != 0)(_.typed(arg, typedMode, pt))
      checkDead.inMode(typedMode, t)
    }

    def typedArgs(args: List[Tree], mode: Int) =
      args mapConserve (arg => typedArg(arg, mode, 0, WildcardType))

    def typedArgs(args0: List[Tree], mode: Int, formals0: List[Type], adapted0: List[Type]): List[Tree] = {
      val sticky = onlyStickyModes(mode)
      def loop(args: List[Tree], formals: List[Type], adapted: List[Type]): List[Tree] = {
        if (args.isEmpty || adapted.isEmpty) Nil
        else {
          // No formals left or * indicates varargs.
          val isVarArgs = formals.isEmpty || formals.tail.isEmpty && isRepeatedParamType(formals.head)
          val typedMode = sticky | (
            if (isVarArgs) STARmode | BYVALmode
            else if (isByNameParamType(formals.head)) 0
            else BYVALmode
          )
          val tree = typedArg(args.head, mode, typedMode, adapted.head)
          // formals may be empty, so don't call tail
          tree :: loop(args.tail, formals drop 1, adapted.tail)
        }
      }
      loop(args0, formals0, adapted0)
    }

    /** Does function need to be instantiated, because a missing parameter
     *  in an argument closure overlaps with an uninstantiated formal?
     */
    def needsInstantiation(tparams: List[Symbol], formals: List[Type], args: List[Tree]) = {
      def isLowerBounded(tparam: Symbol) = !tparam.info.bounds.lo.typeSymbol.isBottomClass

      exists2(formals, args) {
        case (formal, Function(vparams, _)) =>
          (vparams exists (_.tpt.isEmpty)) &&
          vparams.length <= MaxFunctionArity &&
          (formal baseType FunctionClass(vparams.length) match {
            case TypeRef(_, _, formalargs) =>
              ( exists2(formalargs, vparams)((formal, vparam) =>
                        vparam.tpt.isEmpty && (tparams exists formal.contains))
                && (tparams forall isLowerBounded)
              )
            case _ =>
              false
          })
        case _ =>
          false
      }
    }

    /** Is `tree` a block created by a named application?
     */
    def isNamedApplyBlock(tree: Tree) =
      context.namedApplyBlockInfo exists (_._1 == tree)

    def callToCompanionConstr(context: Context, calledFun: Symbol) = {
      calledFun.isConstructor && {
        val methCtx = context.enclMethod
        (methCtx != NoContext) && {
          val contextFun = methCtx.tree.symbol
          contextFun.isPrimaryConstructor && contextFun.owner.isModuleClass &&
          companionSymbolOf(calledFun.owner, context).moduleClass == contextFun.owner
        }
      }
    }

    def doTypedApply(tree: Tree, fun0: Tree, args: List[Tree], mode: Int, pt: Type): Tree = {
      // TODO_NMT: check the assumption that args nonEmpty
      def duplErrTree = setError(treeCopy.Apply(tree, fun0, args))
      def duplErrorTree(err: AbsTypeError) = { issue(err); duplErrTree }

      var fun = fun0
      if (fun.hasSymbol && fun.symbol.isOverloaded) {
        // remove alternatives with wrong number of parameters without looking at types.
        // less expensive than including them in inferMethodAlternatvie (see below).
        def shapeType(arg: Tree): Type = arg match {
          case Function(vparams, body) =>
            functionType(vparams map (vparam => AnyClass.tpe), shapeType(body))
          case AssignOrNamedArg(Ident(name), rhs) =>
            NamedType(name, shapeType(rhs))
          case _ =>
            NothingClass.tpe
        }
        val argtypes = args map shapeType
        val pre = fun.symbol.tpe.prefix

        var sym = fun.symbol filter { alt =>
          // must use pt as expected type, not WildcardType (a tempting quick fix to #2665)
          // now fixed by using isWeaklyCompatible in exprTypeArgs
          // TODO: understand why exactly -- some types were not inferred anymore (`ant clean quick.bin` failed)
          // (I had expected inferMethodAlternative to pick up the slack introduced by using WildcardType here)
          //
          // @PP responds: I changed it to pass WildcardType instead of pt and only one line in
          // trunk (excluding scalacheck, which had another) failed to compile. It was this line in
          // Types: "refs = Array(Map(), Map())".  I determined that inference fails if there are at
          // least two invariant type parameters. See the test case I checked in to help backstop:
          // pos/isApplicableSafe.scala.
          isApplicableSafe(context.undetparams, followApply(pre.memberType(alt)), argtypes, pt)
        }
        if (sym.isOverloaded) {
          val sym1 = sym filter (alt => {
            // eliminate functions that would result from tupling transforms
            // keeps alternatives with repeated params
            hasExactlyNumParams(followApply(alt.tpe), argtypes.length) ||
            // also keep alts which define at least one default
            alt.tpe.paramss.exists(_.exists(_.hasDefault))
          })
          if (sym1 != NoSymbol) sym = sym1
        }
        if (sym != NoSymbol)
          fun = adapt(fun setSymbol sym setType pre.memberType(sym), forFunMode(mode), WildcardType)
      }

      fun.tpe match {
        case OverloadedType(pre, alts) =>
          val undetparams = context.extractUndetparams()

          val argtpes = new ListBuffer[Type]
          val amode = forArgMode(fun, mode)
          val args1 = args map {
            case arg @ AssignOrNamedArg(Ident(name), rhs) =>
              // named args: only type the righthand sides ("unknown identifier" errors otherwise)
              val rhs1 = typedArg(rhs, amode, BYVALmode, WildcardType)
              argtpes += NamedType(name, rhs1.tpe.deconst)
              // the assign is untyped; that's ok because we call doTypedApply
              atPos(arg.pos) { new AssignOrNamedArg(arg.lhs , rhs1) }
            case arg =>
              val arg1 = typedArg(arg, amode, BYVALmode, WildcardType)
              argtpes += arg1.tpe.deconst
              arg1
          }
          context.undetparams = undetparams
          if (context.hasErrors)
            setError(tree)
          else {
            inferMethodAlternative(fun, undetparams, argtpes.toList, pt, varArgsOnly = treeInfo.isWildcardStarArgList(args))
            doTypedApply(tree, adapt(fun, forFunMode(mode), WildcardType), args1, mode, pt)
          }

        case mt @ MethodType(params, _) =>
          val paramTypes = mt.paramTypes
          // repeat vararg as often as needed, remove by-name
          val formals = formalTypes(paramTypes, args.length)

          /** Try packing all arguments into a Tuple and apply `fun`
           *  to that. This is the last thing which is tried (after
           *  default arguments)
           */
          def tryTupleApply: Option[Tree] = {
            // if 1 formal, 1 arg (a tuple), otherwise unmodified args
            val tupleArgs = actualArgs(tree.pos.makeTransparent, args, formals.length)

            if (!sameLength(tupleArgs, args) && !isUnitForVarArgs(args, params)) {
              // expected one argument, but got 0 or >1 ==>  try applying to tuple
              // the inner "doTypedApply" does "extractUndetparams" => restore when it fails
              val savedUndetparams = context.undetparams
              silent(_.doTypedApply(tree, fun, tupleArgs, mode, pt)) match {
                case SilentResultValue(t) =>
                  // Depending on user options, may warn or error here if
                  // a Unit or tuple was inserted.
                  Some(t) filter (tupledTree =>
                       !inExprModeButNot(mode, FUNmode)
                    || tupledTree.symbol == null
                    || checkValidAdaptation(tupledTree, args)
                  )
                case _ =>
                  context.undetparams = savedUndetparams
                  None
              }
            } else None
          }

          /** Treats an application which uses named or default arguments.
           *  Also works if names + a vararg used: when names are used, the vararg
           *  parameter has to be specified exactly once. Note that combining varargs
           *  and defaults is ruled out by typedDefDef.
           */
          def tryNamesDefaults: Tree = {
            val lencmp = compareLengths(args, formals)

            if (mt.isErroneous) duplErrTree
            else if (inPatternMode(mode)) {
              // #2064
              duplErrorTree(WrongNumberOfArgsError(tree, fun))
            } else if (lencmp > 0) {
              tryTupleApply getOrElse duplErrorTree(TooManyArgsNamesDefaultsError(tree, fun))
            } else if (lencmp == 0) {
              // we don't need defaults. names were used, so this application is transformed
              // into a block (@see transformNamedApplication in NamesDefaults)
              val (namelessArgs, argPos) = removeNames(Typer.this)(args, params)
              if (namelessArgs exists (_.isErroneous)) {
                duplErrTree
              } else if (!isIdentity(argPos) && !sameLength(formals, params))
                // !isIdentity indicates that named arguments are used to re-order arguments
                duplErrorTree(MultipleVarargError(tree))
              else if (isIdentity(argPos) && !isNamedApplyBlock(fun)) {
                // if there's no re-ordering, and fun is not transformed, no need to transform
                // more than an optimization, e.g. important in "synchronized { x = update-x }"
                doTypedApply(tree, fun, namelessArgs, mode, pt)
              } else {
                transformNamedApplication(Typer.this, mode, pt)(
                                          treeCopy.Apply(tree, fun, namelessArgs), argPos)
              }
            } else {
              // defaults are needed. they are added to the argument list in named style as
              // calls to the default getters. Example:
              //  foo[Int](a)()  ==>  foo[Int](a)(b = foo$qual.foo$default$2[Int](a))
              val fun1 = transformNamedApplication(Typer.this, mode, pt)(fun, x => x)
              if (fun1.isErroneous) duplErrTree
              else {
                assert(isNamedApplyBlock(fun1), fun1)
                val NamedApplyInfo(qual, targs, previousArgss, _) = context.namedApplyBlockInfo.get._2
                val blockIsEmpty = fun1 match {
                  case Block(Nil, _) =>
                    // if the block does not have any ValDef we can remove it. Note that the call to
                    // "transformNamedApplication" is always needed in order to obtain targs/previousArgss
                    context.namedApplyBlockInfo = None
                    true
                  case _ => false
                }
                val (allArgs, missing) = addDefaults(args, qual, targs, previousArgss, params, fun.pos.focus, context)
                val funSym = fun1 match { case Block(_, expr) => expr.symbol }
                val lencmp2 = compareLengths(allArgs, formals)

                if (!sameLength(allArgs, args) && callToCompanionConstr(context, funSym)) {
                  duplErrorTree(ModuleUsingCompanionClassDefaultArgsErrror(tree))
                } else if (lencmp2 > 0) {
                  removeNames(Typer.this)(allArgs, params) // #3818
                  duplErrTree
                } else if (lencmp2 == 0) {
                  // useful when a default doesn't match parameter type, e.g. def f[T](x:T="a"); f[Int]()
                  val note = "Error occurred in an application involving default arguments."
                  if (!(context.diagnostic contains note)) context.diagnostic = note :: context.diagnostic
                  doTypedApply(tree, if (blockIsEmpty) fun else fun1, allArgs, mode, pt)
                } else {
                  tryTupleApply getOrElse duplErrorTree(NotEnoughArgsError(tree, fun, missing))
                }
              }
            }
          }

          if (!sameLength(formals, args) ||   // wrong nb of arguments
              (args exists isNamed) ||        // uses a named argument
              isNamedApplyBlock(fun)) {       // fun was transformed to a named apply block =>
                                              // integrate this application into the block
            tryNamesDefaults
          } else {
            val tparams = context.extractUndetparams()
            if (tparams.isEmpty) { // all type params are defined
              // In order for checkDead not to be misled by the unfortunate special
              // case of AnyRef#synchronized (which is implemented with signature T => T
              // but behaves as if it were (=> T) => T) we need to know what is the actual
              // target of a call.  Since this information is no longer available from
              // typedArg, it is recorded here.
              checkDead.updateExpr(fun)
              val args1 = typedArgs(args, forArgMode(fun, mode), paramTypes, formals)
              // instantiate dependent method types, must preserve singleton types where possible (stableTypeFor) -- example use case:
              // val foo = "foo"; def precise(x: String)(y: x.type): x.type = {...}; val bar : foo.type = precise(foo)(foo)
              // precise(foo) : foo.type => foo.type
              val restpe = mt.resultType(args1 map (arg => gen.stableTypeFor(arg) getOrElse arg.tpe))
              def ifPatternSkipFormals(tp: Type) = tp match {
                case MethodType(_, rtp) if (inPatternMode(mode)) => rtp
                case _ => tp
              }

              // Replace the Delegate-Chainer methods += and -= with corresponding
              // + and - calls, which are translated in the code generator into
              // Combine and Remove
              if (forMSIL) {
                fun match {
                  case Select(qual, name) =>
                   if (isSubType(qual.tpe, DelegateClass.tpe)
                      && (name == encode("+=") || name == encode("-=")))
                     {
                       val n = if (name == encode("+=")) nme.PLUS else nme.MINUS
                       val f = Select(qual, n)
                       // the compiler thinks, the PLUS method takes only one argument,
                       // but he thinks it's an instance method -> still two ref's on the stack
                       //  -> translated by backend
                       val rhs = treeCopy.Apply(tree, f, args)
                       return typed(Assign(qual, rhs))
                     }
                  case _ => ()
                }
              }

              /** This is translating uses of List() into Nil.  This is less
               *  than ideal from a consistency standpoint, but it shouldn't be
               *  altered without due caution.
               *  ... this also causes bootstrapping cycles if List_apply is
               *  forced during kind-arity checking, so it is guarded by additional
               *  tests to ensure we're sufficiently far along.
               */
              if (args.isEmpty && !forInteractive && fun.symbol.isInitialized && ListModule.hasCompleteInfo && (fun.symbol == List_apply))
                atPos(tree.pos)(gen.mkNil setType restpe)
              else
                constfold(treeCopy.Apply(tree, fun, args1) setType ifPatternSkipFormals(restpe))
            } else if (needsInstantiation(tparams, formals, args)) {
              //println("needs inst "+fun+" "+tparams+"/"+(tparams map (_.info)))
              inferExprInstance(fun, tparams)
              doTypedApply(tree, fun, args, mode, pt)
            } else {
              assert(!inPatternMode(mode), modeString(mode)) // this case cannot arise for patterns
              val lenientTargs = protoTypeArgs(tparams, formals, mt.resultApprox, pt)
              val strictTargs = map2(lenientTargs, tparams)((targ, tparam) =>
                if (targ == WildcardType) tparam.tpe else targ) //@M TODO: should probably be .tpeHK
              var remainingParams = paramTypes
              def typedArgToPoly(arg: Tree, formal: Type): Tree = { //TR TODO: cleanup
                val lenientPt = formal.instantiateTypeParams(tparams, lenientTargs)
                val newmode =
                  if (isByNameParamType(remainingParams.head)) POLYmode
                  else POLYmode | BYVALmode
                if (remainingParams.tail.nonEmpty) remainingParams = remainingParams.tail
                val arg1 = typedArg(arg, forArgMode(fun, mode), newmode, lenientPt)
                val argtparams = context.extractUndetparams()
                if (!argtparams.isEmpty) {
                  val strictPt = formal.instantiateTypeParams(tparams, strictTargs)
                  inferArgumentInstance(arg1, argtparams, strictPt, lenientPt)
                  arg1
                } else arg1
              }
              val args1 = map2(args, formals)(typedArgToPoly)
              if (args1 exists {_.isErrorTyped}) duplErrTree
              else {
                debuglog("infer method inst "+fun+", tparams = "+tparams+", args = "+args1.map(_.tpe)+", pt = "+pt+", lobounds = "+tparams.map(_.tpe.bounds.lo)+", parambounds = "+tparams.map(_.info)) //debug
                // define the undetparams which have been fixed by this param list, replace the corresponding symbols in "fun"
                // returns those undetparams which have not been instantiated.
                val undetparams = inferMethodInstance(fun, tparams, args1, pt)
                val result = doTypedApply(tree, fun, args1, mode, pt)
                context.undetparams = undetparams
                result
              }
            }
          }

        case SingleType(_, _) =>
          doTypedApply(tree, fun setType fun.tpe.widen, args, mode, pt)

        case ErrorType =>
          if (!tree.isErrorTyped) setError(tree) else tree
          // @H change to setError(treeCopy.Apply(tree, fun, args))
        /* --- begin unapply  --- */

        case otpe if inPatternMode(mode) && unapplyMember(otpe).exists =>
          if (args.length > MaxTupleArity)
            return duplErrorTree(TooManyArgsPatternError(fun))

          //
          def freshArgType(tp: Type): (List[Symbol], Type) = tp match {
            case MethodType(param :: _, _) =>
              (Nil, param.tpe)
            case PolyType(tparams, restpe) =>
              createFromClonedSymbols(tparams, freshArgType(restpe)._2)((ps, t) => ((ps, t)))
            // No longer used, see test case neg/t960.scala (#960 has nothing to do with it)
            case OverloadedType(_, _) =>
              OverloadedUnapplyError(fun)
              (Nil, ErrorType)
            case _ =>
              UnapplyWithSingleArgError(fun)
              (Nil, ErrorType)
          }

          val unapp     = unapplyMember(otpe)
          val unappType = otpe.memberType(unapp)
          val argDummy  = context.owner.newValue(nme.SELECTOR_DUMMY, fun.pos, SYNTHETIC) setInfo pt
          val arg       = Ident(argDummy) setType pt

          if (!isApplicableSafe(Nil, unappType, List(pt), WildcardType)) {
            //Console.println("UNAPP: need to typetest, arg.tpe = "+arg.tpe+", unappType = "+unappType)
            val (freeVars, unappFormal) = freshArgType(unappType.skolemizeExistential(context.owner, tree))
            val unapplyContext = context.makeNewScope(context.tree, context.owner)
            freeVars foreach unapplyContext.scope.enter

            val typer1 = newTyper(unapplyContext)
            val pattp  = typer1.infer.inferTypedPattern(tree, unappFormal, arg.tpe)

            // turn any unresolved type variables in freevars into existential skolems
            val skolems = freeVars map (fv => unapplyContext.owner.newExistentialSkolem(fv, fv))
            arg.tpe = pattp.substSym(freeVars, skolems)
            argDummy setInfo arg.tpe
          }

          // setType null is necessary so that ref will be stabilized; see bug 881
          val fun1 = typedPos(fun.pos)(Apply(Select(fun setType null, unapp), List(arg)))

          if (fun1.tpe.isErroneous) {
            duplErrTree
          } else {
            val formals0 = unapplyTypeList(fun1.symbol, fun1.tpe)
            val formals1 = formalTypes(formals0, args.length)
            if (sameLength(formals1, args)) {
              val args1 = typedArgs(args, mode, formals0, formals1)
              // This used to be the following (failing) assert:
              //   assert(isFullyDefined(pt), tree+" ==> "+UnApply(fun1, args1)+", pt = "+pt)
              // I modified as follows.  See SI-1048.
              val pt1 = if (isFullyDefined(pt)) pt else makeFullyDefined(pt)

              val itype = glb(List(pt1, arg.tpe))
              arg.tpe = pt1    // restore type (arg is a dummy tree, just needs to pass typechecking)
              UnApply(fun1, args1) setPos tree.pos setType itype
            } else
              duplErrorTree(WrongNumberArgsPatternError(tree, fun))
          }

/* --- end unapply  --- */
        case _ =>
          duplErrorTree(ApplyWithoutArgsError(tree, fun))
      }
    }

    /**
     * Convert an annotation constructor call into an AnnotationInfo.
     *
     * @param annClass the expected annotation class
     */
    def typedAnnotation(ann: Tree, mode: Int = EXPRmode, selfsym: Symbol = NoSymbol, annClass: Symbol = AnnotationClass, requireJava: Boolean = false): AnnotationInfo = {
      lazy val annotationError = AnnotationInfo(ErrorType, Nil, Nil)
      var hasError: Boolean = false
      val pending = ListBuffer[AbsTypeError]()

      def reportAnnotationError(err: AbsTypeError) = {
        pending += err
        hasError = true
        annotationError
      }

      /** Calling constfold right here is necessary because some trees (negated
       *  floats and literals in particular) are not yet folded.
       */
      def tryConst(tr: Tree, pt: Type): Option[LiteralAnnotArg] = {
        val const: Constant = typed(constfold(tr), EXPRmode, pt) match {
          case l @ Literal(c) if !l.isErroneous => c
          case tree => tree.tpe match {
            case ConstantType(c)  => c
            case tpe              => null
          }
        }

        if (const == null) {
          reportAnnotationError(AnnotationNotAConstantError(tr)); None
        } else if (const.value == null) {
          reportAnnotationError(AnnotationArgNullError(tr)); None
        } else
          Some(LiteralAnnotArg(const))
      }

      /** Converts an untyped tree to a ClassfileAnnotArg. If the conversion fails,
       *  an error message is reported and None is returned.
       */
      def tree2ConstArg(tree: Tree, pt: Type): Option[ClassfileAnnotArg] = tree match {
        case Apply(Select(New(tpt), nme.CONSTRUCTOR), args) if (pt.typeSymbol == ArrayClass) =>
          reportAnnotationError(ArrayConstantsError(tree)); None

        case ann @ Apply(Select(New(tpt), nme.CONSTRUCTOR), args) =>
          val annInfo = typedAnnotation(ann, mode, NoSymbol, pt.typeSymbol, true)
          if (annInfo.atp.isErroneous) { hasError = true; None }
          else Some(NestedAnnotArg(annInfo))

        // use of Array.apply[T: ClassManifest](xs: T*): Array[T]
        // and    Array.apply(x: Int, xs: Int*): Array[Int]       (and similar)
        case Apply(fun, args) =>
          val typedFun = typed(fun, forFunMode(mode), WildcardType)
          if (typedFun.symbol.owner == ArrayModule.moduleClass && typedFun.symbol.name == nme.apply)
            pt match {
              case TypeRef(_, ArrayClass, targ :: _) =>
                trees2ConstArg(args, targ)
              case _ =>
                // For classfile annotations, pt can only be T:
                //   BT = Int, .., String, Class[_], JavaAnnotClass
                //   T = BT | Array[BT]
                // So an array literal as argument can only be valid if pt is Array[_]
                reportAnnotationError(ArrayConstantsTypeMismatchError(tree, pt))
                None
            }
          else tryConst(tree, pt)

        case Typed(t, _) =>
          tree2ConstArg(t, pt)

        case tree =>
          tryConst(tree, pt)
      }
      def trees2ConstArg(trees: List[Tree], pt: Type): Option[ArrayAnnotArg] = {
        val args = trees.map(tree2ConstArg(_, pt))
        if (args.exists(_.isEmpty)) None
        else Some(ArrayAnnotArg(args.flatten.toArray))
      }

      // begin typedAnnotation
      val (fun, argss) = {
        def extract(fun: Tree, outerArgss: List[List[Tree]]):
          (Tree, List[List[Tree]]) = fun match {
            case Apply(f, args) =>
              extract(f, args :: outerArgss)
            case Select(New(tpt), nme.CONSTRUCTOR) =>
              (fun, outerArgss)
            case _ =>
              reportAnnotationError(UnexpectedTreeAnnotation(fun))
              (setError(fun), outerArgss)
          }
        extract(ann, List())
      }

      val res = if (fun.isErroneous) annotationError
      else {
        val typedFun @ Select(New(tpt), _) = typed(fun, forFunMode(mode), WildcardType)
        val annType = tpt.tpe

        if (typedFun.isErroneous) annotationError
        else if (annType.typeSymbol isNonBottomSubClass ClassfileAnnotationClass) {
          // annotation to be saved as java classfile annotation
          val isJava = typedFun.symbol.owner.isJavaDefined
          if (!annType.typeSymbol.isNonBottomSubClass(annClass)) {
            reportAnnotationError(AnnotationTypeMismatchError(tpt, annClass.tpe, annType))
          } else if (argss.length > 1) {
            reportAnnotationError(MultipleArgumentListForAnnotationError(ann))
          } else {
            val args =
              if (argss.head.length == 1 && !isNamed(argss.head.head))
                List(new AssignOrNamedArg(Ident(nme.value), argss.head.head))
              else argss.head
            val annScope = annType.decls
                .filter(sym => sym.isMethod && !sym.isConstructor && sym.isJavaDefined)
            val names = new collection.mutable.HashSet[Symbol]
            names ++= (if (isJava) annScope.iterator
                       else typedFun.tpe.params.iterator)
            val nvPairs = args map {
              case arg @ AssignOrNamedArg(Ident(name), rhs) =>
                val sym = if (isJava) annScope.lookup(name)
                          else typedFun.tpe.params.find(p => p.name == name).getOrElse(NoSymbol)
                if (sym == NoSymbol) {
                  reportAnnotationError(UnknownAnnotationNameError(arg, name))
                  (nme.ERROR, None)
                } else if (!names.contains(sym)) {
                  reportAnnotationError(DuplicateValueAnnotationError(arg, name))
                  (nme.ERROR, None)
                } else {
                  names -= sym
                  if (isJava) sym.cookJavaRawInfo() // #3429
                  val annArg = tree2ConstArg(rhs, sym.tpe.resultType)
                  (sym.name, annArg)
                }
              case arg =>
                reportAnnotationError(ClassfileAnnotationsAsNamedArgsError(arg))
                (nme.ERROR, None)
            }
            for (sym <- names) {
              // make sure the flags are up to date before erroring (jvm/t3415 fails otherwise)
              sym.initialize
              if (!sym.hasAnnotation(AnnotationDefaultAttr) && !sym.hasDefaultFlag)
                reportAnnotationError(AnnotationMissingArgError(ann, annType, sym))
            }

            if (hasError) annotationError
            else AnnotationInfo(annType, List(), nvPairs map {p => (p._1, p._2.get)}).setOriginal(ann).setPos(ann.pos)
          }
        } else if (requireJava) {
          reportAnnotationError(NestedAnnotationError(ann, annType))
        } else {
          val typedAnn = if (selfsym == NoSymbol) {
            typed(ann, mode, annClass.tpe)
          } else {
            // Since a selfsym is supplied, the annotation should have
            // an extra "self" identifier in scope for type checking.
            // This is implemented by wrapping the rhs
            // in a function like "self => rhs" during type checking,
            // and then stripping the "self =>" and substituting
            // in the supplied selfsym.
            val funcparm = ValDef(NoMods, nme.self, TypeTree(selfsym.info), EmptyTree)
            val func = Function(List(funcparm), ann.duplicate)
                                         // The .duplicate of annot.constr
                                         // deals with problems that
                                         // accur if this annotation is
                                         // later typed again, which
                                         // the compiler sometimes does.
                                         // The problem is that "self"
                                         // ident's within annot.constr
                                         // will retain the old symbol
                                         // from the previous typing.
            val fun1clazz = FunctionClass(1)
            val funcType = typeRef(fun1clazz.tpe.prefix,
                                   fun1clazz,
                                   List(selfsym.info, annClass.tpe))

            (typed(func, mode, funcType): @unchecked) match {
              case t @ Function(List(arg), rhs) =>
                val subs =
                  new TreeSymSubstituter(List(arg.symbol),List(selfsym))
                subs(rhs)
            }
          }

          def annInfo(t: Tree): AnnotationInfo = t match {
            case Apply(Select(New(tpt), nme.CONSTRUCTOR), args) =>
              AnnotationInfo(annType, args, List()).setOriginal(ann).setPos(t.pos)

            case Block(stats, expr) =>
              context.warning(t.pos, "Usage of named or default arguments transformed this annotation\n"+
                                "constructor call into a block. The corresponding AnnotationInfo\n"+
                                "will contain references to local values and default getters instead\n"+
                                "of the actual argument trees")
              annInfo(expr)

            case Apply(fun, args) =>
              context.warning(t.pos, "Implementation limitation: multiple argument lists on annotations are\n"+
                                     "currently not supported; ignoring arguments "+ args)
              annInfo(fun)

            case _ =>
              reportAnnotationError(UnexpectedTreeAnnotationError(t, typedAnn))
          }

          if (annType.typeSymbol == DeprecatedAttr && argss.flatten.size < 2)
            unit.deprecationWarning(ann.pos, "@deprecated now takes two arguments; see the scaladoc.")

          if ((typedAnn.tpe == null) || typedAnn.tpe.isErroneous) annotationError
          else annInfo(typedAnn)
        }
      }

      if (hasError) {
        pending.foreach(ErrorUtils.issueTypeError)
        annotationError
      } else res
    }

    def isRawParameter(sym: Symbol) = // is it a type parameter leaked by a raw type?
      sym.isTypeParameter && sym.owner.isJavaDefined

    /** If we map a set of hidden symbols to their existential bounds, we
     *  have a problem: the bounds may themselves contain references to the
     *  hidden symbols.  So this recursively calls existentialBound until
     *  the typeSymbol is not amongst the symbols being hidden.
     */
    def existentialBoundsExcludingHidden(hidden: List[Symbol]): Map[Symbol, Type] = {
      def safeBound(t: Type): Type =
        if (hidden contains t.typeSymbol) safeBound(t.typeSymbol.existentialBound.bounds.hi) else t

      def hiBound(s: Symbol): Type = safeBound(s.existentialBound.bounds.hi) match {
        case tp @ RefinedType(parents, decls) =>
          val parents1 = parents mapConserve safeBound
          if (parents eq parents1) tp
          else copyRefinedType(tp, parents1, decls)
        case tp => tp
      }

      (hidden map { s =>
        // Hanging onto lower bound in case anything interesting
        // happens with it.
        (s, s.existentialBound match {
          case TypeBounds(lo, hi) => TypeBounds(lo, hiBound(s))
          case _                  => hiBound(s)
        })
      }).toMap
    }

    /** Given a set `rawSyms` of term- and type-symbols, and a type
     *  `tp`, produce a set of fresh type parameters and a type so that
     *  it can be abstracted to an existential type. Every type symbol
     *  `T` in `rawSyms` is mapped to a clone. Every term symbol `x` of
     *  type `T` in `rawSyms` is given an associated type symbol of the
     *  following form:
     *
     *    type x.type <: T with Singleton
     *
     *  The name of the type parameter is `x.type`, to produce nice
     *  diagnostics. The Singleton parent ensures that the type
     *  parameter is still seen as a stable type. Type symbols in
     *  rawSyms are fully replaced by the new symbols. Term symbols are
     *  also replaced, except for term symbols of an Ident tree, where
     *  only the type of the Ident is changed.
     */
    protected def existentialTransform[T](rawSyms: List[Symbol], tp: Type)(creator: (List[Symbol], Type) => T): T = {
      val allBounds = existentialBoundsExcludingHidden(rawSyms)
      val typeParams: List[Symbol] = rawSyms map { sym =>
        val name = sym.name match {
          case x: TypeName  => x
          case x            => nme.singletonName(x)
        }
        val bound      = allBounds(sym)
        val sowner     = if (isRawParameter(sym)) context.owner else sym.owner
        val quantified = sowner.newExistential(name, sym.pos)

        quantified setInfo bound.cloneInfo(quantified)
      }
      // Higher-kinded existentials are not yet supported, but this is
      // tpeHK for when they are: "if a type constructor is expected/allowed,
      // tpeHK must be called instead of tpe."
      val typeParamTypes = typeParams map (_.tpeHK)
      def doSubst(info: Type) = info.subst(rawSyms, typeParamTypes)

      creator(typeParams map (_ modifyInfo doSubst), doSubst(tp))
    }

    /** Compute an existential type from raw hidden symbols `syms` and type `tp`
     */
    def packSymbols(hidden: List[Symbol], tp: Type): Type =
      if (hidden.isEmpty) tp
      else existentialTransform(hidden, tp)(existentialAbstraction)

    def isReferencedFrom(ctx: Context, sym: Symbol): Boolean =
      ctx.owner.isTerm &&
      (ctx.scope.exists { dcl => dcl.isInitialized && (dcl.info contains sym) }) ||
      {
        var ctx1 = ctx.outer
        while ((ctx1 != NoContext) && (ctx1.scope eq ctx.scope)) ctx1 = ctx1.outer
        (ctx1 != NoContext) && isReferencedFrom(ctx1, sym)
      }

    def isCapturedExistential(sym: Symbol) =
      (sym hasAllFlags (EXISTENTIAL | CAPTURED)) && {
      val start = startTimer(isReferencedNanos)
      try !isReferencedFrom(context, sym)
      finally stopTimer(isReferencedNanos, start)
    }

    def packCaptured(tpe: Type): Type = {
      val captured = mutable.Set[Symbol]()
      for (tp <- tpe)
        if (isCapturedExistential(tp.typeSymbol))
          captured += tp.typeSymbol
      existentialAbstraction(captured.toList, tpe)
    }

    /** convert local symbols and skolems to existentials */
    def packedType(tree: Tree, owner: Symbol): Type = {
      def defines(tree: Tree, sym: Symbol) =
        sym.isExistentialSkolem && sym.unpackLocation == tree ||
        tree.isDef && tree.symbol == sym
      def isVisibleParameter(sym: Symbol) =
        sym.isParameter && (sym.owner == owner) && (sym.isType || !owner.isAnonymousFunction)
      def containsDef(owner: Symbol, sym: Symbol): Boolean =
        (!sym.hasPackageFlag) && {
          var o = sym.owner
          while (o != owner && o != NoSymbol && !o.hasPackageFlag) o = o.owner
          o == owner && !isVisibleParameter(sym)
        }
      var localSyms = collection.immutable.Set[Symbol]()
      var boundSyms = collection.immutable.Set[Symbol]()
      def isLocal(sym: Symbol): Boolean =
        if (sym == NoSymbol || sym.isRefinementClass || sym.isLocalDummy) false
        else if (owner == NoSymbol) tree exists (defines(_, sym))
        else containsDef(owner, sym) || isRawParameter(sym) || isCapturedExistential(sym)
      def containsLocal(tp: Type): Boolean =
        tp exists (t => isLocal(t.typeSymbol) || isLocal(t.termSymbol))
      val normalizeLocals = new TypeMap {
        def apply(tp: Type): Type = tp match {
          case TypeRef(pre, sym, args) =>
            if (sym.isAliasType && containsLocal(tp)) apply(tp.normalize)
            else {
              if (pre.isVolatile)
                InferTypeWithVolatileTypeSelectionError(tree, pre)
              mapOver(tp)
            }
          case _ =>
            mapOver(tp)
        }
      }
      // add all local symbols of `tp` to `localSyms`
      // TODO: expand higher-kinded types into individual copies for each instance.
      def addLocals(tp: Type) {
        val remainingSyms = new ListBuffer[Symbol]
        def addIfLocal(sym: Symbol, tp: Type) {
          if (isLocal(sym) && !localSyms(sym) && !boundSyms(sym)) {
            if (sym.typeParams.isEmpty) {
              localSyms += sym
              remainingSyms += sym
            } else {
              AbstractExistentiallyOverParamerizedTpeError(tree, tp)
            }
          }
        }

        for (t <- tp) {
          t match {
            case ExistentialType(tparams, _) =>
              boundSyms ++= tparams
            case AnnotatedType(annots, _, _) =>
              for (annot <- annots; arg <- annot.args) {
                arg match {
                  case Ident(_) =>
                    // Check the symbol of an Ident, unless the
                    // Ident's type is already over an existential.
                    // (If the type is already over an existential,
                    // then remap the type, not the core symbol.)
                    if (!arg.tpe.typeSymbol.hasFlag(EXISTENTIAL))
                      addIfLocal(arg.symbol, arg.tpe)
                  case _ => ()
                }
              }
            case _ =>
          }
          addIfLocal(t.termSymbol, t)
          addIfLocal(t.typeSymbol, t)
        }
        for (sym <- remainingSyms) addLocals(sym.existentialBound)
      }

      val normalizedTpe = normalizeLocals(tree.tpe)
      addLocals(normalizedTpe)
      packSymbols(localSyms.toList, normalizedTpe)
    }

    def typedClassOf(tree: Tree, tpt: Tree, noGen: Boolean = false) =
      if (!checkClassType(tpt, true, false) && noGen) tpt
      else atPos(tree.pos)(gen.mkClassOf(tpt.tpe))

    protected def typedExistentialTypeTree(tree: ExistentialTypeTree, mode: Int): Tree = {
      for (wc <- tree.whereClauses)
        if (wc.symbol == NoSymbol) { namer.enterSym(wc); wc.symbol setFlag EXISTENTIAL }
        else context.scope enter wc.symbol
      val whereClauses1 = typedStats(tree.whereClauses, context.owner)
      for (vd @ ValDef(_, _, _, _) <- tree.whereClauses)
        if (vd.symbol.tpe.isVolatile)
          AbstractionFromVolatileTypeError(vd)
      val tpt1 = typedType(tree.tpt, mode)
      existentialTransform(tree.whereClauses map (_.symbol), tpt1.tpe)((tparams, tp) =>
        TypeTree(newExistentialType(tparams, tp)) setOriginal tree
      )
    }

    // lifted out of typed1 because it's needed in typedImplicit0
    protected def typedTypeApply(tree: Tree, mode: Int, fun: Tree, args: List[Tree]): Tree = fun.tpe match {
      case OverloadedType(pre, alts) =>
        inferPolyAlternatives(fun, args map (_.tpe))
        val tparams = fun.symbol.typeParams //@M TODO: fun.symbol.info.typeParams ? (as in typedAppliedTypeTree)
        val args1 = if (sameLength(args, tparams)) {
          //@M: in case TypeApply we can't check the kind-arities of the type arguments,
          // as we don't know which alternative to choose... here we do
          map2Conserve(args, tparams) {
            //@M! the polytype denotes the expected kind
            (arg, tparam) => typedHigherKindedType(arg, mode, GenPolyType(tparam.typeParams, AnyClass.tpe))
          }
        } else // @M: there's probably something wrong when args.length != tparams.length... (triggered by bug #320)
         // Martin, I'm using fake trees, because, if you use args or arg.map(typedType),
         // inferPolyAlternatives loops...  -- I have no idea why :-(
         // ...actually this was looping anyway, see bug #278.
          return TypedApplyWrongNumberOfTpeParametersError(fun, fun)

        typedTypeApply(tree, mode, fun, args1)
      case SingleType(_, _) =>
        typedTypeApply(tree, mode, fun setType fun.tpe.widen, args)
      case PolyType(tparams, restpe) if tparams.nonEmpty =>
        if (sameLength(tparams, args)) {
          val targs = args map (_.tpe)
          checkBounds(tree, NoPrefix, NoSymbol, tparams, targs, "")
          if (fun.symbol == Predef_classOf)
            typedClassOf(tree, args.head, true)
          else {
            if (!isPastTyper && fun.symbol == Any_isInstanceOf && !targs.isEmpty)
              checkCheckable(tree, targs.head, "")
            val resultpe = restpe.instantiateTypeParams(tparams, targs)
            //@M substitution in instantiateParams needs to be careful!
            //@M example: class Foo[a] { def foo[m[x]]: m[a] = error("") } (new Foo[Int]).foo[List] : List[Int]
            //@M    --> first, m[a] gets changed to m[Int], then m gets substituted for List,
            //          this must preserve m's type argument, so that we end up with List[Int], and not List[a]
            //@M related bug: #1438
            //println("instantiating type params "+restpe+" "+tparams+" "+targs+" = "+resultpe)
            treeCopy.TypeApply(tree, fun, args) setType resultpe
          }
        } else {
          TypedApplyWrongNumberOfTpeParametersError(tree, fun)
        }
      case ErrorType =>
        setError(treeCopy.TypeApply(tree, fun, args))
      case _ =>
        TypedApplyDoesNotTakeTpeParametersError(tree, fun)
    }

    @inline final def deindentTyping() = context.typingIndentLevel -= 2
    @inline final def indentTyping() = context.typingIndentLevel += 2
    @inline final def printTyping(s: => String) = {
      if (printTypings)
        println(context.typingIndent + s.replaceAll("\n", "\n" + context.typingIndent))
    }
    @inline final def printInference(s: => String) = {
      if (printInfers)
        println(s)
    }

    protected def typed1(tree: Tree, mode: Int, pt: Type): Tree = {
      def isPatternMode = inPatternMode(mode)

      //Console.println("typed1("+tree.getClass()+","+Integer.toHexString(mode)+","+pt+")")
      def ptOrLub(tps: List[Type]) = if (isFullyDefined(pt)) (pt, false) else weakLub(tps map (_.deconst))

      //@M! get the type of the qualifier in a Select tree, otherwise: NoType
      def prefixType(fun: Tree): Type = fun match {
        case Select(qualifier, _) => qualifier.tpe
//        case Ident(name) => ??
        case _ => NoType
      }

      def typedAnnotated(ann: Tree, arg1: Tree): Tree = {
        /** mode for typing the annotation itself */
        val annotMode = mode & ~TYPEmode | EXPRmode

        if (arg1.isType) {
          // make sure the annotation is only typechecked once
          if (ann.tpe == null) {
            // an annotated type
            val selfsym =
              if (!settings.selfInAnnots.value)
                NoSymbol
              else
                arg1.tpe.selfsym orElse {
                  /* Implementation limitation: Currently this
                   * can cause cyclical reference errors even
                   * when the self symbol is not referenced at all.
                   * Surely at least some of these cases can be
                   * fixed by proper use of LazyType's.  Lex tinkered
                   * on this but did not succeed, so is leaving
                   * it alone for now. Example code with the problem:
                   *  class peer extends Annotation
                   *  class NPE[T <: NPE[T] @peer]
                   *
                   * (Note: -Yself-in-annots must be on to see the problem)
                   * */
                  ( context.owner
                      newLocalDummy (ann.pos)
                      newValue (nme.self, ann.pos)
                      setInfo (arg1.tpe.withoutAnnotations)
                  )
                }

            val ainfo = typedAnnotation(ann, annotMode, selfsym)
            val atype0 = arg1.tpe.withAnnotation(ainfo)
            val atype =
              if ((selfsym != NoSymbol) && (ainfo.refsSymbol(selfsym)))
                atype0.withSelfsym(selfsym)
              else
                atype0 // do not record selfsym if
                       // this annotation did not need it

            if (ainfo.isErroneous)
              // Erroneous annotations were already reported in typedAnnotation
              arg1  // simply drop erroneous annotations
            else {
              ann.tpe = atype
              TypeTree(atype) setOriginal tree
            }
          } else {
            // the annotation was typechecked before
            TypeTree(ann.tpe) setOriginal tree
          }
        } else {
          if (ann.tpe == null) {
            val annotInfo = typedAnnotation(ann, annotMode)
            ann.tpe = arg1.tpe.withAnnotation(annotInfo)
          }
          val atype = ann.tpe
          Typed(arg1, TypeTree(atype) setOriginal tree setPos tree.pos.focus) setPos tree.pos setType atype
        }
      }

      def typedBind(name: Name, body: Tree) = {
        var vble = tree.symbol
        def typedBindType(name: TypeName) = {
          assert(body == EmptyTree, context.unit + " typedBind: " + name.debugString + " " + body + " " + body.getClass)
          if (vble == NoSymbol)
            vble =
              if (isFullyDefined(pt))
                context.owner.newAliasType(name, tree.pos) setInfo pt
              else
                context.owner.newAbstractType(name, tree.pos) setInfo TypeBounds.empty
          val rawInfo = vble.rawInfo
          vble = if (vble.name == tpnme.WILDCARD) context.scope.enter(vble)
                 else namer.enterInScope(vble)
          tree setSymbol vble setType vble.tpe
        }
        def typedBindTerm(name: TermName) = {
          if (vble == NoSymbol)
            vble = context.owner.newValue(name, tree.pos)
          if (vble.name.toTermName != nme.WILDCARD) {
            if ((mode & ALTmode) != 0)
              VariableInPatternAlternativeError(tree)
            vble = namer.enterInScope(vble)
          }
          val body1 = typed(body, mode, pt)
          vble.setInfo(
            if (treeInfo.isSequenceValued(body)) seqType(body1.tpe)
            else body1.tpe)
          treeCopy.Bind(tree, name, body1) setSymbol vble setType body1.tpe   // burak, was: pt
        }
        name match {
          case x: TypeName  => typedBindType(x)
          case x: TermName  => typedBindTerm(x)
        }
      }

      def typedArrayValue(elemtpt: Tree, elems: List[Tree]) = {
        val elemtpt1 = typedType(elemtpt, mode)
        val elems1 = elems mapConserve (elem => typed(elem, mode, elemtpt1.tpe))
        treeCopy.ArrayValue(tree, elemtpt1, elems1)
          .setType(
            (if (isFullyDefined(pt) && !phase.erasedTypes) pt
             else appliedType(ArrayClass.typeConstructor, List(elemtpt1.tpe))).notNull)
      }

      def typedAssign(lhs: Tree, rhs: Tree): Tree = {
        val lhs1    = typed(lhs, EXPRmode | LHSmode, WildcardType)
        val varsym  = lhs1.symbol

        // see #2494 for double error message example
        def fail() =
          if (lhs1.isErrorTyped) lhs1
          else AssignmentError(tree, varsym)

        if (varsym == null)
          return fail()

        if (treeInfo.mayBeVarGetter(varsym)) {
          treeInfo.methPart(lhs1) match {
            case Select(qual, name) =>
              val sel = Select(qual, nme.getterToSetter(name.toTermName)) setPos lhs.pos
              val app = Apply(sel, List(rhs)) setPos tree.pos
              return typed(app, mode, pt)

            case _ =>
          }
        }
        if (varsym.isVariable || varsym.isValue && phase.erasedTypes) {
          val rhs1 = typed(rhs, EXPRmode | BYVALmode, lhs1.tpe)
          treeCopy.Assign(tree, lhs1, checkDead(rhs1)) setType UnitClass.tpe
        }
        else fail()
      }

      def typedIf(cond: Tree, thenp: Tree, elsep: Tree) = {
        val cond1 = checkDead(typed(cond, EXPRmode | BYVALmode, BooleanClass.tpe))
        if (elsep.isEmpty) { // in the future, should be unnecessary
          val thenp1 = typed(thenp, UnitClass.tpe)
          treeCopy.If(tree, cond1, thenp1, elsep) setType thenp1.tpe
        } else {
          var thenp1 = typed(thenp, pt)
          var elsep1 = typed(elsep, pt)
          val (owntype, needAdapt) = ptOrLub(List(thenp1.tpe, elsep1.tpe))
          if (needAdapt) { //isNumericValueType(owntype)) {
            thenp1 = adapt(thenp1, mode, owntype)
            elsep1 = adapt(elsep1, mode, owntype)
          }
          treeCopy.If(tree, cond1, thenp1, elsep1) setType owntype
        }
      }

      def typedMatch(tree: Tree, selector: Tree, cases: List[CaseDef]): Tree = {
        if (selector == EmptyTree) {
          val arity = if (isFunctionType(pt)) pt.normalize.typeArgs.length - 1 else 1
          val params = for (i <- List.range(0, arity)) yield
            atPos(tree.pos.focusStart) {
              ValDef(Modifiers(PARAM | SYNTHETIC),
                     unit.freshTermName("x" + i + "$"), TypeTree(), EmptyTree)
            }
          val ids = for (p <- params) yield Ident(p.name)
          val selector1 = atPos(tree.pos.focusStart) { if (arity == 1) ids.head else gen.mkTuple(ids) }
          val body = treeCopy.Match(tree, selector1, cases)
          typed1(atPos(tree.pos) { Function(params, body) }, mode, pt)
        } else {
          val selector1 = checkDead(typed(selector, EXPRmode | BYVALmode, WildcardType))
          var cases1 = typedCases(cases, packCaptured(selector1.tpe.widen), pt)

          if (isPastTyper || !opt.virtPatmat) {
            val (owntype, needAdapt) = ptOrLub(cases1 map (_.tpe))
            if (needAdapt) {
              cases1 = cases1 map (adaptCase(_, owntype))
            }
            treeCopy.Match(tree, selector1, cases1) setType owntype
          } else { // don't run translator after typers (see comments in PatMatVirtualiser)
            val (owntype0, needAdapt) = ptOrLub(cases1 map (x => repackExistential(x.tpe)))
            val owntype = elimAnonymousClass(owntype0)
            if (needAdapt) cases1 = cases1 map (adaptCase(_, owntype))

            (MatchTranslator(this)).translateMatch(selector1, cases1, owntype) match {
              case Block(vd :: Nil, tree@Match(selector, cases)) =>
                val selector1 = checkDead(typed(selector, EXPRmode | BYVALmode, WildcardType))
                var cases1 = typedCases(cases, packCaptured(selector1.tpe.widen), pt)
                val (owntype, needAdapt) = ptOrLub(cases1 map (_.tpe))
                if (needAdapt)
                  cases1 = cases1 map (adaptCase(_, owntype))
                typed(Block(vd :: Nil, treeCopy.Match(tree, selector1, cases1) setType owntype))
              case translated =>
                // TODO: get rid of setType owntype -- it should all typecheck
                // must call typed, not typed1, or we overflow the stack when emitting switches
                typed(translated, mode, WildcardType) setType owntype
            }
          }
        }
      }

      def typedReturn(expr: Tree) = {
        val enclMethod = context.enclMethod
        if (enclMethod == NoContext ||
            enclMethod.owner.isConstructor ||
            context.enclClass.enclMethod == enclMethod // i.e., we are in a constructor of a local class
            ) {
          ReturnOutsideOfDefError(tree)
        } else {
          val DefDef(_, name, _, _, restpt, _) = enclMethod.tree
          if (restpt.tpe eq null) {
            ReturnWithoutTypeError(tree, enclMethod.owner)
          } else {
            context.enclMethod.returnsSeen = true
            val expr1: Tree = typed(expr, EXPRmode | BYVALmode, restpt.tpe)
            // Warn about returning a value if no value can be returned.
            if (restpt.tpe.typeSymbol == UnitClass) {
              // The typing in expr1 says expr is Unit (it has already been coerced if
              // it is non-Unit) so we have to retype it.  Fortunately it won't come up much
              // unless the warning is legitimate.
              if (typed(expr).tpe.typeSymbol != UnitClass)
                unit.warning(tree.pos, "enclosing method " + name + " has result type Unit: return value discarded")
            }
            treeCopy.Return(tree, checkDead(expr1)) setSymbol enclMethod.owner setType NothingClass.tpe
          }
        }
      }

      def typedNew(tpt: Tree) = {
        val tpt1 = {
          val tpt0 = typedTypeConstructor(tpt)
          if (checkClassType(tpt0, false, true))
            if (tpt0.hasSymbol && !tpt0.symbol.typeParams.isEmpty) {
              context.undetparams = cloneSymbols(tpt0.symbol.typeParams)
              TypeTree().setOriginal(tpt0)
                        .setType(appliedType(tpt0.tpe, context.undetparams map (_.tpeHK))) // @PP: tpeHK! #3343, #4018, #4347.
            } else tpt0
          else tpt0
        }

        /** If current tree <tree> appears in <val x(: T)? = <tree>>
         *  return `tp with x.type' else return `tp`.
         */
        def narrowRhs(tp: Type) = { val sym = context.tree.symbol
          context.tree match {
            case ValDef(mods, _, _, Apply(Select(`tree`, _), _)) if !mods.isMutable && sym != null && sym != NoSymbol =>
              val sym1 = if (sym.owner.isClass && sym.getter(sym.owner) != NoSymbol) sym.getter(sym.owner)
                else sym.lazyAccessorOrSelf
              val pre = if (sym1.owner.isClass) sym1.owner.thisType else NoPrefix
              intersectionType(List(tp, singleType(pre, sym1)))
            case _ => tp
          }}

        val tp = tpt1.tpe
        val sym = tp.typeSymbol.initialize
        if (sym.isAbstractType || sym.hasAbstractFlag)
          IsAbstractError(tree, sym)
        else if (!(  tp == sym.thisSym.tpe // when there's no explicit self type -- with (#3612) or without self variable
                     // sym.thisSym.tpe == tp.typeOfThis (except for objects)
                  || narrowRhs(tp) <:< tp.typeOfThis
                  || phase.erasedTypes
                  )) {
          DoesNotConformToSelfTypeError(tree, sym, tp.typeOfThis)
        } else
          treeCopy.New(tree, tpt1).setType(tp)
      }

      def typedEta(expr1: Tree): Tree = expr1.tpe match {
        case TypeRef(_, ByNameParamClass, _) =>
          val expr2 = Function(List(), expr1) setPos expr1.pos
          new ChangeOwnerTraverser(context.owner, expr2.symbol).traverse(expr2)
          typed1(expr2, mode, pt)
        case NullaryMethodType(restpe) =>
          val expr2 = Function(List(), expr1) setPos expr1.pos
          new ChangeOwnerTraverser(context.owner, expr2.symbol).traverse(expr2)
          typed1(expr2, mode, pt)
        case PolyType(_, MethodType(formals, _)) =>
          if (isFunctionType(pt)) expr1
          else adapt(expr1, mode, functionType(formals map (t => WildcardType), WildcardType))
        case MethodType(formals, _) =>
          if (isFunctionType(pt)) expr1
          else expr1 match {
            case Select(qual, name) if (forMSIL &&
                                        pt != WildcardType &&
                                        pt != ErrorType &&
                                        isSubType(pt, DelegateClass.tpe)) =>
              val scalaCaller = newScalaCaller(pt)
              addScalaCallerInfo(scalaCaller, expr1.symbol)
              val n: Name = scalaCaller.name
              val del = Ident(DelegateClass) setType DelegateClass.tpe
              val f = Select(del, n)
              //val f1 = TypeApply(f, List(Ident(pt.symbol) setType pt))
              val args: List[Tree] = if(expr1.symbol.isStatic) List(Literal(Constant(null)))
                                     else List(qual) // where the scala-method is located
              val rhs = Apply(f, args)
              typed(rhs)
            case _ =>
              adapt(expr1, mode, functionType(formals map (t => WildcardType), WildcardType))
          }
        case ErrorType =>
          expr1
        case _ =>
          UnderscoreEtaError(expr1)
      }

      /**
       *  @param args ...
       *  @return     ...
       */
      def tryTypedArgs(args: List[Tree], mode: Int): Option[List[Tree]] = {
        val c = context.makeSilent(false)
        c.retyping = true
        try {
          val res = newTyper(c).typedArgs(args, mode)
          if (c.hasErrors) None else Some(res)
        } catch {
          case ex: CyclicReference =>
            throw ex
          case te: TypeError =>
            // @H some of typer erros can still leak,
            // for instance in continuations
            None
        } finally {
          c.flushBuffer()
        }
      }

      /** Try to apply function to arguments; if it does not work, try to convert Java raw to existentials, or try to
       *  insert an implicit conversion.
       */
      def tryTypedApply(fun: Tree, args: List[Tree]): Tree = {
        val start = startTimer(failedApplyNanos)

        def onError(typeError: AbsTypeError): Tree = {
            stopTimer(failedApplyNanos, start)

            // If the problem is with raw types, copnvert to existentials and try again.
            // See #4712 for a case where this situation arises,
            if ((fun.symbol ne null) && fun.symbol.isJavaDefined) {
              val newtpe = rawToExistential(fun.tpe)
              if (fun.tpe ne newtpe) {
                // println("late cooking: "+fun+":"+fun.tpe) // DEBUG
                return tryTypedApply(fun setType newtpe, args)
              }
            }

            def treesInResult(tree: Tree): List[Tree] = tree :: (tree match {
              case Block(_, r)                        => treesInResult(r)
              case Match(_, cases)                    => cases
              case CaseDef(_, _, r)                   => treesInResult(r)
              case Annotated(_, r)                    => treesInResult(r)
              case If(_, t, e)                        => treesInResult(t) ++ treesInResult(e)
              case Try(b, catches, _)                 => treesInResult(b) ++ catches
              case Typed(r, Function(Nil, EmptyTree)) => treesInResult(r)
              case _                                  => Nil
            })
            def errorInResult(tree: Tree) = treesInResult(tree) exists (_.pos == typeError.errPos)

            val retry = (typeError.errPos != null) && (fun :: tree :: args exists errorInResult)
            printTyping {
              val funStr = ptTree(fun) + " and " + (args map ptTree mkString ", ")
              if (retry) "second try: " + funStr
              else "no second try: " + funStr + " because error not in result: " + typeError.errPos+"!="+tree.pos
            }
            if (retry) {
              val Select(qual, name) = fun
              tryTypedArgs(args, forArgMode(fun, mode)) match {
                case Some(args1) =>
                  assert((args1.length == 0) || !args1.head.tpe.isErroneous, "try typed args is ok")
                  val qual1 =
                    if (!pt.isError) adaptToArguments(qual, name, args1, pt, true, true)
                    else qual
                  if (qual1 ne qual) {
                    val tree1 = Apply(Select(qual1, name) setPos fun.pos, args1) setPos tree.pos
                    return typed1(tree1, mode | SNDTRYmode, pt)
                  }
                case _ => ()
              }
            }
            issue(typeError)
            setError(treeCopy.Apply(tree, fun, args))
        }

        silent(_.doTypedApply(tree, fun, args, mode, pt)) match {
          case SilentResultValue(t) =>
            t
          case SilentTypeError(err) =>
            onError(err)
        }
      }

      def typedApply(fun: Tree, args: List[Tree]) = {
        val stableApplication = (fun.symbol ne null) && fun.symbol.isMethod && fun.symbol.isStable
        if (stableApplication && isPatternMode) {
          // treat stable function applications f() as expressions.
          typed1(tree, mode & ~PATTERNmode | EXPRmode, pt)
        } else {
          val funpt = if (isPatternMode) pt else WildcardType
          val appStart = startTimer(failedApplyNanos)
          val opeqStart = startTimer(failedOpEqNanos)

          def onError(reportError: => Tree): Tree = {
              fun match {
                case Select(qual, name)
                if !isPatternMode && nme.isOpAssignmentName(newTermName(name.decode)) =>
                  val qual1 = typedQualifier(qual)
                  if (treeInfo.isVariableOrGetter(qual1)) {
                    stopTimer(failedOpEqNanos, opeqStart)
                    convertToAssignment(fun, qual1, name, args)
                  } else {
                    stopTimer(failedApplyNanos, appStart)
                      reportError
                  }
                case _ =>
                  stopTimer(failedApplyNanos, appStart)
                  reportError
              }
          }
          silent(_.typed(fun, forFunMode(mode), funpt),
                 if ((mode & EXPRmode) != 0) false else context.ambiguousErrors,
                 if ((mode & EXPRmode) != 0) tree else context.tree) match {
            case SilentResultValue(fun1) =>
              val fun2 = if (stableApplication) stabilizeFun(fun1, mode, pt) else fun1
              incCounter(typedApplyCount)
              def isImplicitMethod(tpe: Type) = tpe match {
                case mt: MethodType => mt.isImplicit
                case _ => false
              }
              val useTry = (
                   !isPastTyper
                && fun2.isInstanceOf[Select]
                && !isImplicitMethod(fun2.tpe)
                && ((fun2.symbol eq null) || !fun2.symbol.isConstructor)
                && (mode & (EXPRmode | SNDTRYmode)) == EXPRmode
              )
              val res =
                if (useTry) tryTypedApply(fun2, args)
                else doTypedApply(tree, fun2, args, mode, pt)

            /*
              if (fun2.hasSymbol && fun2.symbol.isConstructor && (mode & EXPRmode) != 0) {
                res.tpe = res.tpe.notNull
              }
              */
              // TODO: In theory we should be able to call:
              //if (fun2.hasSymbol && fun2.symbol.name == nme.apply && fun2.symbol.owner == ArrayClass) {
              // But this causes cyclic reference for Array class in Cleanup. It is easy to overcome this
              // by calling ArrayClass.info here (or some other place before specialize).
              if (fun2.symbol == Array_apply && !res.isErrorTyped) {
                val checked = gen.mkCheckInit(res)
                // this check is needed to avoid infinite recursion in Duplicators
                // (calling typed1 more than once for the same tree)
                if (checked ne res) typed { atPos(tree.pos)(checked) }
                else res
              } else
                res
            case SilentTypeError(err) =>
              onError({issue(err); setError(tree)})
          }
        }
      }

      def convertToAssignment(fun: Tree, qual: Tree, name: Name, args: List[Tree]): Tree = {
        val prefix = name.subName(0, name.length - nme.EQL.length)
        def mkAssign(vble: Tree): Tree =
          Assign(
            vble,
            Apply(
              Select(vble.duplicate, prefix) setPos fun.pos.focus, args) setPos tree.pos.makeTransparent
          ) setPos tree.pos

        def mkUpdate(table: Tree, indices: List[Tree]) = {
          gen.evalOnceAll(table :: indices, context.owner, context.unit) { ts =>
            val tab = ts.head
            val is = ts.tail
            Apply(
               Select(tab(), nme.update) setPos table.pos,
               ((is map (i => i())) ::: List(
                 Apply(
                   Select(
                     Apply(
                       Select(tab(), nme.apply) setPos table.pos,
                       is map (i => i())) setPos qual.pos,
                     prefix) setPos fun.pos,
                   args) setPos tree.pos)
               )
             ) setPos tree.pos
           }
        }

        val tree1 = qual match {
          case Ident(_) =>
            mkAssign(qual)

          case Select(qualqual, vname) =>
            gen.evalOnce(qualqual, context.owner, context.unit) { qq =>
              val qq1 = qq()
              mkAssign(Select(qq1, vname) setPos qual.pos)
            }

          case Apply(fn, indices) =>
            treeInfo.methPart(fn) match {
              case Select(table, nme.apply) => mkUpdate(table, indices)
              case _                        => UnexpectedTreeAssignmentConversionError(qual)
            }
        }
        typed1(tree1, mode, pt)
      }

      def typedSuper(qual: Tree, mix: TypeName) = {
        val qual1 = typed(qual)

        val clazz = qual1 match {
          case This(_) => qual1.symbol
          case _ => qual1.tpe.typeSymbol
        }
        //println(clazz+"/"+qual1.tpe.typeSymbol+"/"+qual1)

        def findMixinSuper(site: Type): Type = {
          var ps = site.parents filter (_.typeSymbol.name == mix)
          if (ps.isEmpty)
            ps = site.parents filter (_.typeSymbol.toInterface.name == mix)
          if (ps.isEmpty) {
            debuglog("Fatal: couldn't find site " + site + " in " + site.parents.map(_.typeSymbol.name))
            if (phase.erasedTypes && context.enclClass.owner.isImplClass) {
              // println(qual1)
              // println(clazz)
              // println(site)
              // println(site.parents)
              // println(mix)
              // the reference to super class got lost during erasure
              restrictionError(tree.pos, unit, "traits may not select fields or methods from super[C] where C is a class")
              ErrorType
            } else {
              MixinMissingParentClassNameError(tree, mix, clazz)
              ErrorType
            }
          } else if (!ps.tail.isEmpty) {
            AmbiguousParentClassError(tree)
            ErrorType
          } else {
            ps.head
          }
        }

        val owntype = (
          if (!mix.isEmpty) findMixinSuper(clazz.tpe)
          else if ((mode & SUPERCONSTRmode) != 0) clazz.info.firstParent
          else intersectionType(clazz.info.parents)
        )
        treeCopy.Super(tree, qual1, mix) setType SuperType(clazz.thisType, owntype)
      }

      def typedThis(qual: Name) = {
        val qualifyingClassSym = if (tree.symbol != NoSymbol) Some(tree.symbol) else qualifyingClass(tree, qual)
        qualifyingClassSym match {
          case Some(clazz) =>
            tree setSymbol clazz setType clazz.thisType.underlying
            if (isStableContext(tree, mode, pt)) tree setType clazz.thisType
            tree
          case None => tree
        }
      }

      /** Attribute a selection where <code>tree</code> is <code>qual.name</code>.
       *  <code>qual</code> is already attributed.
       *
       *  @param qual ...
       *  @param name ...
       *  @return     ...
       */
      def typedSelect(qual: Tree, name: Name): Tree = {
        val sym =
          if (tree.symbol != NoSymbol) {
            if (phase.erasedTypes && qual.isInstanceOf[Super])
              qual.tpe = tree.symbol.owner.tpe
            if (false && settings.debug.value) { // todo: replace by settings.check.value?
              val alts = qual.tpe.member(tree.symbol.name).alternatives
              if (!(alts exists (alt =>
                alt == tree.symbol || alt.isTerm && (alt.tpe matches tree.symbol.tpe))))
                assert(false, "symbol "+tree.symbol+tree.symbol.locationString+" not in "+alts+" of "+qual.tpe+
                       "\n members = "+qual.tpe.members+
                       "\n type history = "+qual.tpe.termSymbol.infosString+
                       "\n phase = "+phase)
            }
            tree.symbol
          } else {
            member(qual, name)
          }
        if (sym == NoSymbol && name != nme.CONSTRUCTOR && (mode & EXPRmode) != 0) {
          val qual1 =
            if (member(qual, name) != NoSymbol) qual
            else adaptToMemberWithArgs(tree, qual, name, mode, true, true)

          if (qual1 ne qual)
            return typed(treeCopy.Select(tree, qual1, name), mode, pt)
        }
        if (!reallyExists(sym)) {
          if (context.owner.enclosingTopLevelClass.isJavaDefined && name.isTypeName) {
            val tree1 = atPos(tree.pos) { gen.convertToSelectFromType(qual, name)  }
            if (tree1 != EmptyTree) return typed1(tree1, mode, pt)
          }

          // try to expand according to Dynamic rules.

          if (settings.Xexperimental.value && (qual.tpe.widen.typeSymbol isNonBottomSubClass DynamicClass)) {
            var dynInvoke = Apply(Select(qual, nme.applyDynamic), List(Literal(Constant(name.decode))))
            context.tree match {
              case Apply(tree1, args) if tree1 eq tree =>
                ;
              case _ =>
                dynInvoke = Apply(dynInvoke, List())
            }
            return typed1(util.trace("dynatype: ")(dynInvoke), mode, pt)
          }

          if (settings.debug.value) {
            log(
              "qual = "+qual+":"+qual.tpe+
              "\nSymbol="+qual.tpe.termSymbol+"\nsymbol-info = "+qual.tpe.termSymbol.info+
              "\nscope-id = "+qual.tpe.termSymbol.info.decls.hashCode()+"\nmembers = "+qual.tpe.members+
              "\nname = "+name+"\nfound = "+sym+"\nowner = "+context.enclClass.owner
            )
          }

          def makeInteractiveErrorTree = {
            val tree1 = tree match {
              case Select(_, _) => treeCopy.Select(tree, qual, name)
              case SelectFromTypeTree(_, _) => treeCopy.SelectFromTypeTree(tree, qual, name)
            }
            setError(tree1)
          }

          if (name == nme.ERROR && forInteractive)
            return makeInteractiveErrorTree

          if (!qual.tpe.widen.isErroneous) {
            if ((mode & QUALmode) != 0) {
              val lastTry = missingHook(qual.tpe.typeSymbol, name)
              if (lastTry != NoSymbol) return typed1(tree setSymbol lastTry, mode, pt)
            }
            NotAMemberError(tree, qual, name)
          }

          if (forInteractive) makeInteractiveErrorTree else setError(tree)
        } else {
          val tree1 = tree match {
            case Select(_, _) => treeCopy.Select(tree, qual, name)
            case SelectFromTypeTree(_, _) => treeCopy.SelectFromTypeTree(tree, qual, name)
          }
          val (result, accessibleError) = silent(_.makeAccessible(tree1, sym, qual.tpe, qual)) match {
            case SilentTypeError(err) =>
              if (err.kind != ErrorKinds.Access) {
                context issue err
                return setError(tree)
              } else (tree1, Some(err))
            case SilentResultValue(treeAndPre) =>
              (stabilize(treeAndPre._1, treeAndPre._2, mode, pt), None)
          }

          def isPotentialNullDeference() = {
            !isPastTyper &&
            !sym.isConstructor &&
            !(qual.tpe <:< NotNullClass.tpe) && !qual.tpe.isNotNull &&
            !(List(Any_isInstanceOf, Any_asInstanceOf) contains result.symbol)  // null.is/as is not a dereference
          }
          // unit is null here sometimes; how are we to know when unit might be null? (See bug #2467.)
          if (settings.warnSelectNullable.value && isPotentialNullDeference && unit != null)
            unit.warning(tree.pos, "potential null pointer dereference: "+tree)

          result match {
            // could checkAccessible (called by makeAccessible) potentially have skipped checking a type application in qual?
            case SelectFromTypeTree(qual@TypeTree(), name) if qual.tpe.typeArgs nonEmpty => // TODO: somehow the new qual is not checked in refchecks
              treeCopy.SelectFromTypeTree(
                result,
                (TypeTreeWithDeferredRefCheck(){ () => val tp = qual.tpe; val sym = tp.typeSymbolDirect
                  // will execute during refchecks -- TODO: make private checkTypeRef in refchecks public and call that one?
                  checkBounds(qual, tp.prefix, sym.owner, sym.typeParams, tp.typeArgs, "")
                  qual // you only get to see the wrapped tree after running this check :-p
                }) setType qual.tpe setPos qual.pos,
                name)
            case _ if accessibleError.isDefined =>
              val qual1 = adaptToMemberWithArgs(tree, qual, name, mode, false, false)
              if (!qual1.isErrorTyped && (qual1 ne qual))
                typed(Select(qual1, name) setPos tree.pos, mode, pt)
              else {
                issue(accessibleError.get)
                setError(tree)
              }
            case _ =>
              result
          }
<<<<<<< HEAD
          // To fully benefit from special casing the return type of
          // getClass, we have to catch it immediately so expressions
          // like x.getClass().newInstance() are typed with the type of x.
          val isRefinableGetClass = (
            !selection.isErrorTyped
            && selection.symbol.name == nme.getClass_
            && selection.tpe.params.isEmpty
            // TODO: If the type of the qualifier is inaccessible, we can cause private types
            // to escape scope here, e.g. pos/t1107.  I'm not sure how to properly handle this
            // so for now it requires the type symbol be public.
            && qual.tpe.typeSymbol.isPublic
          )
          if (isRefinableGetClass)
            selection setType MethodType(Nil, getClassReturnType(qual.tpe))
          else
            selection
=======
>>>>>>> 5dca64ce
        }
      }

      /** Attribute an identifier consisting of a simple name or an outer reference.
       *
       *  @param tree      The tree representing the identifier.
       *  @param name      The name of the identifier.
       *  Transformations: (1) Prefix class members with this.
       *                   (2) Change imported symbols to selections
       */
      def typedIdent(name: Name): Tree = {
        var errorContainer: AbsTypeError = null
        @inline
        def ambiguousError(msg: String) = {
          assert(errorContainer == null, "Cannot set ambiguous error twice for identifier")
          errorContainer = AmbiguousIdentError(tree, name, msg)
        }
        @inline
        def identError(tree: AbsTypeError) = {
          assert(errorContainer == null, "Cannot set ambiguous error twice for identifier")
          errorContainer = tree
        }

        var defSym: Symbol = tree.symbol  // the directly found symbol
        var pre: Type = NoPrefix          // the prefix type of defSym, if a class member
        var qual: Tree = EmptyTree        // the qualifier tree if transformed tree is a select
        var inaccessibleSym: Symbol = NoSymbol // the first symbol that was found but that was discarded
                                          // for being inaccessible; used for error reporting
        var inaccessibleExplanation: String = ""

        // If a special setting is given, the empty package will be checked as a
        // last ditch effort before failing.  This method sets defSym and returns
        // true if a member of the given name exists.
        def checkEmptyPackage(): Boolean = {
          defSym = EmptyPackageClass.tpe.nonPrivateMember(name)
          defSym != NoSymbol
        }
        def startingIdentContext = (
          // ignore current variable scope in patterns to enforce linearity
          if ((mode & (PATTERNmode | TYPEPATmode)) == 0) context
          else context.outer
        )
        // A symbol qualifies if it exists and is not stale. Stale symbols
        // are made to disappear here. In addition,
        // if we are in a constructor of a pattern, we ignore all definitions
        // which are methods (note: if we don't do that
        // case x :: xs in class List would return the :: method)
        // unless they are stable or are accessors (the latter exception is for better error messages).
        def qualifies(sym: Symbol): Boolean = {
          sym.hasRawInfo &&       // this condition avoids crashing on self-referential pattern variables
          reallyExists(sym) &&
          ((mode & PATTERNmode | FUNmode) != (PATTERNmode | FUNmode) || !sym.isSourceMethod || sym.hasFlag(ACCESSOR))
        }

        if (defSym == NoSymbol) {
          var defEntry: ScopeEntry = null // the scope entry of defSym, if defined in a local scope

          var cx = startingIdentContext
          while (defSym == NoSymbol && cx != NoContext) {
            // !!! Shouldn't the argument to compileSourceFor be cx, not context?
            // I can't tell because those methods do nothing in the standard compiler,
            // presumably they are overridden in the IDE.
            currentRun.compileSourceFor(context.asInstanceOf[analyzer.Context], name)
            pre = cx.enclClass.prefix
            defEntry = cx.scope.lookupEntry(name)
            if ((defEntry ne null) && qualifies(defEntry.sym)) {
              // Right here is where SI-1987, overloading in package objects, can be
              // seen to go wrong. There is an overloaded symbol, but when referring
              // to the unqualified identifier from elsewhere in the package, only
              // the last definition is visible. So overloading mis-resolves and is
              // definition-order dependent, bad things. See run/t1987.scala.
              //
              // I assume the actual problem involves how/where these symbols are entered
              // into the scope. But since I didn't figure out how to fix it that way, I
              // catch it here by looking up package-object-defined symbols in the prefix.
              if (isInPackageObject(defEntry.sym, pre.typeSymbol)) {
                defSym = pre.member(defEntry.sym.name)
                if (defSym ne defEntry.sym) {
                  log("!!! Overloaded package object member resolved incorrectly.\n  Discarded: " +
                    defEntry.sym.defString + "\n  Using: " + defSym.defString)
                }
              }
              else
                defSym = defEntry.sym
            }
            else {
              cx = cx.enclClass
              val foundSym = pre.member(name) filter qualifies
              defSym = foundSym filter (context.isAccessible(_, pre, false))
              if (defSym == NoSymbol) {
                if ((foundSym ne NoSymbol) && (inaccessibleSym eq NoSymbol)) {
                  inaccessibleSym = foundSym
                  inaccessibleExplanation = analyzer.lastAccessCheckDetails
                }
                cx = cx.outer
              }
            }
          }

          val symDepth = if (defEntry eq null) cx.depth
                         else cx.depth - (cx.scope.nestingLevel - defEntry.owner.nestingLevel)
          var impSym: Symbol = NoSymbol      // the imported symbol
          var imports = context.imports      // impSym != NoSymbol => it is imported from imports.head
          while (!reallyExists(impSym) && !imports.isEmpty && imports.head.depth > symDepth) {
            impSym = imports.head.importedSymbol(name)
            if (!impSym.exists) imports = imports.tail
          }

          // detect ambiguous definition/import,
          // update `defSym` to be the final resolved symbol,
          // update `pre` to be `sym`s prefix type in case it is an imported member,
          // and compute value of:

          if (defSym.exists && impSym.exists) {
            // imported symbols take precedence over package-owned symbols in different
            // compilation units. Defined symbols take precedence over erroneous imports.
            if (defSym.isDefinedInPackage &&
                (!currentRun.compiles(defSym) ||
                 context.unit.exists && defSym.sourceFile != context.unit.source.file))
              defSym = NoSymbol
            else if (impSym.isError || impSym.name == nme.CONSTRUCTOR)
              impSym = NoSymbol
          }
          if (defSym.exists) {
            if (impSym.exists)
              ambiguousError(
                "it is both defined in "+defSym.owner +
                " and imported subsequently by \n"+imports.head)
            else if (!defSym.owner.isClass || defSym.owner.isPackageClass || defSym.isTypeParameterOrSkolem)
              pre = NoPrefix
            else
              qual = atPos(tree.pos.focusStart)(gen.mkAttributedQualifier(pre))
          } else {
            if (impSym.exists) {
              var impSym1 = NoSymbol
              var imports1 = imports.tail
              def ambiguousImport() = {
                if (!(imports.head.qual.tpe =:= imports1.head.qual.tpe))
                  ambiguousError(
                    "it is imported twice in the same scope by\n"+imports.head +  "\nand "+imports1.head)
              }
              while (errorContainer == null && !imports1.isEmpty &&
                     (!imports.head.isExplicitImport(name) ||
                      imports1.head.depth == imports.head.depth)) {
                var impSym1 = imports1.head.importedSymbol(name)
                if (reallyExists(impSym1)) {
                  if (imports1.head.isExplicitImport(name)) {
                    if (imports.head.isExplicitImport(name) ||
                        imports1.head.depth != imports.head.depth) ambiguousImport()
                    impSym = impSym1
                    imports = imports1
                  } else if (!imports.head.isExplicitImport(name) &&
                             imports1.head.depth == imports.head.depth) ambiguousImport()
                }
                imports1 = imports1.tail
              }
              defSym = impSym
              val qual0 = imports.head.qual
              if (!(shortenImports && qual0.symbol.isPackage)) // optimization: don't write out package prefixes
                qual = atPos(tree.pos.focusStart)(resetPos(qual0.duplicate))
              pre = qual.tpe
            }
            else if (settings.exposeEmptyPackage.value && checkEmptyPackage())
              log("Allowing empty package member " + name + " due to settings.")
            else {
              if ((mode & QUALmode) != 0) {
                val lastTry = missingHook(RootClass, name)
                if (lastTry != NoSymbol) return typed1(tree setSymbol lastTry, mode, pt)
              }
              if (settings.debug.value) {
                log(context.imports)//debug
              }
              if (inaccessibleSym eq NoSymbol) {
                // Avoiding some spurious error messages: see SI-2388.
                if (reporter.hasErrors && (name startsWith tpnme.ANON_CLASS_NAME)) ()
                else identError(SymbolNotFoundError(tree, name, context.owner, startingIdentContext))
              } else
                identError(InferErrorGen.AccessError(
                  tree, inaccessibleSym, context.enclClass.owner.thisType, context.enclClass.owner,
                  inaccessibleExplanation
                ))
              defSym = context.owner.newErrorSymbol(name)
            }
          }
        }
        if (errorContainer != null) {
          ErrorUtils.issueTypeError(errorContainer)
          setError(tree)
        } else {
          if (defSym.owner.isPackageClass)
            pre = defSym.owner.thisType

          // Inferring classOf type parameter from expected type.
          if (defSym.isThisSym) {
            typed1(This(defSym.owner) setPos tree.pos, mode, pt)
          }
          // Inferring classOf type parameter from expected type.  Otherwise an
          // actual call to the stubbed classOf method is generated, returning null.
          else if (isPredefMemberNamed(defSym, nme.classOf) && pt.typeSymbol == ClassClass && pt.typeArgs.nonEmpty)
            typedClassOf(tree, TypeTree(pt.typeArgs.head))
          else {
            val tree1 = (
              if (qual == EmptyTree) tree
              // atPos necessary because qualifier might come from startContext
              else atPos(tree.pos)(Select(qual, name))
            )
            val (tree2, pre2) = makeAccessible(tree1, defSym, pre, qual)
            // assert(pre.typeArgs isEmpty) // no need to add #2416-style check here, right?
            stabilize(tree2, pre2, mode, pt)
          }
        }
      }

      def typedCompoundTypeTree(templ: Template) = {
        val parents1 = templ.parents mapConserve (typedType(_, mode))
        if (parents1 exists (_.isErrorTyped)) tree setType ErrorType
        else {
          val decls = newScope
          //Console.println("Owner: " + context.enclClass.owner + " " + context.enclClass.owner.id)
          val self = refinedType(parents1 map (_.tpe), context.enclClass.owner, decls, templ.pos)
          newTyper(context.make(templ, self.typeSymbol, decls)).typedRefinement(templ.body)
          tree setType self
        }
      }

      def typedAppliedTypeTree(tpt: Tree, args: List[Tree]) = {
        val tpt1 = typed1(tpt, mode | FUNmode | TAPPmode, WildcardType)
        if (tpt1.isErrorTyped) {
          tpt1
        } else if (!tpt1.hasSymbol) {
          AppliedTypeNoParametersError(tree, tpt1.tpe)
        } else {
          val tparams = tpt1.symbol.typeParams
          if (sameLength(tparams, args)) {
            // @M: kind-arity checking is done here and in adapt, full kind-checking is in checkKindBounds (in Infer)
            val args1 =
              if (!tpt1.symbol.rawInfo.isComplete)
                args mapConserve (typedHigherKindedType(_, mode))
                // if symbol hasn't been fully loaded, can't check kind-arity
              else map2Conserve(args, tparams) { (arg, tparam) =>
                //@M! the polytype denotes the expected kind
                typedHigherKindedType(arg, mode, GenPolyType(tparam.typeParams, AnyClass.tpe))
              }
            val argtypes = args1 map (_.tpe)

            foreach2(args, tparams)((arg, tparam) => arg match {
              // note: can't use args1 in selector, because Bind's got replaced
              case Bind(_, _) =>
                if (arg.symbol.isAbstractType)
                  arg.symbol setInfo // XXX, feedback. don't trackSymInfo here!
                    TypeBounds(
                      lub(List(arg.symbol.info.bounds.lo, tparam.info.bounds.lo.subst(tparams, argtypes))),
                      glb(List(arg.symbol.info.bounds.hi, tparam.info.bounds.hi.subst(tparams, argtypes))))
              case _ =>
            })
            val original = treeCopy.AppliedTypeTree(tree, tpt1, args1)
            val result = TypeTree(appliedType(tpt1.tpe, argtypes)) setOriginal original
            if(tpt1.tpe.isInstanceOf[PolyType]) // did the type application (performed by appliedType) involve an unchecked beta-reduction?
              TypeTreeWithDeferredRefCheck(){ () =>
                // wrap the tree and include the bounds check -- refchecks will perform this check (that the beta reduction was indeed allowed) and unwrap
                // we can't simply use original in refchecks because it does not contains types
                // (and the only typed trees we have have been mangled so they're not quite the original tree anymore)
                checkBounds(result, tpt1.tpe.prefix, tpt1.symbol.owner, tpt1.symbol.typeParams, argtypes, "")
                result // you only get to see the wrapped tree after running this check :-p
              } setType (result.tpe) setPos(result.pos)
            else result
          } else if (tparams.isEmpty) {
            AppliedTypeNoParametersError(tree, tpt1.tpe)
          } else {
            //Console.println("\{tpt1}:\{tpt1.symbol}:\{tpt1.symbol.info}")
            if (settings.debug.value) Console.println(tpt1+":"+tpt1.symbol+":"+tpt1.symbol.info)//debug
            AppliedTypeWrongNumberOfArgsError(tree, tpt1, tparams)
          }
        }
      }

      def adaptCase(cdef: CaseDef, tpe: Type): CaseDef =
        deriveCaseDef(cdef)(adapt(_, mode, tpe))

      // begin typed1
      val sym: Symbol = tree.symbol
      if ((sym ne null) && (sym ne NoSymbol)) sym.initialize
      //if (settings.debug.value && tree.isDef) log("typing definition of "+sym);//DEBUG
      tree match {
        case PackageDef(pid, stats) =>
          val pid1 = typedQualifier(pid).asInstanceOf[RefTree]
          assert(sym.moduleClass ne NoSymbol, sym)
          // complete lazy annotations
          val annots = sym.annotations
          val stats1 = newTyper(context.make(tree, sym.moduleClass, sym.info.decls))
            .typedStats(stats, NoSymbol)
          treeCopy.PackageDef(tree, pid1, stats1) setType NoType

        case tree @ ClassDef(_, _, _, _) =>
          newTyper(context.makeNewScope(tree, sym)).typedClassDef(tree)

        case tree @ ModuleDef(_, _, _) =>
          newTyper(context.makeNewScope(tree, sym.moduleClass)).typedModuleDef(tree)

        case vdef @ ValDef(_, _, _, _) =>
          typedValDef(vdef)

        case ddef @ DefDef(_, _, _, _, _, _) =>
          newTyper(context.makeNewScope(tree, sym)).typedDefDef(ddef)

        case tdef @ TypeDef(_, _, _, _) =>
          typedTypeDef(tdef)

        case ldef @ LabelDef(_, _, _) =>
          labelTyper(ldef).typedLabelDef(ldef)

        case ddef @ DocDef(comment, defn) =>
          if (forScaladoc && (sym ne null) && (sym ne NoSymbol)) {
            docComments(sym) = comment
            comment.defineVariables(sym)
            val typer1 = newTyper(context.makeNewScope(tree, context.owner))
            for (useCase <- comment.useCases) {
              typer1.silent(_.typedUseCase(useCase)) match {
                case SilentTypeError(err) =>
                  unit.warning(useCase.pos, err.errMsg)
                case _ =>
              }
              for (useCaseSym <- useCase.defined) {
                if (sym.name != useCaseSym.name)
                  unit.warning(useCase.pos, "@usecase " + useCaseSym.name.decode + " does not match commented symbol: " + sym.name.decode)
              }
            }
          }
          typed(defn, mode, pt)

        case Annotated(constr, arg) =>
          typedAnnotated(constr, typed(arg, mode, pt))

        case tree @ Block(_, _) =>
          typerWithLocalContext(context.makeNewScope(tree, context.owner)){
            _.typedBlock(tree, mode, pt)
          }

        case Alternative(alts) =>
          val alts1 = alts mapConserve (alt => typed(alt, mode | ALTmode, pt))
          treeCopy.Alternative(tree, alts1) setType pt

        case Star(elem) =>
          if ((mode & STARmode) == 0 && !isPastTyper)
            StarPatternWithVarargParametersError(tree)
          treeCopy.Star(tree, typed(elem, mode, pt)) setType makeFullyDefined(pt)

        case Bind(name, body) =>
          typedBind(name, body)

        case UnApply(fun, args) =>
          val fun1 = typed(fun)
          val tpes = formalTypes(unapplyTypeList(fun.symbol, fun1.tpe), args.length)
          val args1 = map2(args, tpes)(typedPattern)
          treeCopy.UnApply(tree, fun1, args1) setType pt

        case ArrayValue(elemtpt, elems) =>
          typedArrayValue(elemtpt, elems)

        case tree @ Function(_, _) =>
          if (tree.symbol == NoSymbol)
            tree.symbol = context.owner.newAnonymousFunctionValue(tree.pos)
          typerWithLocalContext(context.makeNewScope(tree, tree.symbol))(_.typedFunction(tree, mode, pt))

        case Assign(lhs, rhs) =>
          typedAssign(lhs, rhs)

        case AssignOrNamedArg(lhs, rhs) => // called by NamesDefaults in silent typecheck
          typedAssign(lhs, rhs)

        case If(cond, thenp, elsep) =>
          typedIf(cond, thenp, elsep)

        case tree @ Match(selector, cases) =>
          typedMatch(tree, selector, cases)

        case Return(expr) =>
          typedReturn(expr)

        case Try(block, catches, finalizer) =>
          var block1 = typed(block, pt)
          var catches1 = typedCases(catches, ThrowableClass.tpe, pt)
          val finalizer1 = if (finalizer.isEmpty) finalizer
                           else typed(finalizer, UnitClass.tpe)
          val (owntype, needAdapt) = ptOrLub(block1.tpe :: (catches1 map (_.tpe)))
          if (needAdapt) {
            block1 = adapt(block1, mode, owntype)
            catches1 = catches1 map (adaptCase(_, owntype))
          }

          if(!isPastTyper && opt.virtPatmat) {
            catches1 = (MatchTranslator(this)).translateTry(catches1, owntype, tree.pos)
          }

          treeCopy.Try(tree, block1, catches1, finalizer1) setType owntype

        case Throw(expr) =>
          val expr1 = typed(expr, EXPRmode | BYVALmode, ThrowableClass.tpe)
          treeCopy.Throw(tree, expr1) setType NothingClass.tpe

        case New(tpt: Tree) =>
          typedNew(tpt)

        case Typed(expr, Function(List(), EmptyTree)) =>
          typedEta(checkDead(typed1(expr, mode, pt)))

        case Typed(expr0, tpt @ Ident(tpnme.WILDCARD_STAR))  =>
          val expr = typed(expr0, onlyStickyModes(mode), WildcardType)
          def subArrayType(pt: Type) =
            if (isValueClass(pt.typeSymbol) || !isFullyDefined(pt)) arrayType(pt)
            else {
              val tparam = context.owner freshExistential "" setInfo TypeBounds.upper(pt)
              newExistentialType(List(tparam), arrayType(tparam.tpe))
            }

          val (expr1, baseClass) = expr.tpe.typeSymbol match {
            case ArrayClass => (adapt(expr, onlyStickyModes(mode), subArrayType(pt)), ArrayClass)
            case _          => (adapt(expr, onlyStickyModes(mode), seqType(pt)), SeqClass)
          }
          expr1.tpe.baseType(baseClass) match {
            case TypeRef(_, _, List(elemtp)) =>
              treeCopy.Typed(tree, expr1, tpt setType elemtp) setType elemtp
            case _ =>
              setError(tree)
          }

        case Typed(expr, tpt) =>
          val tpt1 = typedType(tpt, mode)
          val expr1 = typed(expr, onlyStickyModes(mode), tpt1.tpe.deconst)
          val ownType = if (isPatternMode) inferTypedPattern(tpt1, tpt1.tpe, pt) else tpt1.tpe
          treeCopy.Typed(tree, expr1, tpt1) setType ownType

        case TypeApply(fun, args) =>
          // @M: kind-arity checking is done here and in adapt, full kind-checking is in checkKindBounds (in Infer)
          //@M! we must type fun in order to type the args, as that requires the kinds of fun's type parameters.
          // However, args should apparently be done first, to save context.undetparams. Unfortunately, the args
          // *really* have to be typed *after* fun. We escape from this classic Catch-22 by simply saving&restoring undetparams.

          // @M TODO: the compiler still bootstraps&all tests pass when this is commented out..
          //val undets = context.undetparams

          // @M: fun is typed in TAPPmode because it is being applied to its actual type parameters
          val fun1 = typed(fun, forFunMode(mode) | TAPPmode, WildcardType)
          val tparams = fun1.symbol.typeParams

          //@M TODO: val undets_fun = context.undetparams  ?
          // "do args first" (by restoring the context.undetparams) in order to maintain context.undetparams on the function side.

          // @M TODO: the compiler still bootstraps when this is commented out.. TODO: run tests
          //context.undetparams = undets

          // @M maybe the well-kindedness check should be done when checking the type arguments conform to the type parameters' bounds?
          val args1 = if (sameLength(args, tparams)) map2Conserve(args, tparams) {
                        //@M! the polytype denotes the expected kind
                        (arg, tparam) => typedHigherKindedType(arg, mode, GenPolyType(tparam.typeParams, AnyClass.tpe))
                      } else {
                      //@M  this branch is correctly hit for an overloaded polymorphic type. It also has to handle erroneous cases.
                      // Until the right alternative for an overloaded method is known, be very liberal,
                      // typedTypeApply will find the right alternative and then do the same check as
                      // in the then-branch above. (see pos/tcpoly_overloaded.scala)
                      // this assert is too strict: be tolerant for errors like trait A { def foo[m[x], g]=error(""); def x[g] = foo[g/*ERR: missing argument type*/] }
                      //assert(fun1.symbol.info.isInstanceOf[OverloadedType] || fun1.symbol.isError) //, (fun1.symbol,fun1.symbol.info,fun1.symbol.info.getClass,args,tparams))
                        args mapConserve (typedHigherKindedType(_, mode))
                      }

          //@M TODO: context.undetparams = undets_fun ?
          typedTypeApply(tree, mode, fun1, args1)

        case Apply(Block(stats, expr), args) =>
          typed1(atPos(tree.pos)(Block(stats, Apply(expr, args))), mode, pt)

        case Apply(fun, args) =>
          typedApply(fun, args) match {
            case Apply(Select(New(tpt), name), args)
            if (tpt.tpe != null &&
                tpt.tpe.typeSymbol == ArrayClass &&
                args.length == 1 &&
                erasure.GenericArray.unapply(tpt.tpe).isDefined) => // !!! todo simplify by using extractor
              // convert new Array[T](len) to evidence[ClassManifest[T]].newArray(len)
              // convert new Array^N[T](len) for N > 1 to evidence[ClassManifest[T]].newArrayN(len)
              val Some((level, manifType)) = erasure.GenericArray.unapply(tpt.tpe)
              if (level > MaxArrayDims)
                MultiDimensionalArrayError(tree)
              else {
                val newArrayApp = atPos(tree.pos) {
                  val manif = getManifestTree(tree, manifType, false)
                  new ApplyToImplicitArgs(Select(manif, if (level == 1) "newArray" else "newArray"+level), args)
                }
                typed(newArrayApp, mode, pt)
              }
            case tree1 =>
              tree1
          }

        case ApplyDynamic(qual, args) =>
          val reflectiveCalls = !(settings.refinementMethodDispatch.value == "invoke-dynamic")
          val qual1 = typed(qual, AnyRefClass.tpe)
          val args1 = args mapConserve (arg => if (reflectiveCalls) typed(arg, AnyRefClass.tpe) else typed(arg))
          treeCopy.ApplyDynamic(tree, qual1, args1) setType (if (reflectiveCalls) AnyRefClass.tpe else tree.symbol.info.resultType)

        case Super(qual, mix) =>
          typedSuper(qual, mix)

        case This(qual) =>
          typedThis(qual)

        case Select(qual @ Super(_, _), nme.CONSTRUCTOR) =>
          val qual1 =
            typed(qual, EXPRmode | QUALmode | POLYmode | SUPERCONSTRmode, WildcardType)
          // the qualifier type of a supercall constructor is its first parent class
          typedSelect(qual1, nme.CONSTRUCTOR)

        case Select(qual, name) =>
          incCounter(typedSelectCount)
          var qual1 = checkDead(typedQualifier(qual, mode))
          if (name.isTypeName) qual1 = checkStable(qual1)

          val tree1 = // temporarily use `filter` and an alternative for `withFilter`
            if (name == nme.withFilter)
              silent(_ => typedSelect(qual1, name)) match {
                case SilentResultValue(result) =>
                  result
                case _ =>
                  silent(_ => typed1(Select(qual1, nme.filter) setPos tree.pos, mode, pt)) match {
                    case SilentResultValue(result2) =>
                      unit.deprecationWarning(
                        tree.pos, "`withFilter' method does not yet exist on "+qual1.tpe.widen+
                        ", using `filter' method instead")
                      result2
                    case SilentTypeError(err) =>
                      WithFilterError(tree, err)
                  }
              }
            else
              typedSelect(qual1, name)

          if (qual1.symbol == RootPackage) treeCopy.Ident(tree1, name)
          else tree1

        case Ident(name) =>
          incCounter(typedIdentCount)
          if ((name == nme.WILDCARD && (mode & (PATTERNmode | FUNmode)) == PATTERNmode) ||
              (name == tpnme.WILDCARD && (mode & TYPEmode) != 0))
            tree setType makeFullyDefined(pt)
          else
            typedIdent(name)

        case ReferenceToBoxed(idt @ Ident(_)) =>
          val id1 = typed1(idt, mode, pt) match { case id: Ident => id }
          treeCopy.ReferenceToBoxed(tree, id1) setType AnyRefClass.tpe

        case Literal(value) =>
          tree setType (
            if (value.tag == UnitTag) UnitClass.tpe
            else ConstantType(value))

        case SingletonTypeTree(ref) =>
          val ref1 = checkStable(
            typed(ref, EXPRmode | QUALmode | (mode & TYPEPATmode), AnyRefClass.tpe))
          tree setType ref1.tpe.resultType

        case SelectFromTypeTree(qual, selector) =>
          val qual1 = typedType(qual, mode)
          if (qual1.tpe.isVolatile) TypeSelectionFromVolatileTypeError(tree, qual)
          else typedSelect(qual1, selector)

        case CompoundTypeTree(templ) =>
          typedCompoundTypeTree(templ)

        case AppliedTypeTree(tpt, args) =>
          typedAppliedTypeTree(tpt, args)

        case TypeBoundsTree(lo, hi) =>
          val lo1 = typedType(lo, mode)
          val hi1 = typedType(hi, mode)
          treeCopy.TypeBoundsTree(tree, lo1, hi1) setType TypeBounds(lo1.tpe, hi1.tpe)

        case etpt @ ExistentialTypeTree(_, _) =>
          typerWithLocalContext(context.makeNewScope(tree, context.owner)){
            _.typedExistentialTypeTree(etpt, mode)
          }

        case dc@TypeTreeWithDeferredRefCheck() => dc // TODO: should we re-type the wrapped tree? then we need to change TypeTreeWithDeferredRefCheck's representation to include the wrapped tree explicitly (instead of in its closure)
        case tpt @ TypeTree() =>
          if (tpt.original != null)
            tree setType typedType(tpt.original, mode).tpe
          else
            // we should get here only when something before failed
            // and we try again (@see tryTypedApply). In that case we can assign
            // whatever type to tree; we just have to survive until a real error message is issued.
            tree setType AnyClass.tpe
        case Import(expr, selectors) =>
          assert(forInteractive, "!forInteractive") // should not happen in normal circumstances.
          tree setType tree.symbol.tpe
        case _ =>
          abort("unexpected tree: " + tree.getClass + "\n" + tree)//debug
      }
    }

    /**
     *  @param tree ...
     *  @param mode ...
     *  @param pt   ...
     *  @return     ...
     */
    def typed(tree: Tree, mode: Int, pt: Type): Tree = {
      indentTyping()

      var alreadyTyped = false
      try {
        if (Statistics.enabled) {
          val t = currentTime()
          if (pendingTreeTypes.nonEmpty) {
            microsByType(pendingTreeTypes.head) += ((t - typerTime) / 1000).toInt
          }
          typerTime = t
          pendingTreeTypes = tree.getClass :: pendingTreeTypes
        }
        if (context.retyping &&
            (tree.tpe ne null) && (tree.tpe.isErroneous || !(tree.tpe <:< pt))) {
          tree.tpe = null
          if (tree.hasSymbol) tree.symbol = NoSymbol
        }

        alreadyTyped = tree.tpe ne null
        var tree1: Tree = if (alreadyTyped) tree else {
          printTyping(
            ptLine("typing %s: pt = %s".format(ptTree(tree), pt),
              "undetparams"      -> context.undetparams,
              "implicitsEnabled" -> context.implicitsEnabled,
              "silent"           -> context.bufferErrors,
              "context.owner"    -> context.owner
            )
          )
          val tree1 = typed1(tree, mode, dropExistential(pt))
          printTyping("typed %s: %s%s".format(
            ptTree(tree1), tree1.tpe,
            if (isSingleType(tree1.tpe)) " with underlying "+tree1.tpe.widen else "")
          )
          tree1
        }

        tree1.tpe = addAnnotations(tree1, tree1.tpe)
        val result = if (tree1.isEmpty) tree1 else adapt(tree1, mode, pt, tree)

        if (!alreadyTyped) {
          printTyping("adapted %s: %s to %s, %s".format(
            tree1, tree1.tpe.widen, pt, context.undetparamsString)
          ) //DEBUG
        }
        if (!isPastTyper) signalDone(context.asInstanceOf[analyzer.Context], tree, result)
        result
      } catch {
        case ex: TypeError =>
          tree.tpe = null
          // The only problematic case are (recoverable) cyclic reference errors which can pop up almost anywhere.
          printTyping("caught %s: while typing %s".format(ex, tree)) //DEBUG

          reportTypeError(context, tree.pos, ex)
          setError(tree)
        case ex: Exception =>
          if (settings.debug.value) // @M causes cyclic reference error
            Console.println("exception when typing "+tree+", pt = "+pt)
          if (context != null && context.unit.exists && tree != null)
            logError("AT: " + (tree.pos).dbgString, ex)
          throw ex
      }
      finally {
        deindentTyping()

        if (Statistics.enabled) {
          val t = currentTime()
          microsByType(pendingTreeTypes.head) += ((t - typerTime) / 1000).toInt
          visitsByType(pendingTreeTypes.head) += 1
          typerTime = t
          pendingTreeTypes = pendingTreeTypes.tail
        }
      }
    }

    def atOwner(owner: Symbol): Typer =
      newTyper(context.make(context.tree, owner))

    def atOwner(tree: Tree, owner: Symbol): Typer =
      newTyper(context.make(tree, owner))

    /** Types expression or definition <code>tree</code>.
     *
     *  @param tree ...
     *  @return     ...
     */
    def typed(tree: Tree): Tree = {
      val ret = typed(tree, EXPRmode, WildcardType)
      ret
    }

    def typedPos(pos: Position)(tree: Tree) = typed(atPos(pos)(tree))
    // TODO: see if this formulation would impose any penalty, since
    // it makes for a lot less casting.
    // def typedPos[T <: Tree](pos: Position)(tree: T): T = typed(atPos(pos)(tree)).asInstanceOf[T]

    /** Types expression <code>tree</code> with given prototype <code>pt</code>.
     *
     *  @param tree ...
     *  @param pt   ...
     *  @return     ...
     */
    def typed(tree: Tree, pt: Type): Tree =
      typed(tree, EXPRmode, pt)

    /** Types qualifier <code>tree</code> of a select node.
     *  E.g. is tree occurs in a context like <code>tree.m</code>.
     */
    def typedQualifier(tree: Tree, mode: Int, pt: Type): Tree =
      typed(tree, EXPRmode | QUALmode | POLYmode | mode & TYPEPATmode, pt) // TR: don't set BYVALmode, since qualifier might end up as by-name param to an implicit

    /** Types qualifier <code>tree</code> of a select node.
     *  E.g. is tree occurs in a context like <code>tree.m</code>.
     */
    def typedQualifier(tree: Tree, mode: Int): Tree =
      typedQualifier(tree, mode, WildcardType)

    def typedQualifier(tree: Tree): Tree = typedQualifier(tree, NOmode, WildcardType)

    /** Types function part of an application */
    def typedOperator(tree: Tree): Tree =
      typed(tree, EXPRmode | FUNmode | POLYmode | TAPPmode, WildcardType)

    /** Types a pattern with prototype <code>pt</code> */
    def typedPattern(tree: Tree, pt: Type): Tree = {
      // We disable implicits because otherwise some constructs will
      // type check which should not.  The pattern matcher does not
      // perform implicit conversions in an attempt to consummate a match.
      context.withImplicitsDisabled(typed(tree, PATTERNmode, pt))
    }

    /** Types a (fully parameterized) type tree */
    def typedType(tree: Tree, mode: Int): Tree =
      typed(tree, forTypeMode(mode), WildcardType)

    /** Types a (fully parameterized) type tree */
    def typedType(tree: Tree): Tree = typedType(tree, NOmode)

    /** Types a higher-kinded type tree -- pt denotes the expected kind*/
    def typedHigherKindedType(tree: Tree, mode: Int, pt: Type): Tree =
      if (pt.typeParams.isEmpty) typedType(tree, mode) // kind is known and it's *
      else typed(tree, HKmode, pt)

    def typedHigherKindedType(tree: Tree, mode: Int): Tree =
      typed(tree, HKmode, WildcardType)

    def typedHigherKindedType(tree: Tree): Tree = typedHigherKindedType(tree, NOmode)

    /** Types a type constructor tree used in a new or supertype */
    def typedTypeConstructor(tree: Tree, mode: Int): Tree = {
      val result = typed(tree, forTypeMode(mode) | FUNmode, WildcardType)

      val restpe = result.tpe.normalize // normalize to get rid of type aliases for the following check (#1241)
      if (!phase.erasedTypes && restpe.isInstanceOf[TypeRef] && !restpe.prefix.isStable && !context.unit.isJava) {
        // The isJava exception if OK only because the only type constructors scalac gets
        // to see are those in the signatures. These do not need a unique object as a prefix.
        // The situation is different for new's and super's, but scalac does not look deep
        // enough to see those. See #3938
        ConstructorPrefixError(tree, restpe)
      } else {
	      //@M fix for #2208
	      // if there are no type arguments, normalization does not bypass any checks, so perform it to get rid of AnyRef
	      if (result.tpe.typeArgs.isEmpty) {
	        // minimal check: if(result.tpe.typeSymbolDirect eq AnyRefClass) {
	        // must expand the fake AnyRef type alias, because bootstrapping (init in Definitions) is not
	        // designed to deal with the cycles in the scala package (ScalaObject extends
	        // AnyRef, but the AnyRef type alias is entered after the scala package is
	        // loaded and completed, so that ScalaObject is unpickled while AnyRef is not
	        // yet defined )
	        // !!! TODO - revisit now that ScalaObject is gone.
	        result setType(restpe)
	      } else { // must not normalize: type application must be (bounds-)checked (during RefChecks), see #2208
	        // during uncurry (after refchecks), all types are normalized
	        result
	      }
      }
    }

    def typedTypeConstructor(tree: Tree): Tree = typedTypeConstructor(tree, NOmode)

    def computeType(tree: Tree, pt: Type): Type = {
      val tree1 = typed(tree, pt)
      transformed(tree) = tree1
      packedType(tree1, context.owner)
    }

    def transformedOrTyped(tree: Tree, mode: Int, pt: Type): Tree = transformed.get(tree) match {
      case Some(tree1) => transformed -= tree; tree1
      case None => typed(tree, mode, pt)
    }

    def findManifest(tp: Type, full: Boolean) = beforeTyper {
      inferImplicit(
        EmptyTree,
        appliedType((if (full) FullManifestClass else PartialManifestClass).typeConstructor, List(tp)),
        true, false, context)
    }

    def getManifestTree(tree: Tree, tp: Type, full: Boolean): Tree = {
      val manifestOpt = findManifest(tp, full)
      if (manifestOpt.tree.isEmpty) {
        MissingManifestError(tree, full, tp)
      } else {
        manifestOpt.tree
      }
    }
/*
    def convertToTypeTree(tree: Tree): Tree = tree match {
      case TypeTree() => tree
      case _ => TypeTree(tree.tpe)
    }
*/
  }
}
<|MERGE_RESOLUTION|>--- conflicted
+++ resolved
@@ -1010,12 +1010,6 @@
           }
           if (tree.isType)
             adaptType()
-<<<<<<< HEAD
-          else if (inExprModeButNot(mode, FUNmode) && tree.symbol != null && tree.symbol.isMacro && !tree.isDef) {
-            val tree1 = expandMacro(tree)
-            if (tree1.isErroneous) tree1 else typed(tree1, mode, pt)
-          } else if ((mode & (PATTERNmode | FUNmode)) == (PATTERNmode | FUNmode))
-=======
           else if (inExprModeButNot(mode, FUNmode) && tree.symbol != null && tree.symbol.isMacro && !tree.isDef && !(tree exists (_.isErroneous)))
             macroExpand(tree, this) match {
               case Some(expanded: Tree) =>
@@ -1024,7 +1018,6 @@
                 setError(tree) // error already reported
             }
           else if ((mode & (PATTERNmode | FUNmode)) == (PATTERNmode | FUNmode))
->>>>>>> 5dca64ce
             adaptConstrPattern()
           else if (inAllModes(mode, EXPRmode | FUNmode) &&
             !tree.tpe.isInstanceOf[MethodType] &&
@@ -3925,25 +3918,6 @@
             case _ =>
               result
           }
-<<<<<<< HEAD
-          // To fully benefit from special casing the return type of
-          // getClass, we have to catch it immediately so expressions
-          // like x.getClass().newInstance() are typed with the type of x.
-          val isRefinableGetClass = (
-            !selection.isErrorTyped
-            && selection.symbol.name == nme.getClass_
-            && selection.tpe.params.isEmpty
-            // TODO: If the type of the qualifier is inaccessible, we can cause private types
-            // to escape scope here, e.g. pos/t1107.  I'm not sure how to properly handle this
-            // so for now it requires the type symbol be public.
-            && qual.tpe.typeSymbol.isPublic
-          )
-          if (isRefinableGetClass)
-            selection setType MethodType(Nil, getClassReturnType(qual.tpe))
-          else
-            selection
-=======
->>>>>>> 5dca64ce
         }
       }
 
