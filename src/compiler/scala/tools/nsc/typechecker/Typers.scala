/* NSC -- new Scala compiler
 * Copyright 2005-2011 LAMP/EPFL
 * @author  Martin Odersky
 */

// Added: Sat Oct 7 16:08:21 2006
//todo: use inherited type info also for vars and values

// Added: Thu Apr 12 18:23:58 2007
//todo: disallow C#D in superclass
//todo: treat :::= correctly
package scala.tools.nsc
package typechecker

import scala.collection.mutable
import scala.tools.nsc.util.BatchSourceFile
import mutable.ListBuffer
import symtab.Flags._
import util.Statistics
import util.Statistics._

// Suggestion check whether we can do without priming scopes with symbols of outer scopes,
// like the IDE does.
/** This trait provides methods to assign types to trees.
 *
 *  @author  Martin Odersky
 *  @version 1.0
 */
trait Typers extends Modes with Adaptations with PatMatVirtualiser {
  self: Analyzer =>

  import global._
  import definitions._

  final def forArgMode(fun: Tree, mode: Int) =
    if (treeInfo.isSelfOrSuperConstrCall(fun)) mode | SCCmode
    else mode

  // namer calls typer.computeType(rhs) on DefDef / ValDef when tpt is empty. the result
  // is cached here and re-used in typedDefDef / typedValDef
  // Also used to cache imports type-checked by namer.
  val transformed = new mutable.HashMap[Tree, Tree]

  final val shortenImports = false

  def resetTyper() {
    //println("resetTyper called")
    resetContexts()
    resetNamer()
    resetImplicits()
    transformed.clear()
  }

  object UnTyper extends Traverser {
    override def traverse(tree: Tree) = {
      if (tree != EmptyTree) tree.tpe = null
      if (tree.hasSymbol) tree.symbol = NoSymbol
      super.traverse(tree)
    }
  }
/* needed for experimental version where early types can be type arguments
  class EarlyMap(clazz: Symbol) extends TypeMap {
    def apply(tp: Type): Type = tp match {
      case TypeRef(NoPrefix, sym, List()) if (sym hasFlag PRESUPER) =>
        TypeRef(ThisType(clazz), sym, List())
      case _ =>
        mapOver(tp)
    }
  }
*/

  sealed abstract class SilentResult[+T]
  case class SilentTypeError(err: AbsTypeError) extends SilentResult[Nothing] { }
  case class SilentResultValue[+T](value: T) extends SilentResult[T] { }

  def newTyper(context: Context): Typer = new NormalTyper(context)
  private class NormalTyper(context : Context) extends Typer(context)

  // A transient flag to mark members of anonymous classes
  // that are turned private by typedBlock
  private final val SYNTHETIC_PRIVATE = TRANS_FLAG

  private def isPastTyper = phase.id > currentRun.typerPhase.id

  abstract class Typer(context0: Context) extends TyperDiagnostics with Adaptation with TyperContextErrors {
    import context0.unit
    import typeDebug.{ ptTree, ptBlock, ptLine }
    import TyperErrorGen._

    val infer = new Inferencer(context0) {
      override def isCoercible(tp: Type, pt: Type): Boolean = undoLog undo { // #3281
        tp.isError || pt.isError ||
        context0.implicitsEnabled && // this condition prevents chains of views
        inferView(EmptyTree, tp, pt, false) != EmptyTree
      }}

    /** Find implicit arguments and pass them to given tree.
     */
    def applyImplicitArgs(fun: Tree): Tree = fun.tpe match {
      case MethodType(params, _) =>
        val argResultsBuff = new ListBuffer[SearchResult]()
        val argBuff = new ListBuffer[Tree]()
        var paramFailed = false

        def mkPositionalArg(argTree: Tree, paramName: Name) = argTree
        def mkNamedArg(argTree: Tree, paramName: Name) = atPos(argTree.pos)(new AssignOrNamedArg(Ident(paramName), (argTree)))
        var mkArg: (Tree, Name) => Tree = mkPositionalArg

        // DEPMETTODO: instantiate type vars that depend on earlier implicit args (see adapt (4.1))
        //
        // apply the substitutions (undet type param -> type) that were determined
        // by implicit resolution of implicit arguments on the left of this argument
        for(param <- params) {
          var paramTp = param.tpe
          for(ar <- argResultsBuff)
            paramTp = paramTp.subst(ar.subst.from, ar.subst.to)

          val res = if (paramFailed) SearchFailure else inferImplicit(fun, paramTp, context.reportErrors, false, context)
          argResultsBuff += res

          if (res != SearchFailure) {
            argBuff += mkArg(res.tree, param.name)
          } else {
            mkArg = mkNamedArg // don't pass the default argument (if any) here, but start emitting named arguments for the following args
            if (!param.hasDefault && !paramFailed) {
              context.errBuffer.find(_.kind == ErrorKinds.Divergent) match {
                case Some(divergentImplicit) =>
                  // DivergentImplicit error has higher priority than "no implicit found"
                  // no need to issue the problem again if we are still in silent mode
                  if (context.reportErrors) {
                    context.issue(divergentImplicit)
                    context.condBufferFlush(_.kind  == ErrorKinds.Divergent)
                  }
                case None =>
                  NoImplicitFoundError(fun, param)
              }
              paramFailed = true
            }
            /* else {
             TODO: alternative (to expose implicit search failure more) -->
             resolve argument, do type inference, keep emitting positional args, infer type params based on default value for arg
             for (ar <- argResultsBuff) ar.subst traverse defaultVal
             val targs = exprTypeArgs(context.undetparams, defaultVal.tpe, paramTp)
             substExpr(tree, tparams, targs, pt)
            }*/
          }
        }

        val args = argBuff.toList
        for (ar <- argResultsBuff) {
          ar.subst traverse fun
          for (arg <- args) ar.subst traverse arg
        }

        new ApplyToImplicitArgs(fun, args) setPos fun.pos
      case ErrorType =>
        fun
    }

    def inferView(tree: Tree, from: Type, to: Type, reportAmbiguous: Boolean): Tree =
      inferView(tree, from, to, reportAmbiguous, true)

    /** Infer an implicit conversion (``view'') between two types.
     *  @param tree             The tree which needs to be converted.
     *  @param from             The source type of the conversion
     *  @param to               The target type of the conversion
     *  @param reportAmbiguous  Should ambiguous implicit errors be reported?
     *                          False iff we search for a view to find out
     *                          whether one type is coercible to another.
     *  @param saveErrors       Should ambiguous and divergent implicit errors that were buffered
     *                          during the inference of a view be put into the original buffer.
     *                          False iff we don't care about them.
     */
    def inferView(tree: Tree, from: Type, to: Type, reportAmbiguous: Boolean, saveErrors: Boolean): Tree = {
      debuglog("infer view from "+from+" to "+to)//debug
      if (isPastTyper) EmptyTree
      else from match {
        case MethodType(_, _) => EmptyTree
        case OverloadedType(_, _) => EmptyTree
        case PolyType(_, _) => EmptyTree
        case _ =>
          def wrapImplicit(from: Type): Tree = {
            val result = inferImplicit(tree, functionType(List(from), to), reportAmbiguous, true, context, saveErrors)
            if (result.subst != EmptyTreeTypeSubstituter) result.subst traverse tree
            result.tree
          }
          val result = wrapImplicit(from)
          if (result != EmptyTree) result
          else wrapImplicit(appliedType(ByNameParamClass.typeConstructor, List(from)))
      }
    }

    import infer._

    private var namerCache: Namer = null
    def namer = {
      if ((namerCache eq null) || namerCache.context != context)
        namerCache = newNamer(context)
      namerCache
    }

    var context = context0
    def context1 = context

    def dropExistential(tp: Type): Type = tp match {
      case ExistentialType(tparams, tpe) =>
        new SubstWildcardMap(tparams).apply(tp)
      case TypeRef(_, sym, _) if sym.isAliasType =>
        val tp0 = tp.normalize
        val tp1 = dropExistential(tp0)
        if (tp1 eq tp0) tp else tp1
      case _ => tp
    }

    /** Check that <code>tree</code> is a stable expression.
     *
     *  @param tree ...
     *  @return     ...
     */
    def checkStable(tree: Tree): Tree =
      if (treeInfo.isExprSafeToInline(tree)) tree else UnstableTreeError(tree)

    /** Would tree be a stable (i.e. a pure expression) if the type
     *  of its symbol was not volatile?
     */
    protected def isStableExceptVolatile(tree: Tree) = {
      tree.hasSymbol && tree.symbol != NoSymbol && tree.tpe.isVolatile &&
      { val savedTpe = tree.symbol.info
        val savedSTABLE = tree.symbol getFlag STABLE
        tree.symbol setInfo AnyRefClass.tpe
        tree.symbol setFlag STABLE
        val result = treeInfo.isExprSafeToInline(tree)
        tree.symbol setInfo savedTpe
        tree.symbol setFlag savedSTABLE
        result
      }
    }

    /** Check that `tpt` refers to a non-refinement class type */
    def checkClassType(tpt: Tree, existentialOK: Boolean, stablePrefix: Boolean): Boolean = {
      def errorNotClass(found: AnyRef) = { ClassTypeRequiredError(tpt, found); false }
      def check(tpe: Type): Boolean = tpe.normalize match {
        case TypeRef(pre, sym, _) if sym.isClass && !sym.isRefinementClass =>
          if (stablePrefix && !isPastTyper)
            if (!pre.isStable) {
              TypeNotAStablePrefixError(tpt, pre)
              false
            } else
             // A type projection like X#Y can get by the stable check if the
             // prefix is singleton-bounded, so peek at the tree too.
             tpt match {
              case SelectFromTypeTree(qual, _) if !isSingleType(qual.tpe) => errorNotClass(tpt)
              case _                                                      => true
             }
          else
            true
        case ErrorType => true
        case PolyType(_, restpe) => check(restpe)
        case ExistentialType(_, restpe) if existentialOK => check(restpe)
        case AnnotatedType(_, underlying, _) => check(underlying)
        case t => errorNotClass(t)
      }
      check(tpt.tpe)
    }

    /** Check that type <code>tp</code> is not a subtype of itself.
     *
     *  @param pos ...
     *  @param tp  ...
     *  @return    <code>true</code> if <code>tp</code> is not a subtype of itself.
     */
    def checkNonCyclic(pos: Position, tp: Type): Boolean = {
      def checkNotLocked(sym: Symbol) = {
        sym.initialize
        sym.lockOK || { CyclicAliasingOrSubtypingError(pos, sym); false }
      }
      tp match {
        case TypeRef(pre, sym, args) =>
          checkNotLocked(sym) &&
          ((!sym.isNonClassType) || checkNonCyclic(pos, appliedType(pre.memberInfo(sym), args), sym))
          // @M! info for a type ref to a type parameter now returns a polytype
          // @M was: checkNonCyclic(pos, pre.memberInfo(sym).subst(sym.typeParams, args), sym)

        case SingleType(pre, sym) =>
          checkNotLocked(sym)
/*
        case TypeBounds(lo, hi) =>
          var ok = true
          for (t <- lo) ok = ok & checkNonCyclic(pos, t)
          ok
*/
        case st: SubType =>
          checkNonCyclic(pos, st.supertype)
        case ct: CompoundType =>
          ct.parents forall (x => checkNonCyclic(pos, x))
        case _ =>
          true
      }
    }

    def checkNonCyclic(pos: Position, tp: Type, lockedSym: Symbol): Boolean = try {
      if (!lockedSym.lock(CyclicReferenceError(pos, lockedSym))) false
      else checkNonCyclic(pos, tp)
    } finally {
      lockedSym.unlock()
    }

    def checkNonCyclic(sym: Symbol) {
      if (!checkNonCyclic(sym.pos, sym.tpe)) sym.setInfo(ErrorType)
    }

    def checkNonCyclic(defn: Tree, tpt: Tree) {
      if (!checkNonCyclic(defn.pos, tpt.tpe, defn.symbol)) {
        tpt.tpe = ErrorType
        defn.symbol.setInfo(ErrorType)
      }
    }

    def checkParamsConvertible(tree: Tree, tpe0: Type) {
      def checkParamsConvertible0(tpe: Type) =
        tpe match {
          case MethodType(formals, restpe) =>
            /*
            if (formals.exists(_.typeSymbol == ByNameParamClass) && formals.length != 1)
              error(pos, "methods with `=>`-parameter can be converted to function values only if they take no other parameters")
            if (formals exists (isRepeatedParamType(_)))
              error(pos, "methods with `*`-parameters cannot be converted to function values");
            */
            if (restpe.isDependent)
              DependentMethodTpeConversionToFunctionError(tree, tpe)
            checkParamsConvertible(tree, restpe)
          case _ =>
        }
      checkParamsConvertible0(tpe0)
    }

    /** Check that type of given tree does not contain local or private
     *  components.
     */
    object checkNoEscaping extends TypeMap {
      private var owner: Symbol = _
      private var scope: Scope = _
      private var hiddenSymbols: List[Symbol] = _

      /** Check that type <code>tree</code> does not refer to private
       *  components unless itself is wrapped in something private
       *  (<code>owner</code> tells where the type occurs).
       *
       *  @param owner ...
       *  @param tree  ...
       *  @return      ...
       */
      def privates[T <: Tree](owner: Symbol, tree: T): T =
        check(owner, EmptyScope, WildcardType, tree)

      /** Check that type <code>tree</code> does not refer to entities
       *  defined in scope <code>scope</code>.
       *
       *  @param scope ...
       *  @param pt    ...
       *  @param tree  ...
       *  @return      ...
       */
      def locals[T <: Tree](scope: Scope, pt: Type, tree: T): T =
        check(NoSymbol, scope, pt, tree)

      private def check[T <: Tree](owner: Symbol, scope: Scope, pt: Type, tree: T): T = {
        this.owner = owner
        this.scope = scope
        hiddenSymbols = List()
        val tp1 = apply(tree.tpe)
        if (hiddenSymbols.isEmpty) tree setType tp1
        else if (hiddenSymbols exists (_.isErroneous)) HiddenSymbolWithError(tree)
        else if (isFullyDefined(pt)) tree setType pt
        else if (tp1.typeSymbol.isAnonymousClass)
          check(owner, scope, pt, tree setType tp1.typeSymbol.classBound)
        else if (owner == NoSymbol)
          tree setType packSymbols(hiddenSymbols.reverse, tp1)
        else if (!phase.erasedTypes) { // privates
          val badSymbol = hiddenSymbols.head
          SymbolEscapesScopeError(tree, badSymbol)
        } else tree
      }

      def addHidden(sym: Symbol) =
        if (!(hiddenSymbols contains sym)) hiddenSymbols = sym :: hiddenSymbols

      override def apply(t: Type): Type = {
        def checkNoEscape(sym: Symbol) {
          if (sym.isPrivate && !sym.hasFlag(SYNTHETIC_PRIVATE)) {
            var o = owner
            while (o != NoSymbol && o != sym.owner && o != sym.owner.linkedClassOfClass &&
                   !o.isLocal && !o.isPrivate &&
                   !o.privateWithin.hasTransOwner(sym.owner))
              o = o.owner
            if (o == sym.owner || o == sym.owner.linkedClassOfClass)
              addHidden(sym)
          } else if (sym.owner.isTerm && !sym.isTypeParameterOrSkolem) {
            var e = scope.lookupEntry(sym.name)
            var found = false
            while (!found && (e ne null) && e.owner == scope) {
              if (e.sym == sym) {
                found = true
                addHidden(sym)
              } else {
                e = scope.lookupNextEntry(e)
              }
            }
          }
        }
        mapOver(
          t match {
            case TypeRef(_, sym, args) =>
              checkNoEscape(sym)
              if (!hiddenSymbols.isEmpty && hiddenSymbols.head == sym &&
                  sym.isAliasType && sameLength(sym.typeParams, args)) {
                hiddenSymbols = hiddenSymbols.tail
                t.normalize
              } else t
            case SingleType(_, sym) =>
              checkNoEscape(sym)
              t
            case _ =>
              t
          })
      }
    }

    def reenterValueParams(vparamss: List[List[ValDef]]) {
      for (vparams <- vparamss)
        for (vparam <- vparams)
          vparam.symbol = context.scope enter vparam.symbol
    }

    def reenterTypeParams(tparams: List[TypeDef]): List[Symbol] =
      for (tparam <- tparams) yield {
        tparam.symbol = context.scope enter tparam.symbol
        tparam.symbol.deSkolemize
      }

    /** The qualifying class
     *  of a this or super with prefix <code>qual</code>.
     *  packageOk is equal false when qualifying class symbol
     */
    def qualifyingClass(tree: Tree, qual: Name, packageOK: Boolean = false): Option[Symbol] =
      context.enclClass.owner.ownerChain.find(o => qual.isEmpty || o.isClass && o.name == qual) match {
        case Some(c) if packageOK || !c.isPackageClass =>
          Some(c)
        case _ =>
          QualifyingClassError(tree, qual)
          None
      }

    /** The typer for an expression, depending on where we are. If we are before a superclass
     *  call, this is a typer over a constructor context; otherwise it is the current typer.
     */
    @inline
    final def constrTyperIf(inConstr: Boolean): Typer =
      if (inConstr) {
        assert(context.undetparams.isEmpty, context.undetparams)
        newTyper(context.makeConstructorContext)
      } else this

    @inline
    final def withCondConstrTyper[T](inConstr: Boolean)(f: Typer => T): T =
      if (inConstr) {
        assert(context.undetparams.isEmpty, context.undetparams)
        val c = context.makeConstructorContext
        typerWithLocalContext(c)(f)
      } else {
        f(this)
      }

    @inline
    final def typerWithCondLocalContext[T](c: => Context)(cond: Boolean)(f: Typer => T): T =
      if (cond) typerWithLocalContext(c)(f) else f(this)

    @inline
    final def typerWithLocalContext[T](c: Context)(f: Typer => T): T = {
      val res = f(newTyper(c))
      if (c.hasErrors)
        context.updateBuffer(c.flushAndReturnBuffer())
      res
    }

    @inline
    final def typerReportAnyContextErrors[T](c: Context)(f: Typer => T): T = {
      val res = f(newTyper(c))
      if (c.hasErrors)
        context.issue(c.errBuffer.head)
      res
    }

    @inline
    final def withSavedContext[T](c: Context)(f: => T) = {
      val savedErrors = c.flushAndReturnBuffer()
      val res = f
      c.updateBuffer(savedErrors)
      res
    }


    /** The typer for a label definition. If this is part of a template we
     *  first have to enter the label definition.
     */
    def labelTyper(ldef: LabelDef): Typer =
      if (ldef.symbol == NoSymbol) { // labeldef is part of template
        val typer1 = newTyper(context.makeNewScope(ldef, context.owner))
        typer1.enterLabelDef(ldef)
        typer1
      } else this

    final val xtypes = false

    /** Is symbol defined and not stale?
     */
    def reallyExists(sym: Symbol) = {
      if (isStale(sym)) sym.setInfo(NoType)
      sym.exists
    }

    /** A symbol is stale if it is toplevel, to be loaded from a classfile, and
     *  the classfile is produced from a sourcefile which is compiled in the current run.
     */
    def isStale(sym: Symbol): Boolean = {
      sym.rawInfo.isInstanceOf[loaders.ClassfileLoader] && {
        sym.rawInfo.load(sym)
        (sym.sourceFile ne null) &&
        (currentRun.compiledFiles contains sym.sourceFile.path)
      }
    }

    /** Does the context of tree <code>tree</code> require a stable type?
     */
    private def isStableContext(tree: Tree, mode: Int, pt: Type) =
      isNarrowable(tree.tpe) && ((mode & (EXPRmode | LHSmode)) == EXPRmode) &&
      (xtypes ||
      (pt.isStable ||
       (mode & QUALmode) != 0 && !tree.symbol.isConstant ||
       pt.typeSymbol.isAbstractType && pt.bounds.lo.isStable && !(tree.tpe <:< pt)) ||
       pt.typeSymbol.isRefinementClass && !(tree.tpe <:< pt))

    /** Make symbol accessible. This means:
     *  If symbol refers to package object, insert `.package` as second to last selector.
     *  (exception for some symbols in scala package which are dealiased immediately)
     *  Call checkAccessible, which sets tree's attributes.
     *  Also note that checkAccessible looks up sym on pre without checking that pre is well-formed
     *  (illegal type applications in pre will be skipped -- that's why typedSelect wraps the resulting tree in a TreeWithDeferredChecks)
     *  @return modified tree and new prefix type
     */
    private def makeAccessible(tree: Tree, sym: Symbol, pre: Type, site: Tree): (Tree, Type) =
      if (isInPackageObject(sym, pre.typeSymbol)) {
        if (pre.typeSymbol == ScalaPackageClass && sym.isTerm) {
          // short cut some aliases. It seems pattern matching needs this
          // to notice exhaustiveness and to generate good code when
          // List extractors are mixed with :: patterns. See Test5 in lists.scala.
          def dealias(sym: Symbol) =
            (atPos(tree.pos) {gen.mkAttributedRef(sym)}, sym.owner.thisType)
          sym.name match {
            case nme.List => return dealias(ListModule)
            case nme.Seq  => return dealias(SeqModule)
            case nme.Nil  => return dealias(NilModule)
            case _ =>
          }
        }
        val qual = typedQualifier { atPos(tree.pos.makeTransparent) {
          tree match {
            case Ident(_) => Ident(nme.PACKAGEkw)
            case Select(qual, _) => Select(qual, nme.PACKAGEkw)
            case SelectFromTypeTree(qual, _) => Select(qual, nme.PACKAGEkw)
          }
        }}
        val tree1 = atPos(tree.pos) {
          tree match {
            case Ident(name) => Select(qual, name)
            case Select(_, name) => Select(qual, name)
            case SelectFromTypeTree(_, name) => SelectFromTypeTree(qual, name)
          }
        }
        (checkAccessible(tree1, sym, qual.tpe, qual), qual.tpe)
      } else {
        (checkAccessible(tree, sym, pre, site), pre)
      }

    /** Is `sym` defined in package object of package `pkg`?
     */
    private def isInPackageObject(sym: Symbol, pkg: Symbol) =
      pkg.isPackageClass && {
        sym.alternatives forall { sym =>
          !sym.owner.isPackage && {
            sym.owner.isPackageObjectClass &&
            sym.owner.owner == pkg ||
            pkg.isInitialized && {
              // need to be careful here to not get a cyclic reference during bootstrap
              val pkgobj = pkg.info.member(nme.PACKAGEkw)
              pkgobj.isInitialized &&
              (pkgobj.info.member(sym.name).alternatives contains sym)
            }
          }
        }
      }

    /** Post-process an identifier or selection node, performing the following:
     *  1. Check that non-function pattern expressions are stable
     *  2. Check that packages and static modules are not used as values
     *  3. Turn tree type into stable type if possible and required by context.
     *  4. Give getClass calls a more precise type based on the type of the target of the call.
     */
    private def stabilize(tree: Tree, pre: Type, mode: Int, pt: Type): Tree = {
      if (tree.symbol.isOverloaded && !inFunMode(mode))
        inferExprAlternative(tree, pt)

      val sym = tree.symbol
      def fail() = NotAValueError(tree, sym)

      if (tree.isErrorTyped) tree
      else if ((mode & (PATTERNmode | FUNmode)) == PATTERNmode && tree.isTerm) { // (1)
        if (sym.isValue) {
          val tree1 = checkStable(tree)
          // A module reference in a pattern has type Foo.type, not "object Foo"
          if (sym.isModule && !sym.isMethod) tree1 setType singleType(pre, sym)
          else tree1
        }
        else fail()
      } else if ((mode & (EXPRmode | QUALmode)) == EXPRmode && !sym.isValue && !phase.erasedTypes) { // (2)
        fail()
      } else {
        if (sym.isStable && pre.isStable && !isByNameParamType(tree.tpe) &&
            (isStableContext(tree, mode, pt) || sym.isModule && !sym.isMethod))
          tree.setType(singleType(pre, sym))
        // To fully benefit from special casing the return type of
        // getClass, we have to catch it immediately so expressions
        // like x.getClass().newInstance() are typed with the type of x.
        else if (  tree.symbol.name == nme.getClass_
                && tree.tpe.params.isEmpty
                // TODO: If the type of the qualifier is inaccessible, we can cause private types
                // to escape scope here, e.g. pos/t1107.  I'm not sure how to properly handle this
                // so for now it requires the type symbol be public.
                && pre.typeSymbol.isPublic)
          tree setType MethodType(Nil, erasure.getClassReturnType(pre))
        else
          tree
      }
    }

    private def isNarrowable(tpe: Type): Boolean = tpe match {
      case TypeRef(_, _, _) | RefinedType(_, _) => true
      case ExistentialType(_, tpe1) => isNarrowable(tpe1)
      case AnnotatedType(_, tpe1, _) => isNarrowable(tpe1)
      case PolyType(_, tpe1) => isNarrowable(tpe1)
      case NullaryMethodType(tpe1) => isNarrowable(tpe1)
      case _ => !phase.erasedTypes
    }

    /**
     *  @param tree ...
     *  @param mode ...
     *  @param pt   ...
     *  @return     ...
     */
    def stabilizeFun(tree: Tree, mode: Int, pt: Type): Tree = {
      val sym = tree.symbol
      val pre = tree match {
        case Select(qual, _) => qual.tpe
        case _ => NoPrefix
      }
      if (tree.tpe.isInstanceOf[MethodType] && pre.isStable && sym.tpe.params.isEmpty &&
          (isStableContext(tree, mode, pt) || sym.isModule))
        tree.setType(MethodType(List(), singleType(pre, sym)))
      else tree
    }

    /** The member with given name of given qualifier tree */
    def member(qual: Tree, name: Name) = {
      def callSiteWithinClass(clazz: Symbol) = context.enclClass.owner hasTransOwner clazz
      val includeLocals = qual.tpe match {
        case ThisType(clazz) if callSiteWithinClass(clazz)                => true
        case SuperType(clazz, _) if callSiteWithinClass(clazz.typeSymbol) => true
        case _                                                            => phase.next.erasedTypes
      }
      if (includeLocals) qual.tpe member name
      else qual.tpe nonLocalMember name
    }

    def silent[T](op: Typer => T,
                  reportAmbiguousErrors: Boolean = context.ambiguousErrors,
                  newtree: Tree = context.tree): SilentResult[T] = {
      val rawTypeStart = startCounter(rawTypeFailed)
      val findMemberStart = startCounter(findMemberFailed)
      val subtypeStart = startCounter(subtypeFailed)
      val failedSilentStart = startTimer(failedSilentNanos)
      try {
        if (context.reportErrors ||
            reportAmbiguousErrors != context.ambiguousErrors ||
            newtree != context.tree) {
          val context1 = context.makeSilent(reportAmbiguousErrors, newtree)
          context1.undetparams = context.undetparams
          context1.savedTypeBounds = context.savedTypeBounds
          context1.namedApplyBlockInfo = context.namedApplyBlockInfo
          val typer1 = newTyper(context1)
          val result = op(typer1)
          context.undetparams = context1.undetparams
          context.savedTypeBounds = context1.savedTypeBounds
          context.namedApplyBlockInfo = context1.namedApplyBlockInfo
          if (context1.hasErrors) SilentTypeError(context1.errBuffer.head)
          else SilentResultValue(result)
        } else {
          assert(context.bufferErrors || isPastTyper, "silent mode is not available past typer")
          withSavedContext(context){
            val res = op(this)
            val errorsToReport = context.flushAndReturnBuffer()
            if (errorsToReport.isEmpty) SilentResultValue(res) else SilentTypeError(errorsToReport.head)
          }
        }
      } catch {
        case ex: CyclicReference => throw ex
        case ex: TypeError =>
          // fallback in case TypeError is still thrown
          // @H this happens for example in cps annotation checker
          stopCounter(rawTypeFailed, rawTypeStart)
          stopCounter(findMemberFailed, findMemberStart)
          stopCounter(subtypeFailed, subtypeStart)
          stopTimer(failedSilentNanos, failedSilentStart)
          SilentTypeError(TypeErrorWrapper(ex))
      }
    }

    /** Perform the following adaptations of expression, pattern or type `tree` wrt to
     *  given mode `mode` and given prototype `pt`:
     *  (-1) For expressions with annotated types, let AnnotationCheckers decide what to do
     *  (0) Convert expressions with constant types to literals (unless in interactive/scaladoc mode)
     *  (1) Resolve overloading, unless mode contains FUNmode
     *  (2) Apply parameterless functions
     *  (3) Apply polymorphic types to fresh instances of their type parameters and
     *      store these instances in context.undetparams,
     *      unless followed by explicit type application.
     *  (4) Do the following to unapplied methods used as values:
     *  (4.1) If the method has only implicit parameters pass implicit arguments
     *  (4.2) otherwise, if `pt` is a function type and method is not a constructor,
     *        convert to function by eta-expansion,
     *  (4.3) otherwise, if the method is nullary with a result type compatible to `pt`
     *        and it is not a constructor, apply it to ()
     *  otherwise issue an error
     *  (5) Convert constructors in a pattern as follows:
     *  (5.1) If constructor refers to a case class factory, set tree's type to the unique
     *        instance of its primary constructor that is a subtype of the expected type.
     *  (5.2) If constructor refers to an extractor, convert to application of
     *        unapply or unapplySeq method.
     *
     *  (6) Convert all other types to TypeTree nodes.
     *  (7) When in TYPEmode but not FUNmode or HKmode, check that types are fully parameterized
     *      (7.1) In HKmode, higher-kinded types are allowed, but they must have the expected kind-arity
     *  (8) When in both EXPRmode and FUNmode, add apply method calls to values of object type.
     *  (9) If there are undetermined type variables and not POLYmode, infer expression instance
     *  Then, if tree's type is not a subtype of expected type, try the following adaptations:
     *  (10) If the expected type is Byte, Short or Char, and the expression
     *      is an integer fitting in the range of that type, convert it to that type.
     *  (11) Widen numeric literals to their expected type, if necessary
     *  (12) When in mode EXPRmode, convert E to { E; () } if expected type is scala.Unit.
     *  (13) When in mode EXPRmode, apply AnnotationChecker conversion if expected type is annotated.
     *  (14) When in mode EXPRmode, apply a view
     *  If all this fails, error
     */
    protected def adapt(tree: Tree, mode: Int, pt: Type, original: Tree = EmptyTree): Tree = {

      def adaptToImplicitMethod(mt: MethodType): Tree = {
        if (context.undetparams nonEmpty) { // (9) -- should revisit dropped condition `(mode & POLYmode) == 0`
          // dropped so that type args of implicit method are inferred even if polymorphic expressions are allowed
          // needed for implicits in 2.8 collection library -- maybe once #3346 is fixed, we can reinstate the condition?
            context.undetparams = inferExprInstance(tree, context.extractUndetparams(), pt,
              // approximate types that depend on arguments since dependency on implicit argument is like dependency on type parameter
              mt.approximate,
              // if we are looking for a manifest, instantiate type to Nothing anyway,
              // as we would get ambiguity errors otherwise. Example
              // Looking for a manifest of Nil: This has many potential types,
              // so we need to instantiate to minimal type List[Nothing].
              keepNothings = false, // retract Nothing's that indicate failure, ambiguities in manifests are dealt with in manifestOfType
              useWeaklyCompatible = true) // #3808
        }

        // avoid throwing spurious DivergentImplicit errors
        if (context.hasErrors)
          return setError(tree)

        withCondConstrTyper(treeInfo.isSelfOrSuperConstrCall(tree)){ typer1 =>
          if (original != EmptyTree && pt != WildcardType)
            typer1.silent(tpr => {
              val withImplicitArgs = tpr.applyImplicitArgs(tree)
              if (tpr.context.hasErrors) tree // silent will wrap it in SilentTypeError anyway
              else tpr.typed(withImplicitArgs, mode, pt)
            }) match {
              case SilentResultValue(result) =>
                result
              case _ =>
                debuglog("fallback on implicits: " + tree + "/" + resetAllAttrs(original))
                val tree1 = typed(resetAllAttrs(original), mode, WildcardType)
                tree1.tpe = addAnnotations(tree1, tree1.tpe)
                if (tree1.isEmpty) tree1 else adapt(tree1, mode, pt, EmptyTree)
            }
          else
            typer1.typed(typer1.applyImplicitArgs(tree), mode, pt)
        }
      }

      def instantiateToMethodType(mt: MethodType): Tree = {
        val meth = tree match {
          // a partial named application is a block (see comment in EtaExpansion)
          case Block(_, tree1) => tree1.symbol
          case _               => tree.symbol
        }
        if (!meth.isConstructor && !meth.isMacro && isFunctionType(pt)) { // (4.2)
          debuglog("eta-expanding " + tree + ":" + tree.tpe + " to " + pt)
          checkParamsConvertible(tree, tree.tpe)
          val tree0 = etaExpand(context.unit, tree)
          // println("eta "+tree+" ---> "+tree0+":"+tree0.tpe+" undet: "+context.undetparams+ " mode: "+Integer.toHexString(mode))

          if (context.undetparams.nonEmpty) {
            // #2624: need to infer type arguments for eta expansion of a polymorphic method
            // context.undetparams contains clones of meth.typeParams (fresh ones were generated in etaExpand)
            // need to run typer on tree0, since etaExpansion sets the tpe's of its subtrees to null
            // can't type with the expected type, as we can't recreate the setup in (3) without calling typed
            // (note that (3) does not call typed to do the polymorphic type instantiation --
            //  it is called after the tree has been typed with a polymorphic expected result type)
            instantiate(typed(tree0, mode, WildcardType), mode, pt)
          } else
            typed(tree0, mode, pt)
        } else if (!meth.isConstructor && mt.params.isEmpty) { // (4.3)
          adapt(typed(Apply(tree, List()) setPos tree.pos), mode, pt, original)
        } else if (context.implicitsEnabled) {
          MissingArgsForMethodTpeError(tree, meth)
        } else {
          setError(tree)
        }
      }

      def adaptType(): Tree = {
        if (inFunMode(mode)) {
          tree
        } else if (tree.hasSymbol && !tree.symbol.typeParams.isEmpty && !inHKMode(mode) &&
          !(tree.symbol.isJavaDefined && context.unit.isJava)) { // (7)
          // @M When not typing a higher-kinded type ((mode & HKmode) == 0)
          // or raw type (tree.symbol.isJavaDefined && context.unit.isJava), types must be of kind *,
          // and thus parameterized types must be applied to their type arguments
          // @M TODO: why do kind-* tree's have symbols, while higher-kinded ones don't?
          MissingTypeParametersError(tree)
        } else if ( // (7.1) @M: check kind-arity
        // @M: removed check for tree.hasSymbol and replace tree.symbol by tree.tpe.symbol (TypeTree's must also be checked here, and they don't directly have a symbol)
        (inHKMode(mode)) &&
          // @M: don't check tree.tpe.symbol.typeParams. check tree.tpe.typeParams!!!
          // (e.g., m[Int] --> tree.tpe.symbol.typeParams.length == 1, tree.tpe.typeParams.length == 0!)
          !sameLength(tree.tpe.typeParams, pt.typeParams) &&
          !(tree.tpe.typeSymbol == AnyClass ||
            tree.tpe.typeSymbol == NothingClass ||
            pt == WildcardType)) {
          // Check that the actual kind arity (tree.symbol.typeParams.length) conforms to the expected
          // kind-arity (pt.typeParams.length). Full checks are done in checkKindBounds in Infer.
          // Note that we treat Any and Nothing as kind-polymorphic.
          // We can't perform this check when typing type arguments to an overloaded method before the overload is resolved
          // (or in the case of an error type) -- this is indicated by pt == WildcardType (see case TypeApply in typed1).
          KindArityMismatchError(tree, pt)
        } else tree match { // (6)
          case TypeTree() => tree
          case _          => TypeTree(tree.tpe) setOriginal (tree) setPos (tree.pos)
        }
      }

      /**
       * To deal with the type slack between actual (run-time) types and statically known types, for each abstract type T,
       * reflect its variance as a skolem that is upper-bounded by T (covariant position), or lower-bounded by T (contravariant).
       *
       * Consider the following example:
       *
       *  class AbsWrapperCov[+A]
       *  case class Wrapper[B](x: Wrapped[B]) extends AbsWrapperCov[B]
       *
       *  def unwrap[T](x: AbsWrapperCov[T]): Wrapped[T] = x match {
       *    case Wrapper(wrapped) => // Wrapper's type parameter must not be assumed to be equal to T, it's *upper-bounded* by it
       *      wrapped // : Wrapped[_ <: T]
       *  }
       *
       * this method should type check if and only if Wrapped is covariant in its type parameter
       *
       * when inferring Wrapper's type parameter B from x's type AbsWrapperCov[T],
       * we must take into account that x's actual type is AbsWrapperCov[Tactual] forSome {type Tactual <: T}
       * as AbsWrapperCov is covariant in A -- in other words, we must not assume we know T exactly, all we know is its upper bound
       *
       * since method application is the only way to generate this slack between run-time and compile-time types (TODO: right!?),
       * we can simply replace skolems that represent method type parameters as seen from the method's body
       * by other skolems that are (upper/lower)-bounded by that type-parameter skolem
       * (depending on the variance position of the skolem in the statically assumed type of the scrutinee, pt)
       *
       * see test/files/../t5189*.scala
       */
      def adaptConstrPattern(): Tree = { // (5)
        val extractor = tree.symbol.filter(sym => reallyExists(unapplyMember(sym.tpe)))
        if (extractor != NoSymbol) {
          tree setSymbol extractor
          val unapply = unapplyMember(extractor.tpe)
          val clazz = unapplyParameterType(unapply)

          if (unapply.isCase && clazz.isCase && !(clazz.ancestors exists (_.isCase))) {
            // convert synthetic unapply of case class to case class constructor
            val prefix = tree.tpe.prefix
            val tree1 = TypeTree(clazz.primaryConstructor.tpe.asSeenFrom(prefix, clazz.owner))
              .setOriginal(tree)

            val skolems = new mutable.ListBuffer[TypeSymbol]
            object variantToSkolem extends VariantTypeMap {
              def apply(tp: Type) = mapOver(tp) match {
                case TypeRef(NoPrefix, tpSym, Nil) if variance != 0 && tpSym.isTypeParameterOrSkolem && tpSym.owner.isTerm =>
                  val bounds = if (variance == 1) TypeBounds.upper(tpSym.tpe) else TypeBounds.lower(tpSym.tpe)
                  val skolem = context.owner.newExistentialSkolem(tpSym, tpSym, unit.freshTypeName("?"+tpSym.name), bounds)
                  // println("mapping "+ tpSym +" to "+ skolem + " : "+ bounds +" -- pt= "+ pt)
                  skolems += skolem
                  skolem.tpe
                case tp1 => tp1
              }
            }

            // have to open up the existential and put the skolems in scope
            // can't simply package up pt in an ExistentialType, because that takes us back to square one (List[_ <: T] == List[T] due to covariance)
            val ptSafe   = variantToSkolem(pt) // TODO: pt.skolemizeExistential(context.owner, tree) ?
            val freeVars = skolems.toList

            // use "tree" for the context, not context.tree: don't make another CaseDef context,
            // as instantiateTypeVar's bounds would end up there
            val ctorContext = context.makeNewScope(tree, context.owner)
            freeVars foreach ctorContext.scope.enter
            newTyper(ctorContext).infer.inferConstructorInstance(tree1, clazz.typeParams, ptSafe)

            // tree1's type-slack skolems will be deskolemized (to the method type parameter skolems)
            // once the containing CaseDef has been type checked (see typedCase)
            tree1
          } else {
            tree
          }
        } else {
          CaseClassConstructorError(tree)
        }
      }

      def insertApply(): Tree = {
        assert(!inHKMode(mode), modeString(mode)) //@M
        val qual = adaptToName(tree, nme.apply) match {
          case id @ Ident(_) =>
            val pre = if (id.symbol.owner.isPackageClass) id.symbol.owner.thisType
            else if (id.symbol.owner.isClass)
              context.enclosingSubClassContext(id.symbol.owner).prefix
            else NoPrefix
            stabilize(id, pre, EXPRmode | QUALmode, WildcardType)
          case sel @ Select(qualqual, _) =>
            stabilize(sel, qualqual.tpe, EXPRmode | QUALmode, WildcardType)
          case other =>
            other
        }
        typed(atPos(tree.pos)(Select(qual, nme.apply)), mode, pt)
      }

      // begin adapt
      tree.tpe match {
        case atp @ AnnotatedType(_, _, _) if canAdaptAnnotations(tree, mode, pt) => // (-1)
          adaptAnnotations(tree, mode, pt)
        case ct @ ConstantType(value) if inNoModes(mode, TYPEmode | FUNmode) && (ct <:< pt) && !forScaladoc && !forInteractive => // (0)
          val sym = tree.symbol
          if (sym != null && sym.isDeprecated) {
            val msg = sym.toString + sym.locationString + " is deprecated: " + sym.deprecationMessage.getOrElse("")
            unit.deprecationWarning(tree.pos, msg)
          }
          treeCopy.Literal(tree, value)
        case OverloadedType(pre, alts) if !inFunMode(mode) => // (1)
          inferExprAlternative(tree, pt)
          adapt(tree, mode, pt, original)
        case NullaryMethodType(restpe) => // (2)
          adapt(tree setType restpe, mode, pt, original)
        case TypeRef(_, ByNameParamClass, List(arg)) if ((mode & EXPRmode) != 0) => // (2)
          adapt(tree setType arg, mode, pt, original)
        case tr @ TypeRef(_, sym, _) if sym.isAliasType && tr.normalize.isInstanceOf[ExistentialType] &&
          ((mode & (EXPRmode | LHSmode)) == EXPRmode) =>
          adapt(tree setType tr.normalize.skolemizeExistential(context.owner, tree), mode, pt, original)
        case et @ ExistentialType(_, _) if ((mode & (EXPRmode | LHSmode)) == EXPRmode) =>
          adapt(tree setType et.skolemizeExistential(context.owner, tree), mode, pt, original)
        case PolyType(tparams, restpe) if inNoModes(mode, TAPPmode | PATTERNmode | HKmode) => // (3)
          // assert((mode & HKmode) == 0) //@M a PolyType in HKmode represents an anonymous type function,
          // we're in HKmode since a higher-kinded type is expected --> hence, don't implicitly apply it to type params!
          // ticket #2197 triggered turning the assert into a guard
          // I guess this assert wasn't violated before because type aliases weren't expanded as eagerly
          //  (the only way to get a PolyType for an anonymous type function is by normalisation, which applies eta-expansion)
          // -- are we sure we want to expand aliases this early?
          // -- what caused this change in behaviour??
          val tparams1 = cloneSymbols(tparams)
          val tree1 = if (tree.isType) tree
          else TypeApply(tree, tparams1 map (tparam =>
            TypeTree(tparam.tpeHK) setPos tree.pos.focus)) setPos tree.pos //@M/tcpolyinfer: changed tparam.tpe to tparam.tpeHK
          context.undetparams ++= tparams1
          adapt(tree1 setType restpe.substSym(tparams, tparams1), mode, pt, original)
        case mt: MethodType if mt.isImplicit && ((mode & (EXPRmode | FUNmode | LHSmode)) == EXPRmode) => // (4.1)
          adaptToImplicitMethod(mt)

        case mt: MethodType if (((mode & (EXPRmode | FUNmode | LHSmode)) == EXPRmode) &&
          (context.undetparams.isEmpty || inPolyMode(mode))) =>
          instantiateToMethodType(mt)

        case _ =>
          def applyPossible = {
            def applyMeth = member(adaptToName(tree, nme.apply), nme.apply)
            if ((mode & TAPPmode) != 0)
              tree.tpe.typeParams.isEmpty && applyMeth.filter(!_.tpe.typeParams.isEmpty) != NoSymbol
            else
              applyMeth.filter(_.tpe.paramSectionCount > 0) != NoSymbol
          }
          if (tree.isType)
            adaptType()
<<<<<<< HEAD
          else if (inExprModeButNot(mode, FUNmode) && tree.symbol != null && tree.symbol.isMacro && !tree.isDef && !(tree exists (_.isErroneous)))
            macroExpand(tree, this) match {
              case Some(expanded: Tree) =>
                typed(expanded, mode, pt)
              case None =>
                setError(tree) // error already reported
            }
          else if ((mode & (PATTERNmode | FUNmode)) == (PATTERNmode | FUNmode))
=======
          else if (inExprModeButNot(mode, FUNmode) && tree.symbol != null && tree.symbol.isMacro && !tree.isDef) {
            val tree1 = expandMacro(tree)
            if (tree1.isErroneous) tree1 else typed(tree1, mode, pt)
          } else if ((mode & (PATTERNmode | FUNmode)) == (PATTERNmode | FUNmode))
>>>>>>> 54e284d6
            adaptConstrPattern()
          else if (inAllModes(mode, EXPRmode | FUNmode) &&
            !tree.tpe.isInstanceOf[MethodType] &&
            !tree.tpe.isInstanceOf[OverloadedType] &&
            applyPossible)
            insertApply()
          else if (!context.undetparams.isEmpty && !inPolyMode(mode)) { // (9)
            assert(!inHKMode(mode), modeString(mode)) //@M
            if (inExprModeButNot(mode, FUNmode) && pt.typeSymbol == UnitClass)
              instantiateExpectingUnit(tree, mode)
            else
              instantiate(tree, mode, pt)
          } else if (tree.tpe <:< pt) {
            tree
          } else {
            if (inPatternMode(mode)) {
              if ((tree.symbol ne null) && tree.symbol.isModule)
                inferModulePattern(tree, pt)
              if (isPopulated(tree.tpe, approximateAbstracts(pt)))
                return tree
            }
            val tree1 = constfold(tree, pt) // (10) (11)
            if (tree1.tpe <:< pt) adapt(tree1, mode, pt, original)
            else {
              if (inExprModeButNot(mode, FUNmode)) {
                pt.normalize match {
                  case TypeRef(_, sym, _) =>
                    // note: was if (pt.typeSymbol == UnitClass) but this leads to a potentially
                    // infinite expansion if pt is constant type ()
                    if (sym == UnitClass && tree.tpe <:< AnyClass.tpe) { // (12)
                      if (settings.warnValueDiscard.value)
                        context.unit.warning(tree.pos, "discarded non-Unit value")
                      return typed(atPos(tree.pos)(Block(List(tree), Literal(Constant()))), mode, pt)
                    } else if (isNumericValueClass(sym) && isNumericSubType(tree.tpe, pt)) {
                      if (settings.warnNumericWiden.value)
                        context.unit.warning(tree.pos, "implicit numeric widening")
                      return typed(atPos(tree.pos)(Select(tree, "to" + sym.name)), mode, pt)
                    }
                  case AnnotatedType(_, _, _) if canAdaptAnnotations(tree, mode, pt) => // (13)
                    return typed(adaptAnnotations(tree, mode, pt), mode, pt)
                  case _ =>
                }
                if (!context.undetparams.isEmpty) {
                  return instantiate(tree, mode, pt)
                }
                if (context.implicitsEnabled && !pt.isError && !tree.isErrorTyped) {
                  // (14); the condition prevents chains of views
                  debuglog("inferring view from " + tree.tpe + " to " + pt)
                  val coercion = inferView(tree, tree.tpe, pt, true)
                  // convert forward views of delegate types into closures wrapped around
                  // the delegate's apply method (the "Invoke" method, which was translated into apply)
                  if (forMSIL && coercion != null && isCorrespondingDelegate(tree.tpe, pt)) {
                    val meth: Symbol = tree.tpe.member(nme.apply)
                    debuglog("replacing forward delegate view with: " + meth + ":" + meth.tpe)
                    return typed(Select(tree, meth), mode, pt)
                  }
                  if (coercion != EmptyTree) {
                    def msg = "inferred view from " + tree.tpe + " to " + pt + " = " + coercion + ":" + coercion.tpe
                    if (settings.logImplicitConv.value)
                      unit.echo(tree.pos, msg)

                    debuglog(msg)
                    val silentContext = context.makeImplicit(context.ambiguousErrors)
                    val res = newTyper(silentContext).typed(
                      new ApplyImplicitView(coercion, List(tree)) setPos tree.pos, mode, pt)
                    if (silentContext.hasErrors) context.issue(silentContext.errBuffer.head) else return res
                  }
                }
              }
              if (settings.debug.value) {
                log("error tree = " + tree)
                if (settings.explaintypes.value) explainTypes(tree.tpe, pt)
              }

              val found = tree.tpe
              val req = pt
              if (!found.isErroneous && !req.isErroneous) {
                if (!context.reportErrors && isPastTyper && req.existentialSkolems.nonEmpty) {
                  // Ignore type errors raised in later phases that are due to mismatching types with existential skolems
                  // We have lift crashing in 2.9 with an adapt failure in the pattern matcher.
                  // Here's my hypothsis why this happens. The pattern matcher defines a variable of type
                  //
                  //   val x: T = expr
                  //
                  // where T is the type of expr, but T contains existential skolems ts.
                  // In that case, this value definition does not typecheck.
                  // The value definition
                  //
                  //   val x: T forSome { ts } = expr
                  //
                  // would typecheck. Or one can simply leave out the type of the `val`:
                  //
                  //   val x = expr
                  context.unit.warning(tree.pos, "recovering from existential Skolem type error in tree \n" + tree + "\nwith type " + tree.tpe + "\n expected type = " + pt + "\n context = " + context.tree)
                  adapt(tree, mode, deriveTypeWithWildcards(pt.existentialSkolems)(pt))
                } else {
                  // create an actual error
                  AdaptTypeError(tree, found, req)
                }
              }
              setError(tree)
            }
          }
      }
    }

    def instantiate(tree: Tree, mode: Int, pt: Type): Tree = {
      inferExprInstance(tree, context.extractUndetparams(), pt)
      adapt(tree, mode, pt)
    }
    /** If the expected type is Unit: try instantiating type arguments
     *  with expected type Unit, but if that fails, try again with pt = WildcardType
     *  and discard the expression.
     */
    def instantiateExpectingUnit(tree: Tree, mode: Int): Tree = {
      val savedUndetparams = context.undetparams
      silent(_.instantiate(tree, mode, UnitClass.tpe)) match {
        case SilentResultValue(t) => t
        case _ =>
          context.undetparams = savedUndetparams
          val valueDiscard = atPos(tree.pos)(Block(List(instantiate(tree, mode, WildcardType)), Literal(Constant())))
          typed(valueDiscard, mode, UnitClass.tpe)
      }
    }

    private def isAdaptableWithView(qual: Tree) = {
      val qtpe = qual.tpe.widen
      (    !isPastTyper
        && qual.isTerm
        && ((qual.symbol eq null) || !qual.symbol.isTerm || qual.symbol.isValue)
        && !qtpe.isError
        && !qtpe.typeSymbol.isBottomClass
        && qtpe != WildcardType
        && !qual.isInstanceOf[ApplyImplicitView] // don't chain views
        && context.implicitsEnabled
        // Elaborating `context.implicitsEnabled`:
        // don't try to adapt a top-level type that's the subject of an implicit search
        // this happens because, if isView, typedImplicit tries to apply the "current" implicit value to
        // a value that needs to be coerced, so we check whether the implicit value has an `apply` method.
        // (If we allow this, we get divergence, e.g., starting at `conforms` during ant quick.bin)
        // Note: implicit arguments are still inferred (this kind of "chaining" is allowed)
      )
    }

    def adaptToMember(qual: Tree, searchTemplate: Type): Tree =
      adaptToMember(qual, searchTemplate, true, true)
    def adaptToMember(qual: Tree, searchTemplate: Type, reportAmbiguous: Boolean): Tree =
      adaptToMember(qual, searchTemplate, reportAmbiguous, true)

    def adaptToMember(qual: Tree, searchTemplate: Type, reportAmbiguous: Boolean, saveErrors: Boolean): Tree = {
      if (isAdaptableWithView(qual)) {
        qual.tpe.widen.normalize match {
          case et: ExistentialType =>
            qual setType et.skolemizeExistential(context.owner, qual) // open the existential
          case _ =>
        }
        inferView(qual, qual.tpe, searchTemplate, reportAmbiguous, saveErrors) match {
          case EmptyTree  => qual
          case coercion   =>
            if (settings.logImplicitConv.value)
              unit.echo(qual.pos,
                "applied implicit conversion from %s to %s = %s".format(
                  qual.tpe, searchTemplate, coercion.symbol.defString))

            typedQualifier(atPos(qual.pos)(new ApplyImplicitView(coercion, List(qual))))
        }
      }
      else qual
    }

    /** Try to apply an implicit conversion to `qual` to that it contains
     *  a method `name` which can be applied to arguments `args` with expected type `pt`.
     *  If `pt` is defined, there is a fallback to try again with pt = ?.
     *  This helps avoiding propagating result information too far and solves
     *  #1756.
     *  If no conversion is found, return `qual` unchanged.
     *
     */
    def adaptToArguments(qual: Tree, name: Name, args: List[Tree], pt: Type, reportAmbiguous: Boolean, saveErrors: Boolean): Tree = {
      def doAdapt(restpe: Type) =
        //util.trace("adaptToArgs "+qual+", name = "+name+", argtpes = "+(args map (_.tpe))+", pt = "+pt+" = ")
        adaptToMember(qual, HasMethodMatching(name, args map (_.tpe), restpe), reportAmbiguous, saveErrors)
      if (pt != WildcardType) {
        silent(_ => doAdapt(pt)) match {
          case SilentResultValue(result) if result != qual =>
            result
          case _ =>
            debuglog("fallback on implicits in adaptToArguments: "+qual+" . "+name)
            doAdapt(WildcardType)
        }
      } else
        doAdapt(pt)
    }

    /** Try to apply an implicit conversion to `qual` so that it contains
     *  a method `name`. If that's ambiguous try taking arguments into
     *  account using `adaptToArguments`.
     */
    def adaptToMemberWithArgs(tree: Tree, qual: Tree, name: Name, mode: Int, reportAmbiguous: Boolean, saveErrors: Boolean): Tree = {
      def onError(reportError: => Tree): Tree = {
        context.tree match {
          case Apply(tree1, args) if (tree1 eq tree) && args.nonEmpty =>
            silent(_.typedArgs(args, mode)) match {
              case SilentResultValue(xs) =>
                val args = xs.asInstanceOf[List[Tree]]
                if (args exists (_.isErrorTyped))
                  reportError
                else
                  adaptToArguments(qual, name, args, WildcardType, reportAmbiguous, saveErrors)
              case _            =>
                reportError
            }
          case _ =>
            reportError
        }
      }
      silent(_.adaptToMember(qual, HasMember(name), false)) match {
          case SilentResultValue(res) => res
          case SilentTypeError(err) => onError({if (reportAmbiguous) { context.issue(err) }; setError(tree)})
      }
    }

    /** Try to apply an implicit conversion to `qual` to that it contains a
     *  member `name` of arbitrary type.
     *  If no conversion is found, return `qual` unchanged.
     */
    def adaptToName(qual: Tree, name: Name) =
      if (member(qual, name) != NoSymbol) qual
      else adaptToMember(qual, HasMember(name))

    private def typePrimaryConstrBody(clazz : Symbol, cbody: Tree, tparams: List[Symbol], enclTparams: List[Symbol], vparamss: List[List[ValDef]]): Tree = {
      // XXX: see about using the class's symbol....
      enclTparams foreach (sym => context.scope.enter(sym))
      namer.enterValueParams(vparamss)
      typed(cbody)
    }

    private def validateNoCaseAncestor(clazz: Symbol) = {
      if (!phase.erasedTypes) {
        for (ancestor <- clazz.ancestors find (_.isCase)) {
          unit.error(clazz.pos, (
            "case %s has case ancestor %s, but case-to-case inheritance is prohibited."+
            " To overcome this limitation, use extractors to pattern match on non-leaf nodes."
          ).format(clazz, ancestor.fullName))
        }
      }
    }

    private def validateDerivedValueClass(clazz: Symbol, body: List[Tree]) = {
      if (clazz.isTrait)
        unit.error(clazz.pos, "only classes (not traits) are allowed to extend AnyVal")
      if (!clazz.isStatic)
        unit.error(clazz.pos, "value class may not be a "+
          (if (clazz.owner.isTerm) "local class" else "member of another class"))
      val constr = clazz.primaryConstructor
      if ((constr hasFlag (PRIVATE | PROTECTED)) || constr.privateWithin != NoSymbol)
        unit.error(constr.pos, "value class must have public primary constructor")
      clazz.info.decls.toList.filter(acc => acc.isMethod && (acc hasFlag PARAMACCESSOR)) match {
        case List(acc) =>
          def isUnderlyingAcc(sym: Symbol) =
            sym == acc || acc.hasAccessorFlag && sym == acc.accessed
          if (acc.accessBoundary(clazz) != RootClass)
            unit.error(acc.pos, "value class needs to have a publicly accessible val parameter")
          for (stat <- body)
            if (!treeInfo.isAllowedInUniversalTrait(stat) && !isUnderlyingAcc(stat.symbol))
              unit.error(stat.pos,
                if (stat.symbol hasFlag PARAMACCESSOR) "illegal parameter for value class"
                else "this statement is not allowed in value class: "+stat)
        case x =>
          unit.error(clazz.pos, "value class needs to have exactly one public val parameter")
      }
      for (tparam <- clazz.typeParams)
        if (tparam hasAnnotation definitions.SpecializedClass)
          unit.error(tparam.pos, "type parameter of value class may not be specialized")
    }

    def parentTypes(templ: Template): List[Tree] =
      if (templ.parents.isEmpty) List(TypeTree(AnyRefClass.tpe))
      else try {
        val clazz = context.owner
        // Normalize supertype and mixins so that supertype is always a class, not a trait.
        var supertpt = typedTypeConstructor(templ.parents.head)
        val firstParent = supertpt.tpe.typeSymbol
        var mixins = templ.parents.tail map typedType
        // If first parent is a trait, make it first mixin and add its superclass as first parent
        while ((supertpt.tpe.typeSymbol ne null) && supertpt.tpe.typeSymbol.initialize.isTrait) {
          val supertpt1 = typedType(supertpt)
          if (!supertpt1.isErrorTyped) {
            mixins = supertpt1 :: mixins
            supertpt = TypeTree(supertpt1.tpe.firstParent) setPos supertpt.pos.focus
          }
        }
<<<<<<< HEAD
        if (supertpt.tpe.typeSymbol == AnyClass && firstParent.isTrait && firstParent != AnyValClass)
=======
        if (supertpt.tpe.typeSymbol == AnyClass && firstParent.isTrait)
>>>>>>> 54e284d6
          supertpt.tpe = AnyRefClass.tpe

        // Determine
        //  - supertparams: Missing type parameters from supertype
        //  - supertpe: Given supertype, polymorphic in supertparams
        val supertparams = if (supertpt.hasSymbol) supertpt.symbol.typeParams else List()
        var supertpe = supertpt.tpe
        if (!supertparams.isEmpty)
          supertpe = PolyType(supertparams, appliedType(supertpe, supertparams map (_.tpeHK)))

        // A method to replace a super reference by a New in a supercall
        def transformSuperCall(scall: Tree): Tree = (scall: @unchecked) match {
          case Apply(fn, args) =>
            treeCopy.Apply(scall, transformSuperCall(fn), args map (_.duplicate))
          case Select(Super(_, _), nme.CONSTRUCTOR) =>
            treeCopy.Select(
              scall,
              atPos(supertpt.pos.focus)(New(TypeTree(supertpe)) setType supertpe),
              nme.CONSTRUCTOR)
        }

        treeInfo.firstConstructor(templ.body) match {
          case constr @ DefDef(_, _, _, vparamss, _, cbody @ Block(cstats, cunit)) =>
            // Convert constructor body to block in environment and typecheck it
            val (preSuperStats, superCall) = {
              val (stats, rest) = cstats span (x => !treeInfo.isSuperConstrCall(x))
              (stats map (_.duplicate), if (rest.isEmpty) EmptyTree else rest.head.duplicate)
            }
            val cstats1 = if (superCall == EmptyTree) preSuperStats else preSuperStats :+ superCall
            val cbody1 = treeCopy.Block(cbody, preSuperStats, superCall match {
              case Apply(_, _) if supertparams.nonEmpty => transformSuperCall(superCall)
              case _                                    => cunit.duplicate
            })
            val outercontext = context.outer

            assert(clazz != NoSymbol, templ)
            val cscope = outercontext.makeNewScope(constr, outercontext.owner)
            val cbody2 = newTyper(cscope) // called both during completion AND typing.
                .typePrimaryConstrBody(clazz,
                  cbody1, supertparams, clazz.unsafeTypeParams, vparamss map (_.map(_.duplicate)))

            superCall match {
              case Apply(_, _) =>
                val sarg = treeInfo.firstArgument(superCall)
                if (sarg != EmptyTree && supertpe.typeSymbol != firstParent)
                  ConstrArgsInTraitParentTpeError(sarg, firstParent)
                if (!supertparams.isEmpty)
                  supertpt = TypeTree(cbody2.tpe) setPos supertpt.pos.focus
              case _ =>
                if (!supertparams.isEmpty)
                  MissingTypeArgumentsParentTpeError(supertpt)
            }

            val preSuperVals = treeInfo.preSuperFields(templ.body)
            if (preSuperVals.isEmpty && preSuperStats.nonEmpty)
              debugwarn("Wanted to zip empty presuper val list with " + preSuperStats)
            else
              map2(preSuperStats, preSuperVals)((ldef, gdef) => gdef.tpt.tpe = ldef.symbol.tpe)

          case _ =>
            if (!supertparams.isEmpty)
              MissingTypeArgumentsParentTpeError(supertpt)
        }
/* experimental: early types as type arguments
        val hasEarlyTypes = templ.body exists (treeInfo.isEarlyTypeDef)
        val earlyMap = new EarlyMap(clazz)
        List.mapConserve(supertpt :: mixins){ tpt =>
          val tpt1 = checkNoEscaping.privates(clazz, tpt)
          if (hasEarlyTypes) tpt1 else tpt1 setType earlyMap(tpt1.tpe)
        }
*/

        //Console.println("parents("+clazz") = "+supertpt :: mixins);//DEBUG

        // Certain parents are added in the parser before it is known whether
        // that class also declared them as parents.  For instance, this is an
        // error unless we take corrective action here:
        //
        //   case class Foo() extends Serializable
        //
        // So we strip the duplicates before typer.
        def fixDuplicates(remaining: List[Tree]): List[Tree] = remaining match {
          case Nil      => Nil
          case x :: xs  =>
            val sym = x.symbol
            x :: fixDuplicates(
              if (isPossibleSyntheticParent(sym)) xs filterNot (_.symbol == sym)
              else xs
            )
        }
<<<<<<< HEAD
        
=======

>>>>>>> 54e284d6
        fixDuplicates(supertpt :: mixins) mapConserve (tpt => checkNoEscaping.privates(clazz, tpt))
      }
      catch {
        case ex: TypeError =>
          // fallback in case of cyclic errors
          // @H none of the tests enter here but I couldn't rule it out
          log("Type error calculating parents in template " + templ)
          log("Error: " + ex)
          ParentTypesError(templ, ex)
          List(TypeTree(AnyRefClass.tpe))
      }

    /** <p>Check that</p>
     *  <ul>
     *    <li>all parents are class types,</li>
     *    <li>first parent class is not a mixin; following classes are mixins,</li>
     *    <li>final classes are not inherited,</li>
     *    <li>
     *      sealed classes are only inherited by classes which are
     *      nested within definition of base class, or that occur within same
     *      statement sequence,
     *    </li>
     *    <li>self-type of current class is a subtype of self-type of each parent class.</li>
     *    <li>no two parents define same symbol.</li>
     *  </ul>
     */
    def validateParentClasses(parents: List[Tree], selfType: Type) {
      val pending = ListBuffer[AbsTypeError]()
      def validateParentClass(parent: Tree, superclazz: Symbol) {
        if (!parent.isErrorTyped) {
          val psym = parent.tpe.typeSymbol.initialize
          checkClassType(parent, false, true)
          if (psym != superclazz) {
            if (psym.isTrait) {
              val ps = psym.info.parents
              if (!ps.isEmpty && !superclazz.isSubClass(ps.head.typeSymbol))
                pending += ParentSuperSubclassError(parent, superclazz, ps.head.typeSymbol, psym)
            } else {
              pending += ParentNotATraitMixinError(parent, psym)
            }
          }
          if (psym.isFinal)
            pending += ParentFinalInheritanceError(parent, psym)

          if (psym.isSealed && !phase.erasedTypes)
            if (context.unit.source.file == psym.sourceFile)
              psym addChild context.owner
            else
              pending += ParentSealedInheritanceError(parent, psym)

          if (!(selfType <:< parent.tpe.typeOfThis) &&
              !phase.erasedTypes &&
              !context.owner.isSynthetic &&   // don't check synthetic concrete classes for virtuals (part of DEVIRTUALIZE)
              !settings.noSelfCheck.value &&  // setting to suppress this very check
              !selfType.isErroneous &&
              !parent.tpe.isErroneous)
          {
            //Console.println(context.owner);//DEBUG
            //Console.println(context.owner.unsafeTypeParams);//DEBUG
            //Console.println(List.fromArray(context.owner.info.closure));//DEBUG
            pending += ParentSelfTypeConformanceError(parent, selfType)
            if (settings.explaintypes.value) explainTypes(selfType, parent.tpe.typeOfThis)
          }
          if (parents exists (p => p != parent && p.tpe.typeSymbol == psym && !psym.isError))
            pending += ParentInheritedTwiceError(parent, psym)
        }
      }
      if (!parents.isEmpty && parents.forall(!_.isErrorTyped))
        for (p <- parents) validateParentClass(p, parents.head.tpe.typeSymbol)

/*
      if (settings.Xshowcls.value != "" &&
          settings.Xshowcls.value == context.owner.fullName)
        println("INFO "+context.owner+
                ", baseclasses = "+(context.owner.info.baseClasses map (_.fullName))+
                ", lin = "+(context.owner.info.baseClasses map (context.owner.thisType.baseType)))
*/
      pending.foreach(ErrorUtils.issueTypeError)
    }

    def checkFinitary(classinfo: ClassInfoType) {
      val clazz = classinfo.typeSymbol

      for (tparam <- clazz.typeParams) {
        if (classinfo.expansiveRefs(tparam) contains tparam) {
          val newinfo = ClassInfoType(
            classinfo.parents map (_.instantiateTypeParams(List(tparam), List(AnyRefClass.tpe))),
            classinfo.decls,
            clazz)
          clazz.setInfo {
            clazz.info match {
              case PolyType(tparams, _) => PolyType(tparams, newinfo)
              case _ => newinfo
            }
          }
          FinitaryError(tparam)
        }
      }
    }

    /**
     *  @param cdef ...
     *  @return     ...
     */
    def typedClassDef(cdef: ClassDef): Tree = {
//      attributes(cdef)
      val clazz = cdef.symbol
      val typedMods = typedModifiers(cdef.mods)
      assert(clazz != NoSymbol, cdef)
      reenterTypeParams(cdef.tparams)
      val tparams1 = cdef.tparams mapConserve (typedTypeDef)
      val impl1 = typerReportAnyContextErrors(context.make(cdef.impl, clazz, newScope)) {
        _.typedTemplate(cdef.impl, parentTypes(cdef.impl))
      }
      val impl2 = finishMethodSynthesis(impl1, clazz, context)
<<<<<<< HEAD
      if (clazz.isTrait && clazz.info.parents.nonEmpty && clazz.info.firstParent.typeSymbol == AnyClass)
        for (stat <- impl2.body)
          if (!treeInfo.isAllowedInAnyTrait(stat))
            unit.error(stat.pos, "this statement is not allowed in trait extending from class Any: "+stat)
=======
      if (clazz.isTrait && clazz.info.parents.nonEmpty && clazz.info.firstParent.normalize.typeSymbol == AnyClass)
        for (stat <- impl2.body)
          if (!treeInfo.isAllowedInUniversalTrait(stat))
            unit.error(stat.pos, "this statement is not allowed in universal trait extending from class Any: "+stat)
>>>>>>> 54e284d6
      if ((clazz != ClassfileAnnotationClass) &&
          (clazz isNonBottomSubClass ClassfileAnnotationClass))
        restrictionWarning(cdef.pos, unit,
          "subclassing Classfile does not\n"+
          "make your annotation visible at runtime.  If that is what\n"+
          "you want, you must write the annotation class in Java.")
      if (!isPastTyper) {
        for (ann <- clazz.getAnnotation(DeprecatedAttr)) {
          val m = companionSymbolOf(clazz, context)
          if (m != NoSymbol)
            m.moduleClass.addAnnotation(AnnotationInfo(ann.atp, ann.args, List()))
        }
      }
      treeCopy.ClassDef(cdef, typedMods, cdef.name, tparams1, impl2)
        .setType(NoType)
    }

    /**
     *  @param mdef ...
     *  @return     ...
     */
    def typedModuleDef(mdef: ModuleDef): Tree = {
      // initialize all constructors of the linked class: the type completer (Namer.methodSig)
      // might add default getters to this object. example: "object T; class T(x: Int = 1)"
      val linkedClass = companionSymbolOf(mdef.symbol, context)
      if (linkedClass != NoSymbol)
        linkedClass.info.decl(nme.CONSTRUCTOR).alternatives foreach (_.initialize)

      val clazz     = mdef.symbol.moduleClass
      val typedMods = typedModifiers(mdef.mods)
      assert(clazz != NoSymbol, mdef)
      val impl1 = typerReportAnyContextErrors(context.make(mdef.impl, clazz, newScope)) {
        _.typedTemplate(mdef.impl, {
          parentTypes(mdef.impl) ++ (
            if (linkedClass == NoSymbol || !linkedClass.isSerializable || clazz.isSerializable) Nil
            else {
              clazz.makeSerializable()
              List(TypeTree(SerializableClass.tpe) setPos clazz.pos.focus)
            }
          )
        })
      }
      val impl2  = finishMethodSynthesis(impl1, clazz, context)

      treeCopy.ModuleDef(mdef, typedMods, mdef.name, impl2) setType NoType
    }
    /** In order to override this in the TreeCheckers Typer so synthetics aren't re-added
     *  all the time, it is exposed here the module/class typing methods go through it.
     *  ...but it turns out it's also the ideal spot for namer/typer coordination for
     *  the tricky method synthesis scenarios, so we'll make it that.
     */
    protected def finishMethodSynthesis(templ: Template, clazz: Symbol, context: Context): Template = {
      addSyntheticMethods(templ, clazz, context)
    }
    /** For flatMapping a list of trees when you want the DocDefs and Annotated
     *  to be transparent.
     */
    def rewrappingWrapperTrees(f: Tree => List[Tree]): Tree => List[Tree] = {
      case dd @ DocDef(comment, defn) => f(defn) map (stat => DocDef(comment, stat) setPos dd.pos)
      case Annotated(annot, defn)     => f(defn) map (stat => Annotated(annot, stat))
      case tree                       => f(tree)
    }

    protected def enterSyms(txt: Context, trees: List[Tree]) = {
      var txt0 = txt
      for (tree <- trees) txt0 = enterSym(txt0, tree)
    }

    protected def enterSym(txt: Context, tree: Tree): Context =
      if (txt eq context) namer.enterSym(tree)
      else newNamer(txt).enterSym(tree)

    /**
     *  @param templ    ...
     *  @param parents1 ...
     *    <li> <!-- 2 -->
     *      Check that inner classes do not inherit from Annotation
     *    </li>
     *  @return         ...
     */
    def typedTemplate(templ: Template, parents1: List[Tree]): Template = {
      val clazz = context.owner
      // complete lazy annotations
      val annots = clazz.annotations
      if (templ.symbol == NoSymbol)
        templ setSymbol clazz.newLocalDummy(templ.pos)
      val self1 = templ.self match {
        case vd @ ValDef(_, _, tpt, EmptyTree) =>
          val tpt1 = checkNoEscaping.privates(
            clazz.thisSym,
            treeCopy.TypeTree(tpt).setOriginal(tpt) setType vd.symbol.tpe
          )
          copyValDef(vd)(tpt = tpt1, rhs = EmptyTree) setType NoType
      }
      // was:
      //          val tpt1 = checkNoEscaping.privates(clazz.thisSym, typedType(tpt))
      //          treeCopy.ValDef(vd, mods, name, tpt1, EmptyTree) setType NoType
      // but this leads to cycles for existential self types ==> #2545
      if (self1.name != nme.WILDCARD)
        context.scope enter self1.symbol

      val selfType = (
        if (clazz.isAnonymousClass && !phase.erasedTypes)
          intersectionType(clazz.info.parents, clazz.owner)
        else
          clazz.typeOfThis
      )
      // the following is necessary for templates generated later
      assert(clazz.info.decls != EmptyScope, clazz)
      enterSyms(context.outer.make(templ, clazz, clazz.info.decls), templ.body)
      validateParentClasses(parents1, selfType)
      if (clazz.isCase)
        validateNoCaseAncestor(clazz)

      if ((clazz isSubClass ClassfileAnnotationClass) && !clazz.owner.isPackageClass)
        unit.error(clazz.pos, "inner classes cannot be classfile annotations")

      if (!phase.erasedTypes && !clazz.info.resultType.isError) // @S: prevent crash for duplicated type members
        checkFinitary(clazz.info.resultType.asInstanceOf[ClassInfoType])

      val body =
        if (isPastTyper || reporter.hasErrors) templ.body
        else templ.body flatMap rewrappingWrapperTrees(namer.finishGetterSetter(Typer.this, _))

      val body1 = typedStats(body, templ.symbol)

      if (clazz.isDerivedValueClass)
        validateDerivedValueClass(clazz, body1)

      treeCopy.Template(templ, parents1, self1, body1) setType clazz.tpe
    }

    /** Remove definition annotations from modifiers (they have been saved
     *  into the symbol's ``annotations'' in the type completer / namer)
     *
     *  However reification does need annotation definitions to proceed.
     *  Unfortunately, AnnotationInfo doesn't provide enough info to reify it in general case.
     *  The biggest problem is with the "atp: Type" field, which cannot be reified in some situations
     *  that involve locally defined annotations. See more about that in Reifiers.scala.
     *
     *  That's why the original tree gets saved into ``original'' field of AnnotationInfo (happens elsewhere).
     *  The field doesn't get pickled/unpickled and exists only during a single compilation run.
     *  This simultaneously allows us to reify annotations and to preserve backward compatibility.
     */
    def typedModifiers(mods: Modifiers): Modifiers =
      mods.copy(annotations = Nil) setPositions mods.positions

    /**
     *  @param vdef ...
     *  @return     ...
     */
    def typedValDef(vdef: ValDef): ValDef = {
//      attributes(vdef)
      val sym = vdef.symbol.initialize
      val typer1 = constrTyperIf(sym.isParameter && sym.owner.isConstructor)
      val typedMods = typedModifiers(vdef.mods)

      // complete lazy annotations
      val annots = sym.annotations
      var tpt1 = checkNoEscaping.privates(sym, typer1.typedType(vdef.tpt))
      checkNonCyclic(vdef, tpt1)

      if (sym.hasAnnotation(definitions.VolatileAttr)) {
        if (!sym.isMutable)
          VolatileValueError(vdef)
        else if (sym.isFinal)
          FinalVolatileVarError(vdef)
      }
      val rhs1 =
        if (vdef.rhs.isEmpty) {
          if (sym.isVariable && sym.owner.isTerm && !isPastTyper)
            LocalVarUninitializedError(vdef)
          vdef.rhs
        } else {
          val tpt2 = if (sym.hasDefault) {
            // When typechecking default parameter, replace all type parameters in the expected type by Wildcard.
            // This allows defining "def foo[T](a: T = 1)"
            val tparams = sym.owner.skipConstructor.info.typeParams
            val subst = new SubstTypeMap(tparams, tparams map (_ => WildcardType)) {
              override def matches(sym: Symbol, sym1: Symbol) =
                if (sym.isSkolem) matches(sym.deSkolemize, sym1)
                else if (sym1.isSkolem) matches(sym, sym1.deSkolemize)
                else super[SubstTypeMap].matches(sym, sym1)
            }
            // allow defaults on by-name parameters
            if (sym hasFlag BYNAMEPARAM)
              if (tpt1.tpe.typeArgs.isEmpty) WildcardType // during erasure tpt1 is Function0
              else subst(tpt1.tpe.typeArgs(0))
            else subst(tpt1.tpe)
          } else tpt1.tpe
          newTyper(typer1.context.make(vdef, sym)).transformedOrTyped(vdef.rhs, EXPRmode | BYVALmode, tpt2)
        }
      treeCopy.ValDef(vdef, typedMods, vdef.name, tpt1, checkDead(rhs1)) setType NoType
    }

    /** Enter all aliases of local parameter accessors.
     *
     *  @param clazz    ...
     *  @param vparamss ...
     *  @param rhs      ...
     */
    def computeParamAliases(clazz: Symbol, vparamss: List[List[ValDef]], rhs: Tree) {
      debuglog("computing param aliases for "+clazz+":"+clazz.primaryConstructor.tpe+":"+rhs)//debug
      def decompose(call: Tree): (Tree, List[Tree]) = call match {
        case Apply(fn, args) =>
          val (superConstr, args1) = decompose(fn)
          val params = fn.tpe.params
          val args2 = if (params.isEmpty || !isRepeatedParamType(params.last.tpe)) args
                      else args.take(params.length - 1) :+ EmptyTree
          assert(sameLength(args2, params), "mismatch " + clazz + " " + (params map (_.tpe)) + " " + args2)//debug
          (superConstr, args1 ::: args2)
        case Block(stats, expr) if !stats.isEmpty =>
          decompose(stats.last)
        case _ =>
          (call, List())
      }
      val (superConstr, superArgs) = decompose(rhs)
      assert(superConstr.symbol ne null, superConstr)//debug

      val pending = ListBuffer[AbsTypeError]()
      // an object cannot be allowed to pass a reference to itself to a superconstructor
      // because of initialization issues; bug #473
      for (arg <- superArgs ; tree <- arg) {
        val sym = tree.symbol
        if (sym != null && (sym.info.baseClasses contains clazz)) {
          if (sym.isModule)
            pending +=  SuperConstrReferenceError(tree)
          tree match {
            case This(qual) =>
              pending += SuperConstrArgsThisReferenceError(tree)
            case _ => ()
          }
        }
      }

      if (superConstr.symbol.isPrimaryConstructor) {
        val superClazz = superConstr.symbol.owner
        if (!superClazz.isJavaDefined) {
          val superParamAccessors = superClazz.constrParamAccessors
          if (sameLength(superParamAccessors, superArgs)) {
            for ((superAcc, superArg @ Ident(name)) <- superParamAccessors zip superArgs) {
              if (vparamss.exists(_.exists(_.symbol == superArg.symbol))) {
                var alias = superAcc.initialize.alias
                if (alias == NoSymbol)
                  alias = superAcc.getter(superAcc.owner)
                if (alias != NoSymbol &&
                    superClazz.info.nonPrivateMember(alias.name) != alias)
                  alias = NoSymbol
                if (alias != NoSymbol) {
                  var ownAcc = clazz.info.decl(name).suchThat(_.isParamAccessor)
                  if ((ownAcc hasFlag ACCESSOR) && !ownAcc.isDeferred)
                    ownAcc = ownAcc.accessed
                  if (!ownAcc.isVariable && !alias.accessed.isVariable) {
                    debuglog("" + ownAcc + " has alias "+alias.fullLocationString) //debug
                    ownAcc.asInstanceOf[TermSymbol].setAlias(alias)
                  }
                }
              }
            }
          }
        }
      }
      pending.foreach(ErrorUtils.issueTypeError)
    }

    /** Check if a structurally defined method violates implementation restrictions.
     *  A method cannot be called if it is a non-private member of a refinement type
     *  and if its parameter's types are any of:
     *    - the self-type of the refinement
     *    - a type member of the refinement
     *    - an abstract type declared outside of the refinement.
     */
    def checkMethodStructuralCompatible(meth: Symbol): Unit = {
      def fail(msg: String) = unit.error(meth.pos, msg)
      val tp: Type = meth.tpe match {
        case mt @ MethodType(_, _)     => mt
        case NullaryMethodType(restpe) => restpe  // TODO_NMT: drop NullaryMethodType from resultType?
        case PolyType(_, restpe)       => restpe
        case _                         => NoType
      }

      for (paramType <- tp.paramTypes) {
        val sym = paramType.typeSymbol

        if (sym.isAbstractType) {
          if (!sym.hasTransOwner(meth.owner))
            fail("Parameter type in structural refinement may not refer to an abstract type defined outside that refinement")
          else if (!sym.hasTransOwner(meth))
            fail("Parameter type in structural refinement may not refer to a type member of that refinement")
        }
        if (paramType.isInstanceOf[ThisType] && sym == meth.owner)
          fail("Parameter type in structural refinement may not refer to the type of that refinement (self type)")
      }
    }
    def typedUseCase(useCase: UseCase) {
      def stringParser(str: String): syntaxAnalyzer.Parser = {
        val file = new BatchSourceFile(context.unit.source.file, str) {
          override def positionInUltimateSource(pos: Position) = {
            pos.withSource(context.unit.source, useCase.pos.start)
          }
        }
        val unit = new CompilationUnit(file)
        new syntaxAnalyzer.UnitParser(unit)
      }
      val trees = stringParser(useCase.body+";").nonLocalDefOrDcl
      val enclClass = context.enclClass.owner
      def defineAlias(name: Name) =
        if (context.scope.lookup(name) == NoSymbol) {
          lookupVariable(name.toString.substring(1), enclClass) match {
            case Some(repl) =>
              silent(_.typedTypeConstructor(stringParser(repl).typ())) match {
                case SilentResultValue(tpt) =>
                  val alias = enclClass.newAliasType(name.toTypeName, useCase.pos)
                  val tparams = cloneSymbolsAtOwner(tpt.tpe.typeSymbol.typeParams, alias)
                  alias setInfo typeFun(tparams, appliedType(tpt.tpe, tparams map (_.tpe)))
                  context.scope.enter(alias)
                case _ =>
              }
            case _ =>
          }
        }
      for (tree <- trees; t <- tree)
        t match {
          case Ident(name) if name startsWith '$' => defineAlias(name)
          case _ =>
        }
      useCase.aliases = context.scope.toList
      namer.enterSyms(trees)
      typedStats(trees, NoSymbol)
      useCase.defined = context.scope.toList filterNot (useCase.aliases contains _)
      if (settings.debug.value)
        useCase.defined foreach (sym => println("defined use cases: %s:%s".format(sym, sym.tpe)))
    }

    /**
     *  @param ddef ...
     *  @return     ...
     */
    def typedDefDef(ddef: DefDef): DefDef = {
      val meth = ddef.symbol.initialize

      reenterTypeParams(ddef.tparams)
      reenterValueParams(ddef.vparamss)

      // for `val` and `var` parameter, look at `target` meta-annotation
      if (!isPastTyper && meth.isPrimaryConstructor) {
        for (vparams <- ddef.vparamss; vd <- vparams) {
          if (vd.mods.isParamAccessor) {
            namer.validateParam(vd)
          }
        }
      }

      val tparams1 = ddef.tparams mapConserve typedTypeDef
      val vparamss1 = ddef.vparamss mapConserve (_ mapConserve typedValDef)

      // complete lazy annotations
      val annots = meth.annotations

      for (vparams1 <- vparamss1; vparam1 <- vparams1 dropRight 1)
        if (isRepeatedParamType(vparam1.symbol.tpe))
          StarParamNotLastError(vparam1)

      var tpt1 = checkNoEscaping.privates(meth, typedType(ddef.tpt))
      checkNonCyclic(ddef, tpt1)
      ddef.tpt.setType(tpt1.tpe)
      val typedMods = typedModifiers(ddef.mods)
      var rhs1 =
        if (ddef.name == nme.CONSTRUCTOR && !ddef.symbol.hasStaticFlag) { // need this to make it possible to generate static ctors
          if (!meth.isPrimaryConstructor &&
              (!meth.owner.isClass ||
               meth.owner.isModuleClass ||
               meth.owner.isAnonOrRefinementClass))
            InvalidConstructorDefError(ddef)
          typed(ddef.rhs)
        } else if (meth.isMacro) {
          EmptyTree
        } else {
          transformedOrTyped(ddef.rhs, EXPRmode, tpt1.tpe)
        }

<<<<<<< HEAD
      if (meth.isPrimaryConstructor && meth.isClassConstructor && !isPastTyper && !reporter.hasErrors) {
        // At this point in AnyVal there is no supercall, which will blow up
        // in computeParamAliases; there's nothing to be computed for Anyval anyway.
        if (meth.owner ne AnyValClass)
          computeParamAliases(meth.owner, vparamss1, rhs1)
=======
      if (meth.isPrimaryConstructor && meth.isClassConstructor && !isPastTyper && !reporter.hasErrors && !meth.owner.isSubClass(AnyValClass)) {
        // At this point in AnyVal there is no supercall, which will blow up
        // in computeParamAliases; there's nothing to be computed for Anyval anyway.
        computeParamAliases(meth.owner, vparamss1, rhs1)
>>>>>>> 54e284d6
      }
      if (tpt1.tpe.typeSymbol != NothingClass && !context.returnsSeen && rhs1.tpe.typeSymbol != NothingClass)
        rhs1 = checkDead(rhs1)

      if (!isPastTyper && meth.owner.isClass &&
          meth.paramss.exists(ps => ps.exists(_.hasDefaultFlag) && isRepeatedParamType(ps.last.tpe)))
        StarWithDefaultError(meth)

      if (!isPastTyper) {
        val allParams = meth.paramss.flatten
        for (p <- allParams) {
          for (n <- p.deprecatedParamName) {
            if (allParams.exists(p1 => p1.name == n || (p != p1 && p1.deprecatedParamName.exists(_ == n))))
              DeprecatedParamNameError(p, n)
          }
        }
      }
      if (meth.isStructuralRefinementMember)
        checkMethodStructuralCompatible(meth)
      treeCopy.DefDef(ddef, typedMods, ddef.name, tparams1, vparamss1, tpt1, rhs1) setType NoType
    }

    def typedTypeDef(tdef: TypeDef): TypeDef =
      typerWithCondLocalContext(context.makeNewScope(tdef, tdef.symbol))(tdef.tparams.nonEmpty){
        _.typedTypeDef0(tdef)
      }

    // call typedTypeDef instead
    // a TypeDef with type parameters must always be type checked in a new scope
    private def typedTypeDef0(tdef: TypeDef): TypeDef = {
      tdef.symbol.initialize
      reenterTypeParams(tdef.tparams)
      val tparams1 = tdef.tparams mapConserve typedTypeDef
      val typedMods = typedModifiers(tdef.mods)
      // complete lazy annotations
      val annots = tdef.symbol.annotations

      // @specialized should not be pickled when compiling with -no-specialize
      if (settings.nospecialization.value && currentRun.compiles(tdef.symbol)) {
        tdef.symbol.removeAnnotation(definitions.SpecializedClass)
        tdef.symbol.deSkolemize.removeAnnotation(definitions.SpecializedClass)
      }

      val rhs1 = checkNoEscaping.privates(tdef.symbol, typedType(tdef.rhs))
      checkNonCyclic(tdef.symbol)
      if (tdef.symbol.owner.isType)
        rhs1.tpe match {
          case TypeBounds(lo1, hi1) if (!(lo1 <:< hi1)) => LowerBoundError(tdef, lo1, hi1)
          case _                                        => ()
        }
      treeCopy.TypeDef(tdef, typedMods, tdef.name, tparams1, rhs1) setType NoType
    }

    private def enterLabelDef(stat: Tree) {
      stat match {
        case ldef @ LabelDef(_, _, _) =>
          if (ldef.symbol == NoSymbol)
            ldef.symbol = namer.enterInScope(
              context.owner.newLabel(ldef.name, ldef.pos) setInfo MethodType(List(), UnitClass.tpe))
        case _ =>
      }
    }

    def typedLabelDef(ldef: LabelDef): LabelDef = {
      if (!nme.isLoopHeaderLabel(ldef.symbol.name) || isPastTyper) {
        val restpe = ldef.symbol.tpe.resultType
        val rhs1 = typed(ldef.rhs, restpe)
        ldef.params foreach (param => param.tpe = param.symbol.tpe)
        deriveLabelDef(ldef)(_ => rhs1) setType restpe
      }
      else {
        val initpe = ldef.symbol.tpe.resultType
        val rhs1 = typed(ldef.rhs)
        val restpe = rhs1.tpe
        if (restpe == initpe) { // stable result, no need to check again
          ldef.params foreach (param => param.tpe = param.symbol.tpe)
          treeCopy.LabelDef(ldef, ldef.name, ldef.params, rhs1) setType restpe
        } else {
          context.scope.unlink(ldef.symbol)
          val sym2 = namer.enterInScope(
            context.owner.newLabel(ldef.name, ldef.pos) setInfo MethodType(List(), restpe))
          val rhs2 = typed(resetAllAttrs(ldef.rhs), restpe)
          ldef.params foreach (param => param.tpe = param.symbol.tpe)
          deriveLabelDef(ldef)(_ => rhs2) setSymbol sym2 setType restpe
        }
      }
    }

    /**
     *  @param block ...
     *  @param mode  ...
     *  @param pt    ...
     *  @return      ...
     */
    def typedBlock(block: Block, mode: Int, pt: Type): Block = {
      val syntheticPrivates = new ListBuffer[Symbol]
      try {
        namer.enterSyms(block.stats)
        for (stat <- block.stats) enterLabelDef(stat)

        if (phaseId(currentPeriod) <= currentRun.typerPhase.id) {
          // This is very tricky stuff, because we are navigating the Skylla and Charybdis of
          // anonymous classes and what to return from them here. On the one hand, we cannot admit
          // every non-private member of an anonymous class as a part of the structural type of the
          // enclosing block. This runs afoul of the restriction that a structural type may not
          // refer to an enclosing type parameter or abstract types (which in turn is necessitated
          // by what can be done in Java reflection). On the other hand, making every term member
          // private conflicts with private escape checking - see ticket #3174 for an example.
          //
          // The cleanest way forward is if we would find a way to suppress structural type checking
          // for these members and maybe defer type errors to the places where members are called.
          // But that would be a big refactoring and also a big departure from existing code. The
          // probably safest fix for 2.8 is to keep members of an anonymous class that are not
          // mentioned in a parent type private (as before) but to disable escape checking for code
          // that's in the same anonymous class. That's what's done here.
          //
          // We really should go back and think hard whether we find a better way to address the
          // problem of escaping idents on the one hand and well-formed structural types on the
          // other.
          block match {
            case Block(List(classDef @ ClassDef(_, _, _, _)), Apply(Select(New(_), _), _)) =>
              val classDecls = classDef.symbol.info.decls
              val visibleMembers = pt match {
                case WildcardType                           => classDecls.toList
                case BoundedWildcardType(TypeBounds(lo, _)) => lo.members
                case _                                      => pt.members
              }
              def matchesVisibleMember(member: Symbol) = visibleMembers exists { vis =>
                (member.name == vis.name) &&
                (member.tpe <:< vis.tpe.substThis(vis.owner, classDef.symbol))
              }
              // The block is an anonymous class definitions/instantiation pair
              //   -> members that are hidden by the type of the block are made private
              val toHide = (
                classDecls filter (member =>
                     member.isTerm
                  && member.isPossibleInRefinement
                  && member.isPublic
                  && !matchesVisibleMember(member)
                ) map (member => member
                  resetFlag (PROTECTED | LOCAL)
                  setFlag (PRIVATE | SYNTHETIC_PRIVATE)
                  setPrivateWithin NoSymbol
                )
              )
              syntheticPrivates ++= toHide
            case _ =>
          }
        }
        val stats1 = typedStats(block.stats, context.owner)
        val expr1 = typed(block.expr, mode & ~(FUNmode | QUALmode), pt)
        treeCopy.Block(block, stats1, expr1)
          .setType(if (treeInfo.isExprSafeToInline(block)) expr1.tpe else expr1.tpe.deconst)
      } finally {
        // enable escaping privates checking from the outside and recycle
        // transient flag
        syntheticPrivates foreach (_ resetFlag SYNTHETIC_PRIVATE)
      }
    }

    /**
     *  @param cdef   ...
     *  @param pattpe ...
     *  @param pt     ...
     *  @return       ...
     */
    def typedCase(cdef: CaseDef, pattpe: Type, pt: Type): CaseDef = {
      // verify no _* except in last position
      for (Apply(_, xs) <- cdef.pat ; x <- xs dropRight 1 ; if treeInfo isStar x)
        StarPositionInPatternError(x)

      val pat1 = typedPattern(cdef.pat, pattpe)
      // When case classes have more than two parameter lists, the pattern ends
      // up typed as a method.  We only pattern match on the first parameter
      // list, so substitute the final result type of the method, i.e. the type
      // of the case class.
      if (pat1.tpe.paramSectionCount > 0)
        pat1 setType pat1.tpe.finalResultType

      if (forInteractive) {
        for (bind @ Bind(name, _) <- cdef.pat)
          if (name.toTermName != nme.WILDCARD && bind.symbol != null && bind.symbol != NoSymbol)
            namer.enterIfNotThere(bind.symbol)
      }

      val guard1: Tree = if (cdef.guard == EmptyTree) EmptyTree
                         else typed(cdef.guard, BooleanClass.tpe)
      var body1: Tree = typed(cdef.body, pt)

      val contextWithTypeBounds = context.nextEnclosing(_.tree.isInstanceOf[CaseDef])
      if (contextWithTypeBounds.savedTypeBounds nonEmpty) {
        body1.tpe = contextWithTypeBounds restoreTypeBounds body1.tpe

        // insert a cast if something typechecked under the GADT constraints,
        // but not in real life (i.e., now that's we've reset the method's type skolems'
        //   infos back to their pre-GADT-constraint state)
        if (isFullyDefined(pt) && !(body1.tpe <:< pt))
          body1 = typedPos(body1.pos)(gen.mkCast(body1, pt))

      }

//    body1 = checkNoEscaping.locals(context.scope, pt, body1)
      val treeWithSkolems = treeCopy.CaseDef(cdef, pat1, guard1, body1) setType body1.tpe

      // undo adaptConstrPattern's evil deeds, as they confuse the old pattern matcher
      // TODO: Paul, can we do the deskolemization lazily in the old pattern matcher
      object deskolemizeOnce extends TypeMap {
        def apply(tp: Type): Type = mapOver(tp) match {
          case TypeRef(pre, sym, args) if sym.isExistentialSkolem && sym.deSkolemize.isSkolem && sym.deSkolemize.owner.isTerm =>
            typeRef(NoPrefix, sym.deSkolemize, args)
          case tp1 => tp1
        }
      }

      new TypeMapTreeSubstituter(deskolemizeOnce).traverse(treeWithSkolems)

      treeWithSkolems // now without skolems, actually
    }

    def typedCases(cases: List[CaseDef], pattp: Type, pt: Type): List[CaseDef] =
      cases mapConserve { cdef =>
        newTyper(context.makeNewScope(cdef, context.owner)).typedCase(cdef, pattp, pt)
      }

    /**
     *  @param fun  ...
     *  @param mode ...
     *  @param pt   ...
     *  @return     ...
     */
    def typedFunction(fun: Function, mode: Int, pt: Type): Tree = {
      val numVparams = fun.vparams.length
      if (numVparams > definitions.MaxFunctionArity)
        return MaxFunctionArityError(fun)

      def decompose(pt: Type): (Symbol, List[Type], Type) =
        if ((isFunctionType(pt)
             ||
             pt.typeSymbol == PartialFunctionClass &&
             numVparams == 1 && fun.body.isInstanceOf[Match])
             && // see bug901 for a reason why next conditions are needed
            (pt.normalize.typeArgs.length - 1 == numVparams
             ||
             fun.vparams.exists(_.tpt.isEmpty)))
          (pt.typeSymbol, pt.normalize.typeArgs.init, pt.normalize.typeArgs.last)
        else
          (FunctionClass(numVparams), fun.vparams map (x => NoType), WildcardType)

      val (clazz, argpts, respt) = decompose(pt)
      if (argpts.lengthCompare(numVparams) != 0)
        WrongNumberOfParametersError(fun, argpts)
      else {
        val vparamSyms = map2(fun.vparams, argpts) { (vparam, argpt) =>
          if (vparam.tpt.isEmpty) {
            vparam.tpt.tpe =
              if (isFullyDefined(argpt)) argpt
              else {
                fun match {
                  case etaExpansion(vparams, fn, args) =>
                    silent(_.typed(fn, forFunMode(mode), pt)) match {
                      case SilentResultValue(fn1) if context.undetparams.isEmpty =>
                        // if context,undetparams is not empty, the function was polymorphic,
                        // so we need the missing arguments to infer its type. See #871
                        //println("typing eta "+fun+":"+fn1.tpe+"/"+context.undetparams)
                        val ftpe = normalize(fn1.tpe) baseType FunctionClass(numVparams)
                        if (isFunctionType(ftpe) && isFullyDefined(ftpe))
                          return typedFunction(fun, mode, ftpe)
                      case _ =>
                    }
                  case _ =>
                }
                MissingParameterTypeError(fun, vparam, pt)
                ErrorType
              }
            if (!vparam.tpt.pos.isDefined) vparam.tpt setPos vparam.pos.focus
          }
          enterSym(context, vparam)
          if (context.retyping) context.scope enter vparam.symbol
          vparam.symbol
        }

        val vparams = fun.vparams mapConserve (typedValDef)
//        for (vparam <- vparams) {
//          checkNoEscaping.locals(context.scope, WildcardType, vparam.tpt); ()
//        }
        val body1 = typed(fun.body, respt)
        val formals = vparamSyms map (_.tpe)
        val restpe = packedType(body1, fun.symbol).deconst.resultType
        val funtpe = typeRef(clazz.tpe.prefix, clazz, formals :+ restpe)
//        body = checkNoEscaping.locals(context.scope, restpe, body)
        treeCopy.Function(fun, vparams, body1).setType(funtpe)
    }
    }

    def typedRefinement(stats: List[Tree]) {
      namer.enterSyms(stats)
      // need to delay rest of typedRefinement to avoid cyclic reference errors
      unit.toCheck += { () =>
        // go to next outer context which is not silent, see #3614
        var c = context
        while (c.bufferErrors) c = c.outer
        val stats1 = newTyper(c).typedStats(stats, NoSymbol)
        for (stat <- stats1 if stat.isDef) {
          val member = stat.symbol
          if (!(context.owner.ancestors forall
                (bc => member.matchingSymbol(bc, context.owner.thisType) == NoSymbol))) {
                  member setFlag OVERRIDE
                }
        }
      }
    }

    def typedImport(imp : Import) : Import = (transformed remove imp) match {
      case Some(imp1: Import) => imp1
      case None => log("unhandled import: "+imp+" in "+unit); imp
    }
    private def isWarnablePureExpression(tree: Tree) = tree match {
      case EmptyTree | Literal(Constant(())) => false
      case _                                 =>
        !tree.isErrorTyped && (treeInfo isExprSafeToInline tree) && {
          val sym = tree.symbol
          (sym == null) || !(sym.isModule || sym.isLazy) || {
            debuglog("'Pure' but side-effecting expression in statement position: " + tree)
            false
          }
        }
    }

    def typedStats(stats: List[Tree], exprOwner: Symbol): List[Tree] = {
      val inBlock = exprOwner == context.owner
      def includesTargetPos(tree: Tree) =
        tree.pos.isRange && context.unit.exists && (tree.pos includes context.unit.targetPos)
      val localTarget = stats exists includesTargetPos
      val statsErrors = scala.collection.mutable.LinkedHashSet[AbsTypeError]()
      def typedStat(stat: Tree): Tree = {
        if (context.owner.isRefinementClass && !treeInfo.isDeclarationOrTypeDef(stat))
          OnlyDeclarationsError(stat)
        else
          stat match {
            case imp @ Import(_, _) =>
              context = context.makeNewImport(imp)
              imp.symbol.initialize
              typedImport(imp)
            case _ =>
              if (localTarget && !includesTargetPos(stat)) {
                // skip typechecking of statements in a sequence where some other statement includes
                // the targetposition
                stat
              } else {
                val localTyper = if (inBlock || (stat.isDef && !stat.isInstanceOf[LabelDef])) {
                  context.flushBuffer()
                  this
                } else newTyper(context.make(stat, exprOwner))
                // XXX this creates a spurious dead code warning if an exception is thrown
                // in a constructor, even if it is the only thing in the constructor.
                val result = checkDead(localTyper.typed(stat, EXPRmode | BYVALmode, WildcardType))

                if (treeInfo.isSelfOrSuperConstrCall(result)) {
                  context.inConstructorSuffix = true
                  if (treeInfo.isSelfConstrCall(result) && result.symbol.pos.pointOrElse(0) >= exprOwner.enclMethod.pos.pointOrElse(0))
                    ConstructorsOrderError(stat)
                }

                if (isWarnablePureExpression(result)) context.warning(stat.pos,
                  "a pure expression does nothing in statement position; " +
                  "you may be omitting necessary parentheses"
                )
                statsErrors ++= localTyper.context.errBuffer
                result
              }
          }
      }

      /** 'accessor' and 'accessed' are so similar it becomes very difficult to
       *  follow the logic, so I renamed one to something distinct.
       */
      def accesses(looker: Symbol, accessed: Symbol) = accessed.hasLocalFlag && (
           (accessed.isParamAccessor)
        || (looker.hasAccessorFlag && !accessed.hasAccessorFlag && accessed.isPrivate)
      )

      def checkNoDoubleDefsAndAddSynthetics(stats: List[Tree]): List[Tree] = {
        val scope = if (inBlock) context.scope else context.owner.info.decls
        var newStats = new ListBuffer[Tree]
        var needsCheck = true
        var moreToAdd = true
        while (moreToAdd) {
          val initSize = scope.size
          var e = scope.elems
          while ((e ne null) && e.owner == scope) {

            // check no double def
            if (needsCheck) {
              var e1 = scope.lookupNextEntry(e)
              while ((e1 ne null) && e1.owner == scope) {
                if (!accesses(e.sym, e1.sym) && !accesses(e1.sym, e.sym) &&
                    (e.sym.isType || inBlock || (e.sym.tpe matches e1.sym.tpe) || e.sym.isMacro && e1.sym.isMacro))
                  // default getters are defined twice when multiple overloads have defaults. an
                  // error for this is issued in RefChecks.checkDefaultsInOverloaded
                  if (!e.sym.isErroneous && !e1.sym.isErroneous && !e.sym.hasDefaultFlag &&
                      !e.sym.hasAnnotation(BridgeClass) && !e1.sym.hasAnnotation(BridgeClass)) {
                    log("Double definition detected:\n  " +
                      ((e.sym.getClass, e.sym.info, e.sym.ownerChain)) + "\n  " +
                      ((e1.sym.getClass, e1.sym.info, e1.sym.ownerChain)))

                    DefDefinedTwiceError(e.sym, e1.sym)
                    scope.unlink(e1) // need to unlink to avoid later problems with lub; see #2779
                  }
                e1 = scope.lookupNextEntry(e1)
              }
            }

          // add synthetics
          context.unit.synthetics get e.sym foreach { tree =>
            newStats += typedStat(tree) // might add even more synthetics to the scope
            context.unit.synthetics -= e.sym
          }

          e = e.next
        }
        needsCheck = false
        // the type completer of a synthetic might add more synthetics. example: if the
        // factory method of a case class (i.e. the constructor) has a default.
        moreToAdd = initSize != scope.size
        }
        if (newStats.isEmpty) stats
        else {
          // put default getters next to the method they belong to,
          // same for companion objects. fixes #2489 and #4036.
          def matches(stat: Tree, synt: Tree) = (stat, synt) match {
            case (DefDef(_, statName, _, _, _, _), DefDef(mods, syntName, _, _, _, _)) =>
              mods.hasDefaultFlag && syntName.toString.startsWith(statName.toString)

            case (ClassDef(_, className, _, _), ModuleDef(_, moduleName, _)) =>
              className.toTermName == moduleName

            case _ => false
          }

          def matching(stat: Tree): List[Tree] = {
            val (pos, neg) = newStats.partition(synt => matches(stat, synt))
            newStats = neg
            pos.toList
          }

          (stats foldRight List[Tree]())((stat, res) => {
            stat :: matching(stat) ::: res
          }) ::: newStats.toList
        }
      }

      val stats1 = withSavedContext(context) {
        val result = stats mapConserve typedStat
        context.flushBuffer()
        result
      }
      context.updateBuffer(statsErrors)
      if (phase.erasedTypes) stats1
      else checkNoDoubleDefsAndAddSynthetics(stats1)
    }

    def typedArg(arg: Tree, mode: Int, newmode: Int, pt: Type): Tree = {
      val typedMode = onlyStickyModes(mode) | newmode
      val t = withCondConstrTyper((mode & SCCmode) != 0)(_.typed(arg, typedMode, pt))
      checkDead.inMode(typedMode, t)
    }

    def typedArgs(args: List[Tree], mode: Int) =
      args mapConserve (arg => typedArg(arg, mode, 0, WildcardType))

    def typedArgs(args0: List[Tree], mode: Int, formals0: List[Type], adapted0: List[Type]): List[Tree] = {
      val sticky = onlyStickyModes(mode)
      def loop(args: List[Tree], formals: List[Type], adapted: List[Type]): List[Tree] = {
        if (args.isEmpty || adapted.isEmpty) Nil
        else {
          // No formals left or * indicates varargs.
          val isVarArgs = formals.isEmpty || formals.tail.isEmpty && isRepeatedParamType(formals.head)
          val typedMode = sticky | (
            if (isVarArgs) STARmode | BYVALmode
            else if (isByNameParamType(formals.head)) 0
            else BYVALmode
          )
          val tree = typedArg(args.head, mode, typedMode, adapted.head)
          // formals may be empty, so don't call tail
          tree :: loop(args.tail, formals drop 1, adapted.tail)
        }
      }
      loop(args0, formals0, adapted0)
    }

    /** Does function need to be instantiated, because a missing parameter
     *  in an argument closure overlaps with an uninstantiated formal?
     */
    def needsInstantiation(tparams: List[Symbol], formals: List[Type], args: List[Tree]) = {
      def isLowerBounded(tparam: Symbol) = !tparam.info.bounds.lo.typeSymbol.isBottomClass

      exists2(formals, args) {
        case (formal, Function(vparams, _)) =>
          (vparams exists (_.tpt.isEmpty)) &&
          vparams.length <= MaxFunctionArity &&
          (formal baseType FunctionClass(vparams.length) match {
            case TypeRef(_, _, formalargs) =>
              ( exists2(formalargs, vparams)((formal, vparam) =>
                        vparam.tpt.isEmpty && (tparams exists formal.contains))
                && (tparams forall isLowerBounded)
              )
            case _ =>
              false
          })
        case _ =>
          false
      }
    }

    /** Is `tree` a block created by a named application?
     */
    def isNamedApplyBlock(tree: Tree) =
      context.namedApplyBlockInfo exists (_._1 == tree)

    def callToCompanionConstr(context: Context, calledFun: Symbol) = {
      calledFun.isConstructor && {
        val methCtx = context.enclMethod
        (methCtx != NoContext) && {
          val contextFun = methCtx.tree.symbol
          contextFun.isPrimaryConstructor && contextFun.owner.isModuleClass &&
          companionSymbolOf(calledFun.owner, context).moduleClass == contextFun.owner
        }
      }
    }

    def doTypedApply(tree: Tree, fun0: Tree, args: List[Tree], mode: Int, pt: Type): Tree = {
      // TODO_NMT: check the assumption that args nonEmpty
      def duplErrTree = setError(treeCopy.Apply(tree, fun0, args))
      def duplErrorTree(err: AbsTypeError) = { issue(err); duplErrTree }

      var fun = fun0
      if (fun.hasSymbol && fun.symbol.isOverloaded) {
        // remove alternatives with wrong number of parameters without looking at types.
        // less expensive than including them in inferMethodAlternatvie (see below).
        def shapeType(arg: Tree): Type = arg match {
          case Function(vparams, body) =>
            functionType(vparams map (vparam => AnyClass.tpe), shapeType(body))
          case AssignOrNamedArg(Ident(name), rhs) =>
            NamedType(name, shapeType(rhs))
          case _ =>
            NothingClass.tpe
        }
        val argtypes = args map shapeType
        val pre = fun.symbol.tpe.prefix

        var sym = fun.symbol filter { alt =>
          // must use pt as expected type, not WildcardType (a tempting quick fix to #2665)
          // now fixed by using isWeaklyCompatible in exprTypeArgs
          // TODO: understand why exactly -- some types were not inferred anymore (`ant clean quick.bin` failed)
          // (I had expected inferMethodAlternative to pick up the slack introduced by using WildcardType here)
          //
          // @PP responds: I changed it to pass WildcardType instead of pt and only one line in
          // trunk (excluding scalacheck, which had another) failed to compile. It was this line in
          // Types: "refs = Array(Map(), Map())".  I determined that inference fails if there are at
          // least two invariant type parameters. See the test case I checked in to help backstop:
          // pos/isApplicableSafe.scala.
          isApplicableSafe(context.undetparams, followApply(pre.memberType(alt)), argtypes, pt)
        }
        if (sym.isOverloaded) {
          val sym1 = sym filter (alt => {
            // eliminate functions that would result from tupling transforms
            // keeps alternatives with repeated params
            hasExactlyNumParams(followApply(alt.tpe), argtypes.length) ||
            // also keep alts which define at least one default
            alt.tpe.paramss.exists(_.exists(_.hasDefault))
          })
          if (sym1 != NoSymbol) sym = sym1
        }
        if (sym != NoSymbol)
          fun = adapt(fun setSymbol sym setType pre.memberType(sym), forFunMode(mode), WildcardType)
      }

      fun.tpe match {
        case OverloadedType(pre, alts) =>
          val undetparams = context.extractUndetparams()

          val argtpes = new ListBuffer[Type]
          val amode = forArgMode(fun, mode)
          val args1 = args map {
            case arg @ AssignOrNamedArg(Ident(name), rhs) =>
              // named args: only type the righthand sides ("unknown identifier" errors otherwise)
              val rhs1 = typedArg(rhs, amode, BYVALmode, WildcardType)
              argtpes += NamedType(name, rhs1.tpe.deconst)
              // the assign is untyped; that's ok because we call doTypedApply
              atPos(arg.pos) { new AssignOrNamedArg(arg.lhs , rhs1) }
            case arg =>
              val arg1 = typedArg(arg, amode, BYVALmode, WildcardType)
              argtpes += arg1.tpe.deconst
              arg1
          }
          context.undetparams = undetparams
          if (context.hasErrors)
            setError(tree)
          else {
            inferMethodAlternative(fun, undetparams, argtpes.toList, pt, varArgsOnly = treeInfo.isWildcardStarArgList(args))
            doTypedApply(tree, adapt(fun, forFunMode(mode), WildcardType), args1, mode, pt)
          }

        case mt @ MethodType(params, _) =>
          val paramTypes = mt.paramTypes
          // repeat vararg as often as needed, remove by-name
          val formals = formalTypes(paramTypes, args.length)

          /** Try packing all arguments into a Tuple and apply `fun`
           *  to that. This is the last thing which is tried (after
           *  default arguments)
           */
          def tryTupleApply: Option[Tree] = {
            // if 1 formal, 1 arg (a tuple), otherwise unmodified args
            val tupleArgs = actualArgs(tree.pos.makeTransparent, args, formals.length)

            if (!sameLength(tupleArgs, args) && !isUnitForVarArgs(args, params)) {
              // expected one argument, but got 0 or >1 ==>  try applying to tuple
              // the inner "doTypedApply" does "extractUndetparams" => restore when it fails
              val savedUndetparams = context.undetparams
              silent(_.doTypedApply(tree, fun, tupleArgs, mode, pt)) match {
                case SilentResultValue(t) =>
                  // Depending on user options, may warn or error here if
                  // a Unit or tuple was inserted.
                  Some(t) filter (tupledTree =>
                       !inExprModeButNot(mode, FUNmode)
                    || tupledTree.symbol == null
                    || checkValidAdaptation(tupledTree, args)
                  )
                case _ =>
                  context.undetparams = savedUndetparams
                  None
              }
            } else None
          }

          /** Treats an application which uses named or default arguments.
           *  Also works if names + a vararg used: when names are used, the vararg
           *  parameter has to be specified exactly once. Note that combining varargs
           *  and defaults is ruled out by typedDefDef.
           */
          def tryNamesDefaults: Tree = {
            val lencmp = compareLengths(args, formals)

            if (mt.isErroneous) duplErrTree
            else if (inPatternMode(mode)) {
              // #2064
              duplErrorTree(WrongNumberOfArgsError(tree, fun))
            } else if (lencmp > 0) {
              tryTupleApply getOrElse duplErrorTree(TooManyArgsNamesDefaultsError(tree, fun))
            } else if (lencmp == 0) {
              // we don't need defaults. names were used, so this application is transformed
              // into a block (@see transformNamedApplication in NamesDefaults)
              val (namelessArgs, argPos) = removeNames(Typer.this)(args, params)
              if (namelessArgs exists (_.isErroneous)) {
                duplErrTree
              } else if (!isIdentity(argPos) && !sameLength(formals, params))
                // !isIdentity indicates that named arguments are used to re-order arguments
                duplErrorTree(MultipleVarargError(tree))
              else if (isIdentity(argPos) && !isNamedApplyBlock(fun)) {
                // if there's no re-ordering, and fun is not transformed, no need to transform
                // more than an optimization, e.g. important in "synchronized { x = update-x }"
                doTypedApply(tree, fun, namelessArgs, mode, pt)
              } else {
                transformNamedApplication(Typer.this, mode, pt)(
                                          treeCopy.Apply(tree, fun, namelessArgs), argPos)
              }
            } else {
              // defaults are needed. they are added to the argument list in named style as
              // calls to the default getters. Example:
              //  foo[Int](a)()  ==>  foo[Int](a)(b = foo$qual.foo$default$2[Int](a))
              val fun1 = transformNamedApplication(Typer.this, mode, pt)(fun, x => x)
              if (fun1.isErroneous) duplErrTree
              else {
                assert(isNamedApplyBlock(fun1), fun1)
                val NamedApplyInfo(qual, targs, previousArgss, _) = context.namedApplyBlockInfo.get._2
                val blockIsEmpty = fun1 match {
                  case Block(Nil, _) =>
                    // if the block does not have any ValDef we can remove it. Note that the call to
                    // "transformNamedApplication" is always needed in order to obtain targs/previousArgss
                    context.namedApplyBlockInfo = None
                    true
                  case _ => false
                }
                val (allArgs, missing) = addDefaults(args, qual, targs, previousArgss, params, fun.pos.focus, context)
                val funSym = fun1 match { case Block(_, expr) => expr.symbol }
                val lencmp2 = compareLengths(allArgs, formals)

                if (!sameLength(allArgs, args) && callToCompanionConstr(context, funSym)) {
                  duplErrorTree(ModuleUsingCompanionClassDefaultArgsErrror(tree))
                } else if (lencmp2 > 0) {
                  removeNames(Typer.this)(allArgs, params) // #3818
                  duplErrTree
                } else if (lencmp2 == 0) {
                  // useful when a default doesn't match parameter type, e.g. def f[T](x:T="a"); f[Int]()
                  val note = "Error occurred in an application involving default arguments."
                  if (!(context.diagnostic contains note)) context.diagnostic = note :: context.diagnostic
                  doTypedApply(tree, if (blockIsEmpty) fun else fun1, allArgs, mode, pt)
                } else {
                  tryTupleApply getOrElse duplErrorTree(NotEnoughArgsError(tree, fun, missing))
                }
              }
            }
          }

          if (!sameLength(formals, args) ||   // wrong nb of arguments
              (args exists isNamed) ||        // uses a named argument
              isNamedApplyBlock(fun)) {       // fun was transformed to a named apply block =>
                                              // integrate this application into the block
            tryNamesDefaults
          } else {
            val tparams = context.extractUndetparams()
            if (tparams.isEmpty) { // all type params are defined
              // In order for checkDead not to be misled by the unfortunate special
              // case of AnyRef#synchronized (which is implemented with signature T => T
              // but behaves as if it were (=> T) => T) we need to know what is the actual
              // target of a call.  Since this information is no longer available from
              // typedArg, it is recorded here.
              checkDead.updateExpr(fun)
              val args1 = typedArgs(args, forArgMode(fun, mode), paramTypes, formals)
              // instantiate dependent method types, must preserve singleton types where possible (stableTypeFor) -- example use case:
              // val foo = "foo"; def precise(x: String)(y: x.type): x.type = {...}; val bar : foo.type = precise(foo)(foo)
              // precise(foo) : foo.type => foo.type
              val restpe = mt.resultType(args1 map (arg => gen.stableTypeFor(arg) getOrElse arg.tpe))
              def ifPatternSkipFormals(tp: Type) = tp match {
                case MethodType(_, rtp) if (inPatternMode(mode)) => rtp
                case _ => tp
              }

              // Replace the Delegate-Chainer methods += and -= with corresponding
              // + and - calls, which are translated in the code generator into
              // Combine and Remove
              if (forMSIL) {
                fun match {
                  case Select(qual, name) =>
                   if (isSubType(qual.tpe, DelegateClass.tpe)
                      && (name == encode("+=") || name == encode("-=")))
                     {
                       val n = if (name == encode("+=")) nme.PLUS else nme.MINUS
                       val f = Select(qual, n)
                       // the compiler thinks, the PLUS method takes only one argument,
                       // but he thinks it's an instance method -> still two ref's on the stack
                       //  -> translated by backend
                       val rhs = treeCopy.Apply(tree, f, args)
                       return typed(Assign(qual, rhs))
                     }
                  case _ => ()
                }
              }

              /** This is translating uses of List() into Nil.  This is less
               *  than ideal from a consistency standpoint, but it shouldn't be
               *  altered without due caution.
               *  ... this also causes bootstrapping cycles if List_apply is
               *  forced during kind-arity checking, so it is guarded by additional
               *  tests to ensure we're sufficiently far along.
               */
              if (args.isEmpty && !forInteractive && fun.symbol.isInitialized && ListModule.hasCompleteInfo && (fun.symbol == List_apply))
                atPos(tree.pos)(gen.mkNil setType restpe)
              else
                constfold(treeCopy.Apply(tree, fun, args1) setType ifPatternSkipFormals(restpe))
            } else if (needsInstantiation(tparams, formals, args)) {
              //println("needs inst "+fun+" "+tparams+"/"+(tparams map (_.info)))
              inferExprInstance(fun, tparams)
              doTypedApply(tree, fun, args, mode, pt)
            } else {
              assert(!inPatternMode(mode), modeString(mode)) // this case cannot arise for patterns
              val lenientTargs = protoTypeArgs(tparams, formals, mt.resultApprox, pt)
              val strictTargs = map2(lenientTargs, tparams)((targ, tparam) =>
                if (targ == WildcardType) tparam.tpe else targ) //@M TODO: should probably be .tpeHK
              var remainingParams = paramTypes
              def typedArgToPoly(arg: Tree, formal: Type): Tree = { //TR TODO: cleanup
                val lenientPt = formal.instantiateTypeParams(tparams, lenientTargs)
                val newmode =
                  if (isByNameParamType(remainingParams.head)) POLYmode
                  else POLYmode | BYVALmode
                if (remainingParams.tail.nonEmpty) remainingParams = remainingParams.tail
                val arg1 = typedArg(arg, forArgMode(fun, mode), newmode, lenientPt)
                val argtparams = context.extractUndetparams()
                if (!argtparams.isEmpty) {
                  val strictPt = formal.instantiateTypeParams(tparams, strictTargs)
                  inferArgumentInstance(arg1, argtparams, strictPt, lenientPt)
                  arg1
                } else arg1
              }
              val args1 = map2(args, formals)(typedArgToPoly)
              if (args1 exists {_.isErrorTyped}) duplErrTree
              else {
                debuglog("infer method inst "+fun+", tparams = "+tparams+", args = "+args1.map(_.tpe)+", pt = "+pt+", lobounds = "+tparams.map(_.tpe.bounds.lo)+", parambounds = "+tparams.map(_.info)) //debug
                // define the undetparams which have been fixed by this param list, replace the corresponding symbols in "fun"
                // returns those undetparams which have not been instantiated.
                val undetparams = inferMethodInstance(fun, tparams, args1, pt)
                val result = doTypedApply(tree, fun, args1, mode, pt)
                context.undetparams = undetparams
                result
              }
            }
          }

        case SingleType(_, _) =>
          doTypedApply(tree, fun setType fun.tpe.widen, args, mode, pt)

        case ErrorType =>
          if (!tree.isErrorTyped) setError(tree) else tree
          // @H change to setError(treeCopy.Apply(tree, fun, args))
        /* --- begin unapply  --- */

        case otpe if inPatternMode(mode) && unapplyMember(otpe).exists =>
          if (args.length > MaxTupleArity)
            return duplErrorTree(TooManyArgsPatternError(fun))

          //
          def freshArgType(tp: Type): (List[Symbol], Type) = tp match {
            case MethodType(param :: _, _) =>
              (Nil, param.tpe)
            case PolyType(tparams, restpe) =>
              createFromClonedSymbols(tparams, freshArgType(restpe)._2)((ps, t) => ((ps, t)))
            // No longer used, see test case neg/t960.scala (#960 has nothing to do with it)
            case OverloadedType(_, _) =>
              OverloadedUnapplyError(fun)
              (Nil, ErrorType)
            case _ =>
              UnapplyWithSingleArgError(fun)
              (Nil, ErrorType)
          }

          val unapp     = unapplyMember(otpe)
          val unappType = otpe.memberType(unapp)
          val argDummy  = context.owner.newValue(nme.SELECTOR_DUMMY, fun.pos, SYNTHETIC) setInfo pt
          val arg       = Ident(argDummy) setType pt

          if (!isApplicableSafe(Nil, unappType, List(pt), WildcardType)) {
            //Console.println("UNAPP: need to typetest, arg.tpe = "+arg.tpe+", unappType = "+unappType)
            val (freeVars, unappFormal) = freshArgType(unappType.skolemizeExistential(context.owner, tree))
            val unapplyContext = context.makeNewScope(context.tree, context.owner)
            freeVars foreach unapplyContext.scope.enter

            val typer1 = newTyper(unapplyContext)
            val pattp  = typer1.infer.inferTypedPattern(tree, unappFormal, arg.tpe)

            // turn any unresolved type variables in freevars into existential skolems
            val skolems = freeVars map (fv => unapplyContext.owner.newExistentialSkolem(fv, fv))
            arg.tpe = pattp.substSym(freeVars, skolems)
            argDummy setInfo arg.tpe
          }

          // setType null is necessary so that ref will be stabilized; see bug 881
          val fun1 = typedPos(fun.pos)(Apply(Select(fun setType null, unapp), List(arg)))

          if (fun1.tpe.isErroneous) {
            duplErrTree
          } else {
            val formals0 = unapplyTypeList(fun1.symbol, fun1.tpe)
            val formals1 = formalTypes(formals0, args.length)
            if (sameLength(formals1, args)) {
              val args1 = typedArgs(args, mode, formals0, formals1)
              // This used to be the following (failing) assert:
              //   assert(isFullyDefined(pt), tree+" ==> "+UnApply(fun1, args1)+", pt = "+pt)
              // I modified as follows.  See SI-1048.
              val pt1 = if (isFullyDefined(pt)) pt else makeFullyDefined(pt)

              val itype = glb(List(pt1, arg.tpe))
              arg.tpe = pt1    // restore type (arg is a dummy tree, just needs to pass typechecking)
              UnApply(fun1, args1) setPos tree.pos setType itype
            } else
              duplErrorTree(WrongNumberArgsPatternError(tree, fun))
          }

/* --- end unapply  --- */
        case _ =>
          duplErrorTree(ApplyWithoutArgsError(tree, fun))
      }
    }

    /**
     * Convert an annotation constructor call into an AnnotationInfo.
     *
     * @param annClass the expected annotation class
     */
    def typedAnnotation(ann: Tree, mode: Int = EXPRmode, selfsym: Symbol = NoSymbol, annClass: Symbol = AnnotationClass, requireJava: Boolean = false): AnnotationInfo = {
      lazy val annotationError = AnnotationInfo(ErrorType, Nil, Nil)
      var hasError: Boolean = false
      val pending = ListBuffer[AbsTypeError]()

      def reportAnnotationError(err: AbsTypeError) = {
        pending += err
        hasError = true
        annotationError
      }

      /** Calling constfold right here is necessary because some trees (negated
       *  floats and literals in particular) are not yet folded.
       */
      def tryConst(tr: Tree, pt: Type): Option[LiteralAnnotArg] = {
        val const: Constant = typed(constfold(tr), EXPRmode, pt) match {
          case l @ Literal(c) if !l.isErroneous => c
          case tree => tree.tpe match {
            case ConstantType(c)  => c
            case tpe              => null
          }
        }

        if (const == null) {
          reportAnnotationError(AnnotationNotAConstantError(tr)); None
        } else if (const.value == null) {
          reportAnnotationError(AnnotationArgNullError(tr)); None
        } else
          Some(LiteralAnnotArg(const))
      }

      /** Converts an untyped tree to a ClassfileAnnotArg. If the conversion fails,
       *  an error message is reported and None is returned.
       */
      def tree2ConstArg(tree: Tree, pt: Type): Option[ClassfileAnnotArg] = tree match {
        case Apply(Select(New(tpt), nme.CONSTRUCTOR), args) if (pt.typeSymbol == ArrayClass) =>
          reportAnnotationError(ArrayConstantsError(tree)); None

        case ann @ Apply(Select(New(tpt), nme.CONSTRUCTOR), args) =>
          val annInfo = typedAnnotation(ann, mode, NoSymbol, pt.typeSymbol, true)
          if (annInfo.atp.isErroneous) { hasError = true; None }
          else Some(NestedAnnotArg(annInfo))

        // use of Array.apply[T: ClassManifest](xs: T*): Array[T]
        // and    Array.apply(x: Int, xs: Int*): Array[Int]       (and similar)
        case Apply(fun, args) =>
          val typedFun = typed(fun, forFunMode(mode), WildcardType)
          if (typedFun.symbol.owner == ArrayModule.moduleClass && typedFun.symbol.name == nme.apply)
            pt match {
              case TypeRef(_, ArrayClass, targ :: _) =>
                trees2ConstArg(args, targ)
              case _ =>
                // For classfile annotations, pt can only be T:
                //   BT = Int, .., String, Class[_], JavaAnnotClass
                //   T = BT | Array[BT]
                // So an array literal as argument can only be valid if pt is Array[_]
                reportAnnotationError(ArrayConstantsTypeMismatchError(tree, pt))
                None
            }
          else tryConst(tree, pt)

        case Typed(t, _) =>
          tree2ConstArg(t, pt)

        case tree =>
          tryConst(tree, pt)
      }
      def trees2ConstArg(trees: List[Tree], pt: Type): Option[ArrayAnnotArg] = {
        val args = trees.map(tree2ConstArg(_, pt))
        if (args.exists(_.isEmpty)) None
        else Some(ArrayAnnotArg(args.flatten.toArray))
      }

      // begin typedAnnotation
      val (fun, argss) = {
        def extract(fun: Tree, outerArgss: List[List[Tree]]):
          (Tree, List[List[Tree]]) = fun match {
            case Apply(f, args) =>
              extract(f, args :: outerArgss)
            case Select(New(tpt), nme.CONSTRUCTOR) =>
              (fun, outerArgss)
            case _ =>
              reportAnnotationError(UnexpectedTreeAnnotation(fun))
              (setError(fun), outerArgss)
          }
        extract(ann, List())
      }

      val res = if (fun.isErroneous) annotationError
      else {
        val typedFun @ Select(New(tpt), _) = typed(fun, forFunMode(mode), WildcardType)
        val annType = tpt.tpe

        if (typedFun.isErroneous) annotationError
        else if (annType.typeSymbol isNonBottomSubClass ClassfileAnnotationClass) {
          // annotation to be saved as java classfile annotation
          val isJava = typedFun.symbol.owner.isJavaDefined
          if (!annType.typeSymbol.isNonBottomSubClass(annClass)) {
            reportAnnotationError(AnnotationTypeMismatchError(tpt, annClass.tpe, annType))
          } else if (argss.length > 1) {
            reportAnnotationError(MultipleArgumentListForAnnotationError(ann))
          } else {
            val args =
              if (argss.head.length == 1 && !isNamed(argss.head.head))
                List(new AssignOrNamedArg(Ident(nme.value), argss.head.head))
              else argss.head
            val annScope = annType.decls
                .filter(sym => sym.isMethod && !sym.isConstructor && sym.isJavaDefined)
            val names = new collection.mutable.HashSet[Symbol]
            names ++= (if (isJava) annScope.iterator
                       else typedFun.tpe.params.iterator)
            val nvPairs = args map {
              case arg @ AssignOrNamedArg(Ident(name), rhs) =>
                val sym = if (isJava) annScope.lookup(name)
                          else typedFun.tpe.params.find(p => p.name == name).getOrElse(NoSymbol)
                if (sym == NoSymbol) {
                  reportAnnotationError(UnknownAnnotationNameError(arg, name))
                  (nme.ERROR, None)
                } else if (!names.contains(sym)) {
                  reportAnnotationError(DuplicateValueAnnotationError(arg, name))
                  (nme.ERROR, None)
                } else {
                  names -= sym
                  if (isJava) sym.cookJavaRawInfo() // #3429
                  val annArg = tree2ConstArg(rhs, sym.tpe.resultType)
                  (sym.name, annArg)
                }
              case arg =>
                reportAnnotationError(ClassfileAnnotationsAsNamedArgsError(arg))
                (nme.ERROR, None)
            }
            for (sym <- names) {
              // make sure the flags are up to date before erroring (jvm/t3415 fails otherwise)
              sym.initialize
              if (!sym.hasAnnotation(AnnotationDefaultAttr) && !sym.hasDefaultFlag)
                reportAnnotationError(AnnotationMissingArgError(ann, annType, sym))
            }

            if (hasError) annotationError
            else AnnotationInfo(annType, List(), nvPairs map {p => (p._1, p._2.get)}).setOriginal(ann).setPos(ann.pos)
          }
        } else if (requireJava) {
          reportAnnotationError(NestedAnnotationError(ann, annType))
        } else {
          val typedAnn = if (selfsym == NoSymbol) {
            typed(ann, mode, annClass.tpe)
          } else {
            // Since a selfsym is supplied, the annotation should have
            // an extra "self" identifier in scope for type checking.
            // This is implemented by wrapping the rhs
            // in a function like "self => rhs" during type checking,
            // and then stripping the "self =>" and substituting
            // in the supplied selfsym.
            val funcparm = ValDef(NoMods, nme.self, TypeTree(selfsym.info), EmptyTree)
            val func = Function(List(funcparm), ann.duplicate)
                                         // The .duplicate of annot.constr
                                         // deals with problems that
                                         // accur if this annotation is
                                         // later typed again, which
                                         // the compiler sometimes does.
                                         // The problem is that "self"
                                         // ident's within annot.constr
                                         // will retain the old symbol
                                         // from the previous typing.
            val fun1clazz = FunctionClass(1)
            val funcType = typeRef(fun1clazz.tpe.prefix,
                                   fun1clazz,
                                   List(selfsym.info, annClass.tpe))

            (typed(func, mode, funcType): @unchecked) match {
              case t @ Function(List(arg), rhs) =>
                val subs =
                  new TreeSymSubstituter(List(arg.symbol),List(selfsym))
                subs(rhs)
            }
          }

          def annInfo(t: Tree): AnnotationInfo = t match {
            case Apply(Select(New(tpt), nme.CONSTRUCTOR), args) =>
              AnnotationInfo(annType, args, List()).setOriginal(ann).setPos(t.pos)

            case Block(stats, expr) =>
              context.warning(t.pos, "Usage of named or default arguments transformed this annotation\n"+
                                "constructor call into a block. The corresponding AnnotationInfo\n"+
                                "will contain references to local values and default getters instead\n"+
                                "of the actual argument trees")
              annInfo(expr)

            case Apply(fun, args) =>
              context.warning(t.pos, "Implementation limitation: multiple argument lists on annotations are\n"+
                                     "currently not supported; ignoring arguments "+ args)
              annInfo(fun)

            case _ =>
              reportAnnotationError(UnexpectedTreeAnnotationError(t, typedAnn))
          }

          if (annType.typeSymbol == DeprecatedAttr && argss.flatten.size < 2)
            unit.deprecationWarning(ann.pos, "@deprecated now takes two arguments; see the scaladoc.")

          if ((typedAnn.tpe == null) || typedAnn.tpe.isErroneous) annotationError
          else annInfo(typedAnn)
        }
      }

      if (hasError) {
        pending.foreach(ErrorUtils.issueTypeError)
        annotationError
      } else res
    }

    def isRawParameter(sym: Symbol) = // is it a type parameter leaked by a raw type?
      sym.isTypeParameter && sym.owner.isJavaDefined

    /** If we map a set of hidden symbols to their existential bounds, we
     *  have a problem: the bounds may themselves contain references to the
     *  hidden symbols.  So this recursively calls existentialBound until
     *  the typeSymbol is not amongst the symbols being hidden.
     */
    def existentialBoundsExcludingHidden(hidden: List[Symbol]): Map[Symbol, Type] = {
      def safeBound(t: Type): Type =
        if (hidden contains t.typeSymbol) safeBound(t.typeSymbol.existentialBound.bounds.hi) else t

      def hiBound(s: Symbol): Type = safeBound(s.existentialBound.bounds.hi) match {
        case tp @ RefinedType(parents, decls) =>
          val parents1 = parents mapConserve safeBound
          if (parents eq parents1) tp
          else copyRefinedType(tp, parents1, decls)
        case tp => tp
      }

      (hidden map { s =>
        // Hanging onto lower bound in case anything interesting
        // happens with it.
        (s, s.existentialBound match {
          case TypeBounds(lo, hi) => TypeBounds(lo, hiBound(s))
          case _                  => hiBound(s)
        })
      }).toMap
    }

    /** Given a set `rawSyms` of term- and type-symbols, and a type
     *  `tp`, produce a set of fresh type parameters and a type so that
     *  it can be abstracted to an existential type. Every type symbol
     *  `T` in `rawSyms` is mapped to a clone. Every term symbol `x` of
     *  type `T` in `rawSyms` is given an associated type symbol of the
     *  following form:
     *
     *    type x.type <: T with Singleton
     *
     *  The name of the type parameter is `x.type`, to produce nice
     *  diagnostics. The Singleton parent ensures that the type
     *  parameter is still seen as a stable type. Type symbols in
     *  rawSyms are fully replaced by the new symbols. Term symbols are
     *  also replaced, except for term symbols of an Ident tree, where
     *  only the type of the Ident is changed.
     */
    protected def existentialTransform[T](rawSyms: List[Symbol], tp: Type)(creator: (List[Symbol], Type) => T): T = {
      val allBounds = existentialBoundsExcludingHidden(rawSyms)
      val typeParams: List[Symbol] = rawSyms map { sym =>
        val name = sym.name match {
          case x: TypeName  => x
          case x            => nme.singletonName(x)
        }
        val bound      = allBounds(sym)
        val sowner     = if (isRawParameter(sym)) context.owner else sym.owner
        val quantified = sowner.newExistential(name, sym.pos)

        quantified setInfo bound.cloneInfo(quantified)
      }
      // Higher-kinded existentials are not yet supported, but this is
      // tpeHK for when they are: "if a type constructor is expected/allowed,
      // tpeHK must be called instead of tpe."
      val typeParamTypes = typeParams map (_.tpeHK)
      def doSubst(info: Type) = info.subst(rawSyms, typeParamTypes)

      creator(typeParams map (_ modifyInfo doSubst), doSubst(tp))
    }

    /** Compute an existential type from raw hidden symbols `syms` and type `tp`
     */
    def packSymbols(hidden: List[Symbol], tp: Type): Type =
      if (hidden.isEmpty) tp
      else existentialTransform(hidden, tp)(existentialAbstraction)

    def isReferencedFrom(ctx: Context, sym: Symbol): Boolean =
      ctx.owner.isTerm &&
      (ctx.scope.exists { dcl => dcl.isInitialized && (dcl.info contains sym) }) ||
      {
        var ctx1 = ctx.outer
        while ((ctx1 != NoContext) && (ctx1.scope eq ctx.scope)) ctx1 = ctx1.outer
        (ctx1 != NoContext) && isReferencedFrom(ctx1, sym)
      }

    def isCapturedExistential(sym: Symbol) =
      (sym hasAllFlags (EXISTENTIAL | CAPTURED)) && {
      val start = startTimer(isReferencedNanos)
      try !isReferencedFrom(context, sym)
      finally stopTimer(isReferencedNanos, start)
    }

    def packCaptured(tpe: Type): Type = {
      val captured = mutable.Set[Symbol]()
      for (tp <- tpe)
        if (isCapturedExistential(tp.typeSymbol))
          captured += tp.typeSymbol
      existentialAbstraction(captured.toList, tpe)
    }

    /** convert local symbols and skolems to existentials */
    def packedType(tree: Tree, owner: Symbol): Type = {
      def defines(tree: Tree, sym: Symbol) =
        sym.isExistentialSkolem && sym.unpackLocation == tree ||
        tree.isDef && tree.symbol == sym
      def isVisibleParameter(sym: Symbol) =
        sym.isParameter && (sym.owner == owner) && (sym.isType || !owner.isAnonymousFunction)
      def containsDef(owner: Symbol, sym: Symbol): Boolean =
        (!sym.hasPackageFlag) && {
          var o = sym.owner
          while (o != owner && o != NoSymbol && !o.hasPackageFlag) o = o.owner
          o == owner && !isVisibleParameter(sym)
        }
      var localSyms = collection.immutable.Set[Symbol]()
      var boundSyms = collection.immutable.Set[Symbol]()
      def isLocal(sym: Symbol): Boolean =
        if (sym == NoSymbol || sym.isRefinementClass || sym.isLocalDummy) false
        else if (owner == NoSymbol) tree exists (defines(_, sym))
        else containsDef(owner, sym) || isRawParameter(sym) || isCapturedExistential(sym)
      def containsLocal(tp: Type): Boolean =
        tp exists (t => isLocal(t.typeSymbol) || isLocal(t.termSymbol))
      val normalizeLocals = new TypeMap {
        def apply(tp: Type): Type = tp match {
          case TypeRef(pre, sym, args) =>
            if (sym.isAliasType && containsLocal(tp)) apply(tp.normalize)
            else {
              if (pre.isVolatile)
                InferTypeWithVolatileTypeSelectionError(tree, pre)
              mapOver(tp)
            }
          case _ =>
            mapOver(tp)
        }
      }
      // add all local symbols of `tp` to `localSyms`
      // TODO: expand higher-kinded types into individual copies for each instance.
      def addLocals(tp: Type) {
        val remainingSyms = new ListBuffer[Symbol]
        def addIfLocal(sym: Symbol, tp: Type) {
          if (isLocal(sym) && !localSyms(sym) && !boundSyms(sym)) {
            if (sym.typeParams.isEmpty) {
              localSyms += sym
              remainingSyms += sym
            } else {
              AbstractExistentiallyOverParamerizedTpeError(tree, tp)
            }
          }
        }

        for (t <- tp) {
          t match {
            case ExistentialType(tparams, _) =>
              boundSyms ++= tparams
            case AnnotatedType(annots, _, _) =>
              for (annot <- annots; arg <- annot.args) {
                arg match {
                  case Ident(_) =>
                    // Check the symbol of an Ident, unless the
                    // Ident's type is already over an existential.
                    // (If the type is already over an existential,
                    // then remap the type, not the core symbol.)
                    if (!arg.tpe.typeSymbol.hasFlag(EXISTENTIAL))
                      addIfLocal(arg.symbol, arg.tpe)
                  case _ => ()
                }
              }
            case _ =>
          }
          addIfLocal(t.termSymbol, t)
          addIfLocal(t.typeSymbol, t)
        }
        for (sym <- remainingSyms) addLocals(sym.existentialBound)
      }

      val normalizedTpe = normalizeLocals(tree.tpe)
      addLocals(normalizedTpe)
      packSymbols(localSyms.toList, normalizedTpe)
    }

    def typedClassOf(tree: Tree, tpt: Tree, noGen: Boolean = false) =
      if (!checkClassType(tpt, true, false) && noGen) tpt
      else atPos(tree.pos)(gen.mkClassOf(tpt.tpe))

    protected def typedExistentialTypeTree(tree: ExistentialTypeTree, mode: Int): Tree = {
      for (wc <- tree.whereClauses)
        if (wc.symbol == NoSymbol) { namer.enterSym(wc); wc.symbol setFlag EXISTENTIAL }
        else context.scope enter wc.symbol
      val whereClauses1 = typedStats(tree.whereClauses, context.owner)
      for (vd @ ValDef(_, _, _, _) <- tree.whereClauses)
        if (vd.symbol.tpe.isVolatile)
          AbstractionFromVolatileTypeError(vd)
      val tpt1 = typedType(tree.tpt, mode)
      existentialTransform(tree.whereClauses map (_.symbol), tpt1.tpe)((tparams, tp) =>
        TypeTree(newExistentialType(tparams, tp)) setOriginal tree
      )
    }

    // lifted out of typed1 because it's needed in typedImplicit0
    protected def typedTypeApply(tree: Tree, mode: Int, fun: Tree, args: List[Tree]): Tree = fun.tpe match {
      case OverloadedType(pre, alts) =>
        inferPolyAlternatives(fun, args map (_.tpe))
        val tparams = fun.symbol.typeParams //@M TODO: fun.symbol.info.typeParams ? (as in typedAppliedTypeTree)
        val args1 = if (sameLength(args, tparams)) {
          //@M: in case TypeApply we can't check the kind-arities of the type arguments,
          // as we don't know which alternative to choose... here we do
          map2Conserve(args, tparams) {
            //@M! the polytype denotes the expected kind
            (arg, tparam) => typedHigherKindedType(arg, mode, GenPolyType(tparam.typeParams, AnyClass.tpe))
          }
        } else // @M: there's probably something wrong when args.length != tparams.length... (triggered by bug #320)
         // Martin, I'm using fake trees, because, if you use args or arg.map(typedType),
         // inferPolyAlternatives loops...  -- I have no idea why :-(
         // ...actually this was looping anyway, see bug #278.
          return TypedApplyWrongNumberOfTpeParametersError(fun, fun)

        typedTypeApply(tree, mode, fun, args1)
      case SingleType(_, _) =>
        typedTypeApply(tree, mode, fun setType fun.tpe.widen, args)
      case PolyType(tparams, restpe) if tparams.nonEmpty =>
        if (sameLength(tparams, args)) {
          val targs = args map (_.tpe)
          checkBounds(tree, NoPrefix, NoSymbol, tparams, targs, "")
          if (fun.symbol == Predef_classOf)
            typedClassOf(tree, args.head, true)
          else {
            if (!isPastTyper && fun.symbol == Any_isInstanceOf && !targs.isEmpty)
              checkCheckable(tree, targs.head, "")
            val resultpe = restpe.instantiateTypeParams(tparams, targs)
            //@M substitution in instantiateParams needs to be careful!
            //@M example: class Foo[a] { def foo[m[x]]: m[a] = error("") } (new Foo[Int]).foo[List] : List[Int]
            //@M    --> first, m[a] gets changed to m[Int], then m gets substituted for List,
            //          this must preserve m's type argument, so that we end up with List[Int], and not List[a]
            //@M related bug: #1438
            //println("instantiating type params "+restpe+" "+tparams+" "+targs+" = "+resultpe)
            treeCopy.TypeApply(tree, fun, args) setType resultpe
          }
        } else {
          TypedApplyWrongNumberOfTpeParametersError(tree, fun)
        }
      case ErrorType =>
        setError(treeCopy.TypeApply(tree, fun, args))
      case _ =>
        TypedApplyDoesNotTakeTpeParametersError(tree, fun)
    }

    @inline final def deindentTyping() = context.typingIndentLevel -= 2
    @inline final def indentTyping() = context.typingIndentLevel += 2
    @inline final def printTyping(s: => String) = {
      if (printTypings)
        println(context.typingIndent + s.replaceAll("\n", "\n" + context.typingIndent))
    }
    @inline final def printInference(s: => String) = {
      if (printInfers)
        println(s)
    }

    protected def typed1(tree: Tree, mode: Int, pt: Type): Tree = {
      def isPatternMode = inPatternMode(mode)

      //Console.println("typed1("+tree.getClass()+","+Integer.toHexString(mode)+","+pt+")")
      def ptOrLub(tps: List[Type]) = if (isFullyDefined(pt)) (pt, false) else weakLub(tps map (_.deconst))

      //@M! get the type of the qualifier in a Select tree, otherwise: NoType
      def prefixType(fun: Tree): Type = fun match {
        case Select(qualifier, _) => qualifier.tpe
//        case Ident(name) => ??
        case _ => NoType
      }

      def typedAnnotated(ann: Tree, arg1: Tree): Tree = {
        /** mode for typing the annotation itself */
        val annotMode = mode & ~TYPEmode | EXPRmode

        if (arg1.isType) {
          // make sure the annotation is only typechecked once
          if (ann.tpe == null) {
            // an annotated type
            val selfsym =
              if (!settings.selfInAnnots.value)
                NoSymbol
              else
                arg1.tpe.selfsym orElse {
                  /* Implementation limitation: Currently this
                   * can cause cyclical reference errors even
                   * when the self symbol is not referenced at all.
                   * Surely at least some of these cases can be
                   * fixed by proper use of LazyType's.  Lex tinkered
                   * on this but did not succeed, so is leaving
                   * it alone for now. Example code with the problem:
                   *  class peer extends Annotation
                   *  class NPE[T <: NPE[T] @peer]
                   *
                   * (Note: -Yself-in-annots must be on to see the problem)
                   * */
                  ( context.owner
                      newLocalDummy (ann.pos)
                      newValue (nme.self, ann.pos)
                      setInfo (arg1.tpe.withoutAnnotations)
                  )
                }

            val ainfo = typedAnnotation(ann, annotMode, selfsym)
            val atype0 = arg1.tpe.withAnnotation(ainfo)
            val atype =
              if ((selfsym != NoSymbol) && (ainfo.refsSymbol(selfsym)))
                atype0.withSelfsym(selfsym)
              else
                atype0 // do not record selfsym if
                       // this annotation did not need it

            if (ainfo.isErroneous)
              // Erroneous annotations were already reported in typedAnnotation
              arg1  // simply drop erroneous annotations
            else {
              ann.tpe = atype
              TypeTree(atype) setOriginal tree
            }
          } else {
            // the annotation was typechecked before
            TypeTree(ann.tpe) setOriginal tree
          }
        } else {
          if (ann.tpe == null) {
            val annotInfo = typedAnnotation(ann, annotMode)
            ann.tpe = arg1.tpe.withAnnotation(annotInfo)
          }
          val atype = ann.tpe
          Typed(arg1, TypeTree(atype) setOriginal tree setPos tree.pos.focus) setPos tree.pos setType atype
        }
      }

      def typedBind(name: Name, body: Tree) = {
        var vble = tree.symbol
        def typedBindType(name: TypeName) = {
          assert(body == EmptyTree, context.unit + " typedBind: " + name.debugString + " " + body + " " + body.getClass)
          if (vble == NoSymbol)
            vble =
              if (isFullyDefined(pt))
                context.owner.newAliasType(name, tree.pos) setInfo pt
              else
                context.owner.newAbstractType(name, tree.pos) setInfo TypeBounds.empty
          val rawInfo = vble.rawInfo
          vble = if (vble.name == tpnme.WILDCARD) context.scope.enter(vble)
                 else namer.enterInScope(vble)
          tree setSymbol vble setType vble.tpe
        }
        def typedBindTerm(name: TermName) = {
          if (vble == NoSymbol)
            vble = context.owner.newValue(name, tree.pos)
          if (vble.name.toTermName != nme.WILDCARD) {
            if ((mode & ALTmode) != 0)
              VariableInPatternAlternativeError(tree)
            vble = namer.enterInScope(vble)
          }
          val body1 = typed(body, mode, pt)
          vble.setInfo(
            if (treeInfo.isSequenceValued(body)) seqType(body1.tpe)
            else body1.tpe)
          treeCopy.Bind(tree, name, body1) setSymbol vble setType body1.tpe   // burak, was: pt
        }
        name match {
          case x: TypeName  => typedBindType(x)
          case x: TermName  => typedBindTerm(x)
        }
      }

      def typedArrayValue(elemtpt: Tree, elems: List[Tree]) = {
        val elemtpt1 = typedType(elemtpt, mode)
        val elems1 = elems mapConserve (elem => typed(elem, mode, elemtpt1.tpe))
        treeCopy.ArrayValue(tree, elemtpt1, elems1)
          .setType(
            (if (isFullyDefined(pt) && !phase.erasedTypes) pt
             else appliedType(ArrayClass.typeConstructor, List(elemtpt1.tpe))).notNull)
      }

      def typedAssign(lhs: Tree, rhs: Tree): Tree = {
        val lhs1    = typed(lhs, EXPRmode | LHSmode, WildcardType)
        val varsym  = lhs1.symbol

        // see #2494 for double error message example
        def fail() =
          if (lhs1.isErrorTyped) lhs1
          else AssignmentError(tree, varsym)

        if (varsym == null)
          return fail()

        if (treeInfo.mayBeVarGetter(varsym)) {
          treeInfo.methPart(lhs1) match {
            case Select(qual, name) =>
              val sel = Select(qual, nme.getterToSetter(name.toTermName)) setPos lhs.pos
              val app = Apply(sel, List(rhs)) setPos tree.pos
              return typed(app, mode, pt)

            case _ =>
          }
        }
        if (varsym.isVariable || varsym.isValue && phase.erasedTypes) {
          val rhs1 = typed(rhs, EXPRmode | BYVALmode, lhs1.tpe)
          treeCopy.Assign(tree, lhs1, checkDead(rhs1)) setType UnitClass.tpe
        }
        else fail()
      }

      def typedIf(cond: Tree, thenp: Tree, elsep: Tree) = {
        val cond1 = checkDead(typed(cond, EXPRmode | BYVALmode, BooleanClass.tpe))
        if (elsep.isEmpty) { // in the future, should be unnecessary
          val thenp1 = typed(thenp, UnitClass.tpe)
          treeCopy.If(tree, cond1, thenp1, elsep) setType thenp1.tpe
        } else {
          var thenp1 = typed(thenp, pt)
          var elsep1 = typed(elsep, pt)
          val (owntype, needAdapt) = ptOrLub(List(thenp1.tpe, elsep1.tpe))
          if (needAdapt) { //isNumericValueType(owntype)) {
            thenp1 = adapt(thenp1, mode, owntype)
            elsep1 = adapt(elsep1, mode, owntype)
          }
          treeCopy.If(tree, cond1, thenp1, elsep1) setType owntype
        }
      }

      def typedMatch(tree: Tree, selector: Tree, cases: List[CaseDef]): Tree = {
        if (selector == EmptyTree) {
          val arity = if (isFunctionType(pt)) pt.normalize.typeArgs.length - 1 else 1
          val params = for (i <- List.range(0, arity)) yield
            atPos(tree.pos.focusStart) {
              ValDef(Modifiers(PARAM | SYNTHETIC),
                     unit.freshTermName("x" + i + "$"), TypeTree(), EmptyTree)
            }
          val ids = for (p <- params) yield Ident(p.name)
          val selector1 = atPos(tree.pos.focusStart) { if (arity == 1) ids.head else gen.mkTuple(ids) }
          val body = treeCopy.Match(tree, selector1, cases)
          typed1(atPos(tree.pos) { Function(params, body) }, mode, pt)
        } else {
          val selector1 = checkDead(typed(selector, EXPRmode | BYVALmode, WildcardType))
          var cases1 = typedCases(cases, packCaptured(selector1.tpe.widen), pt)

          if (isPastTyper || !opt.virtPatmat) {
            val (owntype, needAdapt) = ptOrLub(cases1 map (_.tpe))
            if (needAdapt) {
              cases1 = cases1 map (adaptCase(_, owntype))
            }
            treeCopy.Match(tree, selector1, cases1) setType owntype
          } else { // don't run translator after typers (see comments in PatMatVirtualiser)
            val (owntype0, needAdapt) = ptOrLub(cases1 map (x => repackExistential(x.tpe)))
            val owntype = elimAnonymousClass(owntype0)
            if (needAdapt) cases1 = cases1 map (adaptCase(_, owntype))

            (MatchTranslator(this)).translateMatch(selector1, cases1, owntype) match {
              case Block(vd :: Nil, tree@Match(selector, cases)) =>
                val selector1 = checkDead(typed(selector, EXPRmode | BYVALmode, WildcardType))
                var cases1 = typedCases(cases, packCaptured(selector1.tpe.widen), pt)
                val (owntype, needAdapt) = ptOrLub(cases1 map (_.tpe))
                if (needAdapt)
                  cases1 = cases1 map (adaptCase(_, owntype))
                typed(Block(vd :: Nil, treeCopy.Match(tree, selector1, cases1) setType owntype))
              case translated =>
                // TODO: get rid of setType owntype -- it should all typecheck
                // must call typed, not typed1, or we overflow the stack when emitting switches
                typed(translated, mode, WildcardType) setType owntype
            }
          }
        }
      }

      def typedReturn(expr: Tree) = {
        val enclMethod = context.enclMethod
        if (enclMethod == NoContext ||
            enclMethod.owner.isConstructor ||
            context.enclClass.enclMethod == enclMethod // i.e., we are in a constructor of a local class
            ) {
          ReturnOutsideOfDefError(tree)
        } else {
          val DefDef(_, name, _, _, restpt, _) = enclMethod.tree
          if (restpt.tpe eq null) {
            ReturnWithoutTypeError(tree, enclMethod.owner)
          } else {
            context.enclMethod.returnsSeen = true
            val expr1: Tree = typed(expr, EXPRmode | BYVALmode, restpt.tpe)
            // Warn about returning a value if no value can be returned.
            if (restpt.tpe.typeSymbol == UnitClass) {
              // The typing in expr1 says expr is Unit (it has already been coerced if
              // it is non-Unit) so we have to retype it.  Fortunately it won't come up much
              // unless the warning is legitimate.
              if (typed(expr).tpe.typeSymbol != UnitClass)
                unit.warning(tree.pos, "enclosing method " + name + " has result type Unit: return value discarded")
            }
            treeCopy.Return(tree, checkDead(expr1)) setSymbol enclMethod.owner setType NothingClass.tpe
          }
        }
      }

      def typedNew(tpt: Tree) = {
        val tpt1 = {
          val tpt0 = typedTypeConstructor(tpt)
          if (checkClassType(tpt0, false, true))
            if (tpt0.hasSymbol && !tpt0.symbol.typeParams.isEmpty) {
              context.undetparams = cloneSymbols(tpt0.symbol.typeParams)
              TypeTree().setOriginal(tpt0)
                        .setType(appliedType(tpt0.tpe, context.undetparams map (_.tpeHK))) // @PP: tpeHK! #3343, #4018, #4347.
            } else tpt0
          else tpt0
        }

        /** If current tree <tree> appears in <val x(: T)? = <tree>>
         *  return `tp with x.type' else return `tp`.
         */
        def narrowRhs(tp: Type) = { val sym = context.tree.symbol
          context.tree match {
            case ValDef(mods, _, _, Apply(Select(`tree`, _), _)) if !mods.isMutable && sym != null && sym != NoSymbol =>
              val sym1 = if (sym.owner.isClass && sym.getter(sym.owner) != NoSymbol) sym.getter(sym.owner)
                else sym.lazyAccessorOrSelf
              val pre = if (sym1.owner.isClass) sym1.owner.thisType else NoPrefix
              intersectionType(List(tp, singleType(pre, sym1)))
            case _ => tp
          }}

        val tp = tpt1.tpe
        val sym = tp.typeSymbol.initialize
        if (sym.isAbstractType || sym.hasAbstractFlag)
          IsAbstractError(tree, sym)
        else if (!(  tp == sym.thisSym.tpe // when there's no explicit self type -- with (#3612) or without self variable
                     // sym.thisSym.tpe == tp.typeOfThis (except for objects)
                  || narrowRhs(tp) <:< tp.typeOfThis
                  || phase.erasedTypes
                  )) {
          DoesNotConformToSelfTypeError(tree, sym, tp.typeOfThis)
        } else
          treeCopy.New(tree, tpt1).setType(tp)
      }

      def typedEta(expr1: Tree): Tree = expr1.tpe match {
        case TypeRef(_, ByNameParamClass, _) =>
          val expr2 = Function(List(), expr1) setPos expr1.pos
          new ChangeOwnerTraverser(context.owner, expr2.symbol).traverse(expr2)
          typed1(expr2, mode, pt)
        case NullaryMethodType(restpe) =>
          val expr2 = Function(List(), expr1) setPos expr1.pos
          new ChangeOwnerTraverser(context.owner, expr2.symbol).traverse(expr2)
          typed1(expr2, mode, pt)
        case PolyType(_, MethodType(formals, _)) =>
          if (isFunctionType(pt)) expr1
          else adapt(expr1, mode, functionType(formals map (t => WildcardType), WildcardType))
        case MethodType(formals, _) =>
          if (isFunctionType(pt)) expr1
          else expr1 match {
            case Select(qual, name) if (forMSIL &&
                                        pt != WildcardType &&
                                        pt != ErrorType &&
                                        isSubType(pt, DelegateClass.tpe)) =>
              val scalaCaller = newScalaCaller(pt)
              addScalaCallerInfo(scalaCaller, expr1.symbol)
              val n: Name = scalaCaller.name
              val del = Ident(DelegateClass) setType DelegateClass.tpe
              val f = Select(del, n)
              //val f1 = TypeApply(f, List(Ident(pt.symbol) setType pt))
              val args: List[Tree] = if(expr1.symbol.isStatic) List(Literal(Constant(null)))
                                     else List(qual) // where the scala-method is located
              val rhs = Apply(f, args)
              typed(rhs)
            case _ =>
              adapt(expr1, mode, functionType(formals map (t => WildcardType), WildcardType))
          }
        case ErrorType =>
          expr1
        case _ =>
          UnderscoreEtaError(expr1)
      }

      /**
       *  @param args ...
       *  @return     ...
       */
      def tryTypedArgs(args: List[Tree], mode: Int): Option[List[Tree]] = {
        val c = context.makeSilent(false)
        c.retyping = true
        try {
          val res = newTyper(c).typedArgs(args, mode)
          if (c.hasErrors) None else Some(res)
        } catch {
          case ex: CyclicReference =>
            throw ex
          case te: TypeError =>
            // @H some of typer erros can still leak,
            // for instance in continuations
            None
        } finally {
          c.flushBuffer()
        }
      }

      /** Try to apply function to arguments; if it does not work, try to convert Java raw to existentials, or try to
       *  insert an implicit conversion.
       */
      def tryTypedApply(fun: Tree, args: List[Tree]): Tree = {
        val start = startTimer(failedApplyNanos)

        def onError(typeError: AbsTypeError): Tree = {
            stopTimer(failedApplyNanos, start)

            // If the problem is with raw types, copnvert to existentials and try again.
            // See #4712 for a case where this situation arises,
            if ((fun.symbol ne null) && fun.symbol.isJavaDefined) {
              val newtpe = rawToExistential(fun.tpe)
              if (fun.tpe ne newtpe) {
                // println("late cooking: "+fun+":"+fun.tpe) // DEBUG
                return tryTypedApply(fun setType newtpe, args)
              }
            }

            def treesInResult(tree: Tree): List[Tree] = tree :: (tree match {
              case Block(_, r)                        => treesInResult(r)
              case Match(_, cases)                    => cases
              case CaseDef(_, _, r)                   => treesInResult(r)
              case Annotated(_, r)                    => treesInResult(r)
              case If(_, t, e)                        => treesInResult(t) ++ treesInResult(e)
              case Try(b, catches, _)                 => treesInResult(b) ++ catches
              case Typed(r, Function(Nil, EmptyTree)) => treesInResult(r)
              case _                                  => Nil
            })
            def errorInResult(tree: Tree) = treesInResult(tree) exists (_.pos == typeError.errPos)

            val retry = (typeError.errPos != null) && (fun :: tree :: args exists errorInResult)
            printTyping {
              val funStr = ptTree(fun) + " and " + (args map ptTree mkString ", ")
              if (retry) "second try: " + funStr
              else "no second try: " + funStr + " because error not in result: " + typeError.errPos+"!="+tree.pos
            }
            if (retry) {
              val Select(qual, name) = fun
              tryTypedArgs(args, forArgMode(fun, mode)) match {
                case Some(args1) =>
                  assert((args1.length == 0) || !args1.head.tpe.isErroneous, "try typed args is ok")
                  val qual1 =
                    if (!pt.isError) adaptToArguments(qual, name, args1, pt, true, true)
                    else qual
                  if (qual1 ne qual) {
                    val tree1 = Apply(Select(qual1, name) setPos fun.pos, args1) setPos tree.pos
                    return typed1(tree1, mode | SNDTRYmode, pt)
                  }
                case _ => ()
              }
            }
            issue(typeError)
            setError(treeCopy.Apply(tree, fun, args))
        }

        silent(_.doTypedApply(tree, fun, args, mode, pt)) match {
          case SilentResultValue(t) =>
            t
          case SilentTypeError(err) =>
            onError(err)
        }
      }

      def typedApply(fun: Tree, args: List[Tree]) = {
        val stableApplication = (fun.symbol ne null) && fun.symbol.isMethod && fun.symbol.isStable
        if (stableApplication && isPatternMode) {
          // treat stable function applications f() as expressions.
          typed1(tree, mode & ~PATTERNmode | EXPRmode, pt)
        } else {
          val funpt = if (isPatternMode) pt else WildcardType
          val appStart = startTimer(failedApplyNanos)
          val opeqStart = startTimer(failedOpEqNanos)

          def onError(reportError: => Tree): Tree = {
              fun match {
                case Select(qual, name)
                if !isPatternMode && nme.isOpAssignmentName(newTermName(name.decode)) =>
                  val qual1 = typedQualifier(qual)
                  if (treeInfo.isVariableOrGetter(qual1)) {
                    stopTimer(failedOpEqNanos, opeqStart)
                    convertToAssignment(fun, qual1, name, args)
                  } else {
                    stopTimer(failedApplyNanos, appStart)
                      reportError
                  }
                case _ =>
                  stopTimer(failedApplyNanos, appStart)
                  reportError
              }
          }
          silent(_.typed(fun, forFunMode(mode), funpt),
                 if ((mode & EXPRmode) != 0) false else context.ambiguousErrors,
                 if ((mode & EXPRmode) != 0) tree else context.tree) match {
            case SilentResultValue(fun1) =>
              val fun2 = if (stableApplication) stabilizeFun(fun1, mode, pt) else fun1
              incCounter(typedApplyCount)
              def isImplicitMethod(tpe: Type) = tpe match {
                case mt: MethodType => mt.isImplicit
                case _ => false
              }
              val useTry = (
                   !isPastTyper
                && fun2.isInstanceOf[Select]
                && !isImplicitMethod(fun2.tpe)
                && ((fun2.symbol eq null) || !fun2.symbol.isConstructor)
                && (mode & (EXPRmode | SNDTRYmode)) == EXPRmode
              )
              val res =
                if (useTry) tryTypedApply(fun2, args)
                else doTypedApply(tree, fun2, args, mode, pt)

            /*
              if (fun2.hasSymbol && fun2.symbol.isConstructor && (mode & EXPRmode) != 0) {
                res.tpe = res.tpe.notNull
              }
              */
              // TODO: In theory we should be able to call:
              //if (fun2.hasSymbol && fun2.symbol.name == nme.apply && fun2.symbol.owner == ArrayClass) {
              // But this causes cyclic reference for Array class in Cleanup. It is easy to overcome this
              // by calling ArrayClass.info here (or some other place before specialize).
              if (fun2.symbol == Array_apply && !res.isErrorTyped) {
                val checked = gen.mkCheckInit(res)
                // this check is needed to avoid infinite recursion in Duplicators
                // (calling typed1 more than once for the same tree)
                if (checked ne res) typed { atPos(tree.pos)(checked) }
                else res
              } else
                res
            case SilentTypeError(err) =>
              onError({issue(err); setError(tree)})
          }
        }
      }

      def convertToAssignment(fun: Tree, qual: Tree, name: Name, args: List[Tree]): Tree = {
        val prefix = name.subName(0, name.length - nme.EQL.length)
        def mkAssign(vble: Tree): Tree =
          Assign(
            vble,
            Apply(
              Select(vble.duplicate, prefix) setPos fun.pos.focus, args) setPos tree.pos.makeTransparent
          ) setPos tree.pos

        def mkUpdate(table: Tree, indices: List[Tree]) = {
          gen.evalOnceAll(table :: indices, context.owner, context.unit) { ts =>
            val tab = ts.head
            val is = ts.tail
            Apply(
               Select(tab(), nme.update) setPos table.pos,
               ((is map (i => i())) ::: List(
                 Apply(
                   Select(
                     Apply(
                       Select(tab(), nme.apply) setPos table.pos,
                       is map (i => i())) setPos qual.pos,
                     prefix) setPos fun.pos,
                   args) setPos tree.pos)
               )
             ) setPos tree.pos
           }
        }

        val tree1 = qual match {
          case Ident(_) =>
            mkAssign(qual)

          case Select(qualqual, vname) =>
            gen.evalOnce(qualqual, context.owner, context.unit) { qq =>
              val qq1 = qq()
              mkAssign(Select(qq1, vname) setPos qual.pos)
            }

          case Apply(fn, indices) =>
            treeInfo.methPart(fn) match {
              case Select(table, nme.apply) => mkUpdate(table, indices)
              case _                        => UnexpectedTreeAssignmentConversionError(qual)
            }
        }
        typed1(tree1, mode, pt)
      }

      def typedSuper(qual: Tree, mix: TypeName) = {
        val qual1 = typed(qual)

        val clazz = qual1 match {
          case This(_) => qual1.symbol
          case _ => qual1.tpe.typeSymbol
        }
        //println(clazz+"/"+qual1.tpe.typeSymbol+"/"+qual1)

        def findMixinSuper(site: Type): Type = {
          var ps = site.parents filter (_.typeSymbol.name == mix)
          if (ps.isEmpty)
            ps = site.parents filter (_.typeSymbol.toInterface.name == mix)
          if (ps.isEmpty) {
            debuglog("Fatal: couldn't find site " + site + " in " + site.parents.map(_.typeSymbol.name))
            if (phase.erasedTypes && context.enclClass.owner.isImplClass) {
              // println(qual1)
              // println(clazz)
              // println(site)
              // println(site.parents)
              // println(mix)
              // the reference to super class got lost during erasure
              restrictionError(tree.pos, unit, "traits may not select fields or methods from super[C] where C is a class")
              ErrorType
            } else {
              MixinMissingParentClassNameError(tree, mix, clazz)
              ErrorType
            }
          } else if (!ps.tail.isEmpty) {
            AmbiguousParentClassError(tree)
            ErrorType
          } else {
            ps.head
          }
        }

        val owntype = (
          if (!mix.isEmpty) findMixinSuper(clazz.tpe)
          else if ((mode & SUPERCONSTRmode) != 0) clazz.info.firstParent
          else intersectionType(clazz.info.parents)
        )
        treeCopy.Super(tree, qual1, mix) setType SuperType(clazz.thisType, owntype)
      }

      def typedThis(qual: Name) = {
        val qualifyingClassSym = if (tree.symbol != NoSymbol) Some(tree.symbol) else qualifyingClass(tree, qual)
        qualifyingClassSym match {
          case Some(clazz) =>
            tree setSymbol clazz setType clazz.thisType.underlying
            if (isStableContext(tree, mode, pt)) tree setType clazz.thisType
            tree
          case None => tree
        }
      }

      /** Attribute a selection where <code>tree</code> is <code>qual.name</code>.
       *  <code>qual</code> is already attributed.
       *
       *  @param qual ...
       *  @param name ...
       *  @return     ...
       */
      def typedSelect(qual: Tree, name: Name): Tree = {
        val sym =
          if (tree.symbol != NoSymbol) {
            if (phase.erasedTypes && qual.isInstanceOf[Super])
              qual.tpe = tree.symbol.owner.tpe
            if (false && settings.debug.value) { // todo: replace by settings.check.value?
              val alts = qual.tpe.member(tree.symbol.name).alternatives
              if (!(alts exists (alt =>
                alt == tree.symbol || alt.isTerm && (alt.tpe matches tree.symbol.tpe))))
                assert(false, "symbol "+tree.symbol+tree.symbol.locationString+" not in "+alts+" of "+qual.tpe+
                       "\n members = "+qual.tpe.members+
                       "\n type history = "+qual.tpe.termSymbol.infosString+
                       "\n phase = "+phase)
            }
            tree.symbol
          } else {
            member(qual, name)
          }
        if (sym == NoSymbol && name != nme.CONSTRUCTOR && (mode & EXPRmode) != 0) {
          val qual1 =
            if (member(qual, name) != NoSymbol) qual
            else adaptToMemberWithArgs(tree, qual, name, mode, true, true)

          if (qual1 ne qual)
            return typed(treeCopy.Select(tree, qual1, name), mode, pt)
        }
        if (!reallyExists(sym)) {
          if (context.owner.enclosingTopLevelClass.isJavaDefined && name.isTypeName) {
            val tree1 = atPos(tree.pos) { gen.convertToSelectFromType(qual, name)  }
            if (tree1 != EmptyTree) return typed1(tree1, mode, pt)
          }

          // try to expand according to Dynamic rules.

          if (settings.Xexperimental.value && (qual.tpe.widen.typeSymbol isNonBottomSubClass DynamicClass)) {
            var dynInvoke = Apply(Select(qual, nme.applyDynamic), List(Literal(Constant(name.decode))))
            context.tree match {
              case Apply(tree1, args) if tree1 eq tree =>
                ;
              case _ =>
                dynInvoke = Apply(dynInvoke, List())
            }
            return typed1(util.trace("dynatype: ")(dynInvoke), mode, pt)
          }

          if (settings.debug.value) {
            log(
              "qual = "+qual+":"+qual.tpe+
              "\nSymbol="+qual.tpe.termSymbol+"\nsymbol-info = "+qual.tpe.termSymbol.info+
              "\nscope-id = "+qual.tpe.termSymbol.info.decls.hashCode()+"\nmembers = "+qual.tpe.members+
              "\nname = "+name+"\nfound = "+sym+"\nowner = "+context.enclClass.owner
            )
          }

          def makeInteractiveErrorTree = {
            val tree1 = tree match {
              case Select(_, _) => treeCopy.Select(tree, qual, name)
              case SelectFromTypeTree(_, _) => treeCopy.SelectFromTypeTree(tree, qual, name)
            }
            setError(tree1)
          }

          if (name == nme.ERROR && forInteractive)
            return makeInteractiveErrorTree

          if (!qual.tpe.widen.isErroneous) {
            if ((mode & QUALmode) != 0) {
              val lastTry = missingHook(qual.tpe.typeSymbol, name)
              if (lastTry != NoSymbol) return typed1(tree setSymbol lastTry, mode, pt)
            }
            NotAMemberError(tree, qual, name)
          }

          if (forInteractive) makeInteractiveErrorTree else setError(tree)
        } else {
          val tree1 = tree match {
            case Select(_, _) => treeCopy.Select(tree, qual, name)
            case SelectFromTypeTree(_, _) => treeCopy.SelectFromTypeTree(tree, qual, name)
          }
          val (result, accessibleError) = silent(_.makeAccessible(tree1, sym, qual.tpe, qual)) match {
            case SilentTypeError(err) =>
              if (err.kind != ErrorKinds.Access) {
                context issue err
                return setError(tree)
              } else (tree1, Some(err))
            case SilentResultValue(treeAndPre) =>
              (stabilize(treeAndPre._1, treeAndPre._2, mode, pt), None)
          }

          def isPotentialNullDeference() = {
            !isPastTyper &&
            !sym.isConstructor &&
            !(qual.tpe <:< NotNullClass.tpe) && !qual.tpe.isNotNull &&
            !(List(Any_isInstanceOf, Any_asInstanceOf) contains result.symbol)  // null.is/as is not a dereference
          }
          // unit is null here sometimes; how are we to know when unit might be null? (See bug #2467.)
          if (settings.warnSelectNullable.value && isPotentialNullDeference && unit != null)
            unit.warning(tree.pos, "potential null pointer dereference: "+tree)

          result match {
            // could checkAccessible (called by makeAccessible) potentially have skipped checking a type application in qual?
            case SelectFromTypeTree(qual@TypeTree(), name) if qual.tpe.typeArgs nonEmpty => // TODO: somehow the new qual is not checked in refchecks
              treeCopy.SelectFromTypeTree(
                result,
                (TypeTreeWithDeferredRefCheck(){ () => val tp = qual.tpe; val sym = tp.typeSymbolDirect
                  // will execute during refchecks -- TODO: make private checkTypeRef in refchecks public and call that one?
                  checkBounds(qual, tp.prefix, sym.owner, sym.typeParams, tp.typeArgs, "")
                  qual // you only get to see the wrapped tree after running this check :-p
                }) setType qual.tpe setPos qual.pos,
                name)
            case _ if accessibleError.isDefined =>
              val qual1 = adaptToMemberWithArgs(tree, qual, name, mode, false, false)
              if (!qual1.isErrorTyped && (qual1 ne qual))
                typed(Select(qual1, name) setPos tree.pos, mode, pt)
              else {
                issue(accessibleError.get)
                setError(tree)
              }
            case _ =>
              result
          }
<<<<<<< HEAD
=======
          // To fully benefit from special casing the return type of
          // getClass, we have to catch it immediately so expressions
          // like x.getClass().newInstance() are typed with the type of x.
          val isRefinableGetClass = (
            !selection.isErrorTyped
            && selection.symbol.name == nme.getClass_
            && selection.tpe.params.isEmpty
            // TODO: If the type of the qualifier is inaccessible, we can cause private types
            // to escape scope here, e.g. pos/t1107.  I'm not sure how to properly handle this
            // so for now it requires the type symbol be public.
            && qual.tpe.typeSymbol.isPublic
          )
          if (isRefinableGetClass)
            selection setType MethodType(Nil, getClassReturnType(qual.tpe))
          else
            selection
>>>>>>> 54e284d6
        }
      }

      /** Attribute an identifier consisting of a simple name or an outer reference.
       *
       *  @param tree      The tree representing the identifier.
       *  @param name      The name of the identifier.
       *  Transformations: (1) Prefix class members with this.
       *                   (2) Change imported symbols to selections
       */
      def typedIdent(name: Name): Tree = {
        var errorContainer: AbsTypeError = null
        @inline
        def ambiguousError(msg: String) = {
          assert(errorContainer == null, "Cannot set ambiguous error twice for identifier")
          errorContainer = AmbiguousIdentError(tree, name, msg)
        }
        @inline
        def identError(tree: AbsTypeError) = {
          assert(errorContainer == null, "Cannot set ambiguous error twice for identifier")
          errorContainer = tree
        }

        var defSym: Symbol = tree.symbol  // the directly found symbol
        var pre: Type = NoPrefix          // the prefix type of defSym, if a class member
        var qual: Tree = EmptyTree        // the qualifier tree if transformed tree is a select
        var inaccessibleSym: Symbol = NoSymbol // the first symbol that was found but that was discarded
                                          // for being inaccessible; used for error reporting
        var inaccessibleExplanation: String = ""

        // If a special setting is given, the empty package will be checked as a
        // last ditch effort before failing.  This method sets defSym and returns
        // true if a member of the given name exists.
        def checkEmptyPackage(): Boolean = {
          defSym = EmptyPackageClass.tpe.nonPrivateMember(name)
          defSym != NoSymbol
        }
        def startingIdentContext = (
          // ignore current variable scope in patterns to enforce linearity
          if ((mode & (PATTERNmode | TYPEPATmode)) == 0) context
          else context.outer
        )
        // A symbol qualifies if it exists and is not stale. Stale symbols
        // are made to disappear here. In addition,
        // if we are in a constructor of a pattern, we ignore all definitions
        // which are methods (note: if we don't do that
        // case x :: xs in class List would return the :: method)
        // unless they are stable or are accessors (the latter exception is for better error messages).
        def qualifies(sym: Symbol): Boolean = {
          sym.hasRawInfo &&       // this condition avoids crashing on self-referential pattern variables
          reallyExists(sym) &&
          ((mode & PATTERNmode | FUNmode) != (PATTERNmode | FUNmode) || !sym.isSourceMethod || sym.hasFlag(ACCESSOR))
        }

        if (defSym == NoSymbol) {
          var defEntry: ScopeEntry = null // the scope entry of defSym, if defined in a local scope

          var cx = startingIdentContext
          while (defSym == NoSymbol && cx != NoContext) {
            // !!! Shouldn't the argument to compileSourceFor be cx, not context?
            // I can't tell because those methods do nothing in the standard compiler,
            // presumably they are overridden in the IDE.
            currentRun.compileSourceFor(context.asInstanceOf[analyzer.Context], name)
            pre = cx.enclClass.prefix
            defEntry = cx.scope.lookupEntry(name)
            if ((defEntry ne null) && qualifies(defEntry.sym)) {
              // Right here is where SI-1987, overloading in package objects, can be
              // seen to go wrong. There is an overloaded symbol, but when referring
              // to the unqualified identifier from elsewhere in the package, only
              // the last definition is visible. So overloading mis-resolves and is
              // definition-order dependent, bad things. See run/t1987.scala.
              //
              // I assume the actual problem involves how/where these symbols are entered
              // into the scope. But since I didn't figure out how to fix it that way, I
              // catch it here by looking up package-object-defined symbols in the prefix.
              if (isInPackageObject(defEntry.sym, pre.typeSymbol)) {
                defSym = pre.member(defEntry.sym.name)
                if (defSym ne defEntry.sym) {
                  log("!!! Overloaded package object member resolved incorrectly.\n  Discarded: " +
                    defEntry.sym.defString + "\n  Using: " + defSym.defString)
                }
              }
              else
                defSym = defEntry.sym
            }
            else {
              cx = cx.enclClass
              val foundSym = pre.member(name) filter qualifies
              defSym = foundSym filter (context.isAccessible(_, pre, false))
              if (defSym == NoSymbol) {
                if ((foundSym ne NoSymbol) && (inaccessibleSym eq NoSymbol)) {
                  inaccessibleSym = foundSym
                  inaccessibleExplanation = analyzer.lastAccessCheckDetails
                }
                cx = cx.outer
              }
            }
          }

          val symDepth = if (defEntry eq null) cx.depth
                         else cx.depth - (cx.scope.nestingLevel - defEntry.owner.nestingLevel)
          var impSym: Symbol = NoSymbol      // the imported symbol
          var imports = context.imports      // impSym != NoSymbol => it is imported from imports.head
          while (!reallyExists(impSym) && !imports.isEmpty && imports.head.depth > symDepth) {
            impSym = imports.head.importedSymbol(name)
            if (!impSym.exists) imports = imports.tail
          }

          // detect ambiguous definition/import,
          // update `defSym` to be the final resolved symbol,
          // update `pre` to be `sym`s prefix type in case it is an imported member,
          // and compute value of:

          if (defSym.exists && impSym.exists) {
            // imported symbols take precedence over package-owned symbols in different
            // compilation units. Defined symbols take precedence over erroneous imports.
            if (defSym.isDefinedInPackage &&
                (!currentRun.compiles(defSym) ||
                 context.unit.exists && defSym.sourceFile != context.unit.source.file))
              defSym = NoSymbol
            else if (impSym.isError || impSym.name == nme.CONSTRUCTOR)
              impSym = NoSymbol
          }
          if (defSym.exists) {
            if (impSym.exists)
              ambiguousError(
                "it is both defined in "+defSym.owner +
                " and imported subsequently by \n"+imports.head)
            else if (!defSym.owner.isClass || defSym.owner.isPackageClass || defSym.isTypeParameterOrSkolem)
              pre = NoPrefix
            else
              qual = atPos(tree.pos.focusStart)(gen.mkAttributedQualifier(pre))
          } else {
            if (impSym.exists) {
              var impSym1 = NoSymbol
              var imports1 = imports.tail
              def ambiguousImport() = {
                if (!(imports.head.qual.tpe =:= imports1.head.qual.tpe))
                  ambiguousError(
                    "it is imported twice in the same scope by\n"+imports.head +  "\nand "+imports1.head)
              }
              while (errorContainer == null && !imports1.isEmpty &&
                     (!imports.head.isExplicitImport(name) ||
                      imports1.head.depth == imports.head.depth)) {
                var impSym1 = imports1.head.importedSymbol(name)
                if (reallyExists(impSym1)) {
                  if (imports1.head.isExplicitImport(name)) {
                    if (imports.head.isExplicitImport(name) ||
                        imports1.head.depth != imports.head.depth) ambiguousImport()
                    impSym = impSym1
                    imports = imports1
                  } else if (!imports.head.isExplicitImport(name) &&
                             imports1.head.depth == imports.head.depth) ambiguousImport()
                }
                imports1 = imports1.tail
              }
              defSym = impSym
              val qual0 = imports.head.qual
              if (!(shortenImports && qual0.symbol.isPackage)) // optimization: don't write out package prefixes
                qual = atPos(tree.pos.focusStart)(resetPos(qual0.duplicate))
              pre = qual.tpe
            }
            else if (settings.exposeEmptyPackage.value && checkEmptyPackage())
              log("Allowing empty package member " + name + " due to settings.")
            else {
              if ((mode & QUALmode) != 0) {
                val lastTry = missingHook(RootClass, name)
                if (lastTry != NoSymbol) return typed1(tree setSymbol lastTry, mode, pt)
              }
              if (settings.debug.value) {
                log(context.imports)//debug
              }
              if (inaccessibleSym eq NoSymbol) {
                // Avoiding some spurious error messages: see SI-2388.
                if (reporter.hasErrors && (name startsWith tpnme.ANON_CLASS_NAME)) ()
                else identError(SymbolNotFoundError(tree, name, context.owner, startingIdentContext))
              } else
                identError(InferErrorGen.AccessError(
                  tree, inaccessibleSym, context.enclClass.owner.thisType, context.enclClass.owner,
                  inaccessibleExplanation
                ))
              defSym = context.owner.newErrorSymbol(name)
            }
          }
        }
        if (errorContainer != null) {
          ErrorUtils.issueTypeError(errorContainer)
          setError(tree)
        } else {
          if (defSym.owner.isPackageClass)
            pre = defSym.owner.thisType

          // Inferring classOf type parameter from expected type.
          if (defSym.isThisSym) {
            typed1(This(defSym.owner) setPos tree.pos, mode, pt)
          }
          // Inferring classOf type parameter from expected type.  Otherwise an
          // actual call to the stubbed classOf method is generated, returning null.
          else if (isPredefMemberNamed(defSym, nme.classOf) && pt.typeSymbol == ClassClass && pt.typeArgs.nonEmpty)
            typedClassOf(tree, TypeTree(pt.typeArgs.head))
          else {
            val tree1 = (
              if (qual == EmptyTree) tree
              // atPos necessary because qualifier might come from startContext
              else atPos(tree.pos)(Select(qual, name))
            )
            val (tree2, pre2) = makeAccessible(tree1, defSym, pre, qual)
            // assert(pre.typeArgs isEmpty) // no need to add #2416-style check here, right?
            stabilize(tree2, pre2, mode, pt)
          }
        }
      }

      def typedCompoundTypeTree(templ: Template) = {
        val parents1 = templ.parents mapConserve (typedType(_, mode))
        if (parents1 exists (_.isErrorTyped)) tree setType ErrorType
        else {
          val decls = newScope
          //Console.println("Owner: " + context.enclClass.owner + " " + context.enclClass.owner.id)
          val self = refinedType(parents1 map (_.tpe), context.enclClass.owner, decls, templ.pos)
          newTyper(context.make(templ, self.typeSymbol, decls)).typedRefinement(templ.body)
          tree setType self
        }
      }

      def typedAppliedTypeTree(tpt: Tree, args: List[Tree]) = {
        val tpt1 = typed1(tpt, mode | FUNmode | TAPPmode, WildcardType)
        if (tpt1.isErrorTyped) {
          tpt1
        } else if (!tpt1.hasSymbol) {
          AppliedTypeNoParametersError(tree, tpt1.tpe)
        } else {
          val tparams = tpt1.symbol.typeParams
          if (sameLength(tparams, args)) {
            // @M: kind-arity checking is done here and in adapt, full kind-checking is in checkKindBounds (in Infer)
            val args1 =
              if (!tpt1.symbol.rawInfo.isComplete)
                args mapConserve (typedHigherKindedType(_, mode))
                // if symbol hasn't been fully loaded, can't check kind-arity
              else map2Conserve(args, tparams) { (arg, tparam) =>
                //@M! the polytype denotes the expected kind
                typedHigherKindedType(arg, mode, GenPolyType(tparam.typeParams, AnyClass.tpe))
              }
            val argtypes = args1 map (_.tpe)

            foreach2(args, tparams)((arg, tparam) => arg match {
              // note: can't use args1 in selector, because Bind's got replaced
              case Bind(_, _) =>
                if (arg.symbol.isAbstractType)
                  arg.symbol setInfo // XXX, feedback. don't trackSymInfo here!
                    TypeBounds(
                      lub(List(arg.symbol.info.bounds.lo, tparam.info.bounds.lo.subst(tparams, argtypes))),
                      glb(List(arg.symbol.info.bounds.hi, tparam.info.bounds.hi.subst(tparams, argtypes))))
              case _ =>
            })
            val original = treeCopy.AppliedTypeTree(tree, tpt1, args1)
            val result = TypeTree(appliedType(tpt1.tpe, argtypes)) setOriginal original
            if(tpt1.tpe.isInstanceOf[PolyType]) // did the type application (performed by appliedType) involve an unchecked beta-reduction?
              TypeTreeWithDeferredRefCheck(){ () =>
                // wrap the tree and include the bounds check -- refchecks will perform this check (that the beta reduction was indeed allowed) and unwrap
                // we can't simply use original in refchecks because it does not contains types
                // (and the only typed trees we have have been mangled so they're not quite the original tree anymore)
                checkBounds(result, tpt1.tpe.prefix, tpt1.symbol.owner, tpt1.symbol.typeParams, argtypes, "")
                result // you only get to see the wrapped tree after running this check :-p
              } setType (result.tpe) setPos(result.pos)
            else result
          } else if (tparams.isEmpty) {
            AppliedTypeNoParametersError(tree, tpt1.tpe)
          } else {
            //Console.println("\{tpt1}:\{tpt1.symbol}:\{tpt1.symbol.info}")
            if (settings.debug.value) Console.println(tpt1+":"+tpt1.symbol+":"+tpt1.symbol.info)//debug
            AppliedTypeWrongNumberOfArgsError(tree, tpt1, tparams)
          }
        }
      }

      def adaptCase(cdef: CaseDef, tpe: Type): CaseDef =
        deriveCaseDef(cdef)(adapt(_, mode, tpe))

      // begin typed1
      val sym: Symbol = tree.symbol
      if ((sym ne null) && (sym ne NoSymbol)) sym.initialize
      //if (settings.debug.value && tree.isDef) log("typing definition of "+sym);//DEBUG
      tree match {
        case PackageDef(pid, stats) =>
          val pid1 = typedQualifier(pid).asInstanceOf[RefTree]
          assert(sym.moduleClass ne NoSymbol, sym)
          // complete lazy annotations
          val annots = sym.annotations
          val stats1 = newTyper(context.make(tree, sym.moduleClass, sym.info.decls))
            .typedStats(stats, NoSymbol)
          treeCopy.PackageDef(tree, pid1, stats1) setType NoType

        case tree @ ClassDef(_, _, _, _) =>
          newTyper(context.makeNewScope(tree, sym)).typedClassDef(tree)

        case tree @ ModuleDef(_, _, _) =>
          newTyper(context.makeNewScope(tree, sym.moduleClass)).typedModuleDef(tree)

        case vdef @ ValDef(_, _, _, _) =>
          typedValDef(vdef)

        case ddef @ DefDef(_, _, _, _, _, _) =>
          newTyper(context.makeNewScope(tree, sym)).typedDefDef(ddef)

        case tdef @ TypeDef(_, _, _, _) =>
          typedTypeDef(tdef)

        case ldef @ LabelDef(_, _, _) =>
          labelTyper(ldef).typedLabelDef(ldef)

        case ddef @ DocDef(comment, defn) =>
          if (forScaladoc && (sym ne null) && (sym ne NoSymbol)) {
            docComments(sym) = comment
            comment.defineVariables(sym)
            val typer1 = newTyper(context.makeNewScope(tree, context.owner))
            for (useCase <- comment.useCases) {
              typer1.silent(_.typedUseCase(useCase)) match {
                case SilentTypeError(err) =>
                  unit.warning(useCase.pos, err.errMsg)
                case _ =>
              }
              for (useCaseSym <- useCase.defined) {
                if (sym.name != useCaseSym.name)
                  unit.warning(useCase.pos, "@usecase " + useCaseSym.name.decode + " does not match commented symbol: " + sym.name.decode)
              }
            }
          }
          typed(defn, mode, pt)

        case Annotated(constr, arg) =>
          typedAnnotated(constr, typed(arg, mode, pt))

        case tree @ Block(_, _) =>
          typerWithLocalContext(context.makeNewScope(tree, context.owner)){
            _.typedBlock(tree, mode, pt)
          }

        case Alternative(alts) =>
          val alts1 = alts mapConserve (alt => typed(alt, mode | ALTmode, pt))
          treeCopy.Alternative(tree, alts1) setType pt

        case Star(elem) =>
          if ((mode & STARmode) == 0 && !isPastTyper)
            StarPatternWithVarargParametersError(tree)
          treeCopy.Star(tree, typed(elem, mode, pt)) setType makeFullyDefined(pt)

        case Bind(name, body) =>
          typedBind(name, body)

        case UnApply(fun, args) =>
          val fun1 = typed(fun)
          val tpes = formalTypes(unapplyTypeList(fun.symbol, fun1.tpe), args.length)
          val args1 = map2(args, tpes)(typedPattern)
          treeCopy.UnApply(tree, fun1, args1) setType pt

        case ArrayValue(elemtpt, elems) =>
          typedArrayValue(elemtpt, elems)

        case tree @ Function(_, _) =>
          if (tree.symbol == NoSymbol)
            tree.symbol = context.owner.newAnonymousFunctionValue(tree.pos)
          typerWithLocalContext(context.makeNewScope(tree, tree.symbol))(_.typedFunction(tree, mode, pt))

        case Assign(lhs, rhs) =>
          typedAssign(lhs, rhs)

        case AssignOrNamedArg(lhs, rhs) => // called by NamesDefaults in silent typecheck
          typedAssign(lhs, rhs)

        case If(cond, thenp, elsep) =>
          typedIf(cond, thenp, elsep)

        case tree @ Match(selector, cases) =>
          typedMatch(tree, selector, cases)

        case Return(expr) =>
          typedReturn(expr)

        case Try(block, catches, finalizer) =>
          var block1 = typed(block, pt)
          var catches1 = typedCases(catches, ThrowableClass.tpe, pt)
          val finalizer1 = if (finalizer.isEmpty) finalizer
                           else typed(finalizer, UnitClass.tpe)
          val (owntype, needAdapt) = ptOrLub(block1.tpe :: (catches1 map (_.tpe)))
          if (needAdapt) {
            block1 = adapt(block1, mode, owntype)
            catches1 = catches1 map (adaptCase(_, owntype))
          }

          if(!isPastTyper && opt.virtPatmat) {
            catches1 = (MatchTranslator(this)).translateTry(catches1, owntype, tree.pos)
          }

          treeCopy.Try(tree, block1, catches1, finalizer1) setType owntype

        case Throw(expr) =>
          val expr1 = typed(expr, EXPRmode | BYVALmode, ThrowableClass.tpe)
          treeCopy.Throw(tree, expr1) setType NothingClass.tpe

        case New(tpt: Tree) =>
          typedNew(tpt)

        case Typed(expr, Function(List(), EmptyTree)) =>
          typedEta(checkDead(typed1(expr, mode, pt)))

        case Typed(expr0, tpt @ Ident(tpnme.WILDCARD_STAR))  =>
          val expr = typed(expr0, onlyStickyModes(mode), WildcardType)
          def subArrayType(pt: Type) =
            if (isPrimitiveValueClass(pt.typeSymbol) || !isFullyDefined(pt)) arrayType(pt)
            else {
              val tparam = context.owner freshExistential "" setInfo TypeBounds.upper(pt)
              newExistentialType(List(tparam), arrayType(tparam.tpe))
            }

          val (expr1, baseClass) = expr.tpe.typeSymbol match {
            case ArrayClass => (adapt(expr, onlyStickyModes(mode), subArrayType(pt)), ArrayClass)
            case _          => (adapt(expr, onlyStickyModes(mode), seqType(pt)), SeqClass)
          }
          expr1.tpe.baseType(baseClass) match {
            case TypeRef(_, _, List(elemtp)) =>
              treeCopy.Typed(tree, expr1, tpt setType elemtp) setType elemtp
            case _ =>
              setError(tree)
          }

        case Typed(expr, tpt) =>
          val tpt1 = typedType(tpt, mode)
          val expr1 = typed(expr, onlyStickyModes(mode), tpt1.tpe.deconst)
          val ownType = if (isPatternMode) inferTypedPattern(tpt1, tpt1.tpe, pt) else tpt1.tpe
          treeCopy.Typed(tree, expr1, tpt1) setType ownType

        case TypeApply(fun, args) =>
          // @M: kind-arity checking is done here and in adapt, full kind-checking is in checkKindBounds (in Infer)
          //@M! we must type fun in order to type the args, as that requires the kinds of fun's type parameters.
          // However, args should apparently be done first, to save context.undetparams. Unfortunately, the args
          // *really* have to be typed *after* fun. We escape from this classic Catch-22 by simply saving&restoring undetparams.

          // @M TODO: the compiler still bootstraps&all tests pass when this is commented out..
          //val undets = context.undetparams

          // @M: fun is typed in TAPPmode because it is being applied to its actual type parameters
          val fun1 = typed(fun, forFunMode(mode) | TAPPmode, WildcardType)
          val tparams = fun1.symbol.typeParams

          //@M TODO: val undets_fun = context.undetparams  ?
          // "do args first" (by restoring the context.undetparams) in order to maintain context.undetparams on the function side.

          // @M TODO: the compiler still bootstraps when this is commented out.. TODO: run tests
          //context.undetparams = undets

          // @M maybe the well-kindedness check should be done when checking the type arguments conform to the type parameters' bounds?
          val args1 = if (sameLength(args, tparams)) map2Conserve(args, tparams) {
                        //@M! the polytype denotes the expected kind
                        (arg, tparam) => typedHigherKindedType(arg, mode, GenPolyType(tparam.typeParams, AnyClass.tpe))
                      } else {
                      //@M  this branch is correctly hit for an overloaded polymorphic type. It also has to handle erroneous cases.
                      // Until the right alternative for an overloaded method is known, be very liberal,
                      // typedTypeApply will find the right alternative and then do the same check as
                      // in the then-branch above. (see pos/tcpoly_overloaded.scala)
                      // this assert is too strict: be tolerant for errors like trait A { def foo[m[x], g]=error(""); def x[g] = foo[g/*ERR: missing argument type*/] }
                      //assert(fun1.symbol.info.isInstanceOf[OverloadedType] || fun1.symbol.isError) //, (fun1.symbol,fun1.symbol.info,fun1.symbol.info.getClass,args,tparams))
                        args mapConserve (typedHigherKindedType(_, mode))
                      }

          //@M TODO: context.undetparams = undets_fun ?
          typedTypeApply(tree, mode, fun1, args1)

        case Apply(Block(stats, expr), args) =>
          typed1(atPos(tree.pos)(Block(stats, Apply(expr, args))), mode, pt)

        case Apply(fun, args) =>
          typedApply(fun, args) match {
            case Apply(Select(New(tpt), name), args)
            if (tpt.tpe != null &&
                tpt.tpe.typeSymbol == ArrayClass &&
                args.length == 1 &&
                erasure.GenericArray.unapply(tpt.tpe).isDefined) => // !!! todo simplify by using extractor
              // convert new Array[T](len) to evidence[ClassManifest[T]].newArray(len)
              // convert new Array^N[T](len) for N > 1 to evidence[ClassManifest[T]].newArrayN(len)
              val Some((level, manifType)) = erasure.GenericArray.unapply(tpt.tpe)
              if (level > MaxArrayDims)
                MultiDimensionalArrayError(tree)
              else {
                val newArrayApp = atPos(tree.pos) {
                  val manif = getManifestTree(tree, manifType, false)
                  new ApplyToImplicitArgs(Select(manif, if (level == 1) "newArray" else "newArray"+level), args)
                }
                typed(newArrayApp, mode, pt)
              }
            case tree1 =>
              tree1
          }

        case ApplyDynamic(qual, args) =>
          val reflectiveCalls = !(settings.refinementMethodDispatch.value == "invoke-dynamic")
          val qual1 = typed(qual, AnyRefClass.tpe)
          val args1 = args mapConserve (arg => if (reflectiveCalls) typed(arg, AnyRefClass.tpe) else typed(arg))
          treeCopy.ApplyDynamic(tree, qual1, args1) setType (if (reflectiveCalls) AnyRefClass.tpe else tree.symbol.info.resultType)

        case Super(qual, mix) =>
          typedSuper(qual, mix)

        case This(qual) =>
          typedThis(qual)

        case Select(qual @ Super(_, _), nme.CONSTRUCTOR) =>
          val qual1 =
            typed(qual, EXPRmode | QUALmode | POLYmode | SUPERCONSTRmode, WildcardType)
          // the qualifier type of a supercall constructor is its first parent class
          typedSelect(qual1, nme.CONSTRUCTOR)

        case Select(qual, name) =>
          incCounter(typedSelectCount)
          var qual1 = checkDead(typedQualifier(qual, mode))
          if (name.isTypeName) qual1 = checkStable(qual1)

          val tree1 = // temporarily use `filter` and an alternative for `withFilter`
            if (name == nme.withFilter)
              silent(_ => typedSelect(qual1, name)) match {
                case SilentResultValue(result) =>
                  result
                case _ =>
                  silent(_ => typed1(Select(qual1, nme.filter) setPos tree.pos, mode, pt)) match {
                    case SilentResultValue(result2) =>
                      unit.deprecationWarning(
                        tree.pos, "`withFilter' method does not yet exist on "+qual1.tpe.widen+
                        ", using `filter' method instead")
                      result2
                    case SilentTypeError(err) =>
                      WithFilterError(tree, err)
                  }
              }
            else
              typedSelect(qual1, name)

          if (qual1.symbol == RootPackage) treeCopy.Ident(tree1, name)
          else tree1

        case Ident(name) =>
          incCounter(typedIdentCount)
          if ((name == nme.WILDCARD && (mode & (PATTERNmode | FUNmode)) == PATTERNmode) ||
              (name == tpnme.WILDCARD && (mode & TYPEmode) != 0))
            tree setType makeFullyDefined(pt)
          else
            typedIdent(name)

        case ReferenceToBoxed(idt @ Ident(_)) =>
          val id1 = typed1(idt, mode, pt) match { case id: Ident => id }
          treeCopy.ReferenceToBoxed(tree, id1) setType AnyRefClass.tpe

        case Literal(value) =>
          tree setType (
            if (value.tag == UnitTag) UnitClass.tpe
            else ConstantType(value))

        case SingletonTypeTree(ref) =>
          val ref1 = checkStable(
            typed(ref, EXPRmode | QUALmode | (mode & TYPEPATmode), AnyRefClass.tpe))
          tree setType ref1.tpe.resultType

        case SelectFromTypeTree(qual, selector) =>
          val qual1 = typedType(qual, mode)
          if (qual1.tpe.isVolatile) TypeSelectionFromVolatileTypeError(tree, qual)
          else typedSelect(qual1, selector)

        case CompoundTypeTree(templ) =>
          typedCompoundTypeTree(templ)

        case AppliedTypeTree(tpt, args) =>
          typedAppliedTypeTree(tpt, args)

        case TypeBoundsTree(lo, hi) =>
          val lo1 = typedType(lo, mode)
          val hi1 = typedType(hi, mode)
          treeCopy.TypeBoundsTree(tree, lo1, hi1) setType TypeBounds(lo1.tpe, hi1.tpe)

        case etpt @ ExistentialTypeTree(_, _) =>
          typerWithLocalContext(context.makeNewScope(tree, context.owner)){
            _.typedExistentialTypeTree(etpt, mode)
          }

        case dc@TypeTreeWithDeferredRefCheck() => dc // TODO: should we re-type the wrapped tree? then we need to change TypeTreeWithDeferredRefCheck's representation to include the wrapped tree explicitly (instead of in its closure)
        case tpt @ TypeTree() =>
          if (tpt.original != null)
            tree setType typedType(tpt.original, mode).tpe
          else
            // we should get here only when something before failed
            // and we try again (@see tryTypedApply). In that case we can assign
            // whatever type to tree; we just have to survive until a real error message is issued.
            tree setType AnyClass.tpe
        case Import(expr, selectors) =>
          assert(forInteractive, "!forInteractive") // should not happen in normal circumstances.
          tree setType tree.symbol.tpe
        case _ =>
          abort("unexpected tree: " + tree.getClass + "\n" + tree)//debug
      }
    }

    /**
     *  @param tree ...
     *  @param mode ...
     *  @param pt   ...
     *  @return     ...
     */
    def typed(tree: Tree, mode: Int, pt: Type): Tree = {
      indentTyping()

      var alreadyTyped = false
      try {
        if (Statistics.enabled) {
          val t = currentTime()
          if (pendingTreeTypes.nonEmpty) {
            microsByType(pendingTreeTypes.head) += ((t - typerTime) / 1000).toInt
          }
          typerTime = t
          pendingTreeTypes = tree.getClass :: pendingTreeTypes
        }
        if (context.retyping &&
            (tree.tpe ne null) && (tree.tpe.isErroneous || !(tree.tpe <:< pt))) {
          tree.tpe = null
          if (tree.hasSymbol) tree.symbol = NoSymbol
        }

        alreadyTyped = tree.tpe ne null
        var tree1: Tree = if (alreadyTyped) tree else {
          printTyping(
            ptLine("typing %s: pt = %s".format(ptTree(tree), pt),
              "undetparams"      -> context.undetparams,
              "implicitsEnabled" -> context.implicitsEnabled,
              "silent"           -> context.bufferErrors,
              "context.owner"    -> context.owner
            )
          )
          val tree1 = typed1(tree, mode, dropExistential(pt))
          printTyping("typed %s: %s%s".format(
            ptTree(tree1), tree1.tpe,
            if (isSingleType(tree1.tpe)) " with underlying "+tree1.tpe.widen else "")
          )
          tree1
        }

        tree1.tpe = addAnnotations(tree1, tree1.tpe)
        val result = if (tree1.isEmpty) tree1 else adapt(tree1, mode, pt, tree)

        if (!alreadyTyped) {
          printTyping("adapted %s: %s to %s, %s".format(
            tree1, tree1.tpe.widen, pt, context.undetparamsString)
          ) //DEBUG
        }
        if (!isPastTyper) signalDone(context.asInstanceOf[analyzer.Context], tree, result)
        result
      } catch {
        case ex: TypeError =>
          tree.tpe = null
          // The only problematic case are (recoverable) cyclic reference errors which can pop up almost anywhere.
          printTyping("caught %s: while typing %s".format(ex, tree)) //DEBUG

          reportTypeError(context, tree.pos, ex)
          setError(tree)
        case ex: Exception =>
          if (settings.debug.value) // @M causes cyclic reference error
            Console.println("exception when typing "+tree+", pt = "+pt)
          if (context != null && context.unit.exists && tree != null)
            logError("AT: " + (tree.pos).dbgString, ex)
          throw ex
      }
      finally {
        deindentTyping()

        if (Statistics.enabled) {
          val t = currentTime()
          microsByType(pendingTreeTypes.head) += ((t - typerTime) / 1000).toInt
          visitsByType(pendingTreeTypes.head) += 1
          typerTime = t
          pendingTreeTypes = pendingTreeTypes.tail
        }
      }
    }

    def atOwner(owner: Symbol): Typer =
      newTyper(context.make(context.tree, owner))

    def atOwner(tree: Tree, owner: Symbol): Typer =
      newTyper(context.make(tree, owner))

    /** Types expression or definition <code>tree</code>.
     *
     *  @param tree ...
     *  @return     ...
     */
    def typed(tree: Tree): Tree = {
      val ret = typed(tree, EXPRmode, WildcardType)
      ret
    }

    def typedPos(pos: Position)(tree: Tree) = typed(atPos(pos)(tree))
    // TODO: see if this formulation would impose any penalty, since
    // it makes for a lot less casting.
    // def typedPos[T <: Tree](pos: Position)(tree: T): T = typed(atPos(pos)(tree)).asInstanceOf[T]

    /** Types expression <code>tree</code> with given prototype <code>pt</code>.
     *
     *  @param tree ...
     *  @param pt   ...
     *  @return     ...
     */
    def typed(tree: Tree, pt: Type): Tree =
      typed(tree, EXPRmode, pt)

    /** Types qualifier <code>tree</code> of a select node.
     *  E.g. is tree occurs in a context like <code>tree.m</code>.
     */
    def typedQualifier(tree: Tree, mode: Int, pt: Type): Tree =
      typed(tree, EXPRmode | QUALmode | POLYmode | mode & TYPEPATmode, pt) // TR: don't set BYVALmode, since qualifier might end up as by-name param to an implicit

    /** Types qualifier <code>tree</code> of a select node.
     *  E.g. is tree occurs in a context like <code>tree.m</code>.
     */
    def typedQualifier(tree: Tree, mode: Int): Tree =
      typedQualifier(tree, mode, WildcardType)

    def typedQualifier(tree: Tree): Tree = typedQualifier(tree, NOmode, WildcardType)

    /** Types function part of an application */
    def typedOperator(tree: Tree): Tree =
      typed(tree, EXPRmode | FUNmode | POLYmode | TAPPmode, WildcardType)

    /** Types a pattern with prototype <code>pt</code> */
    def typedPattern(tree: Tree, pt: Type): Tree = {
      // We disable implicits because otherwise some constructs will
      // type check which should not.  The pattern matcher does not
      // perform implicit conversions in an attempt to consummate a match.
      context.withImplicitsDisabled(typed(tree, PATTERNmode, pt))
    }

    /** Types a (fully parameterized) type tree */
    def typedType(tree: Tree, mode: Int): Tree =
      typed(tree, forTypeMode(mode), WildcardType)

    /** Types a (fully parameterized) type tree */
    def typedType(tree: Tree): Tree = typedType(tree, NOmode)

    /** Types a higher-kinded type tree -- pt denotes the expected kind*/
    def typedHigherKindedType(tree: Tree, mode: Int, pt: Type): Tree =
      if (pt.typeParams.isEmpty) typedType(tree, mode) // kind is known and it's *
      else typed(tree, HKmode, pt)

    def typedHigherKindedType(tree: Tree, mode: Int): Tree =
      typed(tree, HKmode, WildcardType)

    def typedHigherKindedType(tree: Tree): Tree = typedHigherKindedType(tree, NOmode)

    /** Types a type constructor tree used in a new or supertype */
    def typedTypeConstructor(tree: Tree, mode: Int): Tree = {
      val result = typed(tree, forTypeMode(mode) | FUNmode, WildcardType)

      val restpe = result.tpe.normalize // normalize to get rid of type aliases for the following check (#1241)
      if (!phase.erasedTypes && restpe.isInstanceOf[TypeRef] && !restpe.prefix.isStable && !context.unit.isJava) {
        // The isJava exception if OK only because the only type constructors scalac gets
        // to see are those in the signatures. These do not need a unique object as a prefix.
        // The situation is different for new's and super's, but scalac does not look deep
        // enough to see those. See #3938
        ConstructorPrefixError(tree, restpe)
      } else {
	      //@M fix for #2208
	      // if there are no type arguments, normalization does not bypass any checks, so perform it to get rid of AnyRef
	      if (result.tpe.typeArgs.isEmpty) {
	        // minimal check: if(result.tpe.typeSymbolDirect eq AnyRefClass) {
	        // must expand the fake AnyRef type alias, because bootstrapping (init in Definitions) is not
	        // designed to deal with the cycles in the scala package (ScalaObject extends
	        // AnyRef, but the AnyRef type alias is entered after the scala package is
	        // loaded and completed, so that ScalaObject is unpickled while AnyRef is not
	        // yet defined )
	        // !!! TODO - revisit now that ScalaObject is gone.
	        result setType(restpe)
	      } else { // must not normalize: type application must be (bounds-)checked (during RefChecks), see #2208
	        // during uncurry (after refchecks), all types are normalized
	        result
	      }
      }
    }

    def typedTypeConstructor(tree: Tree): Tree = typedTypeConstructor(tree, NOmode)

    def computeType(tree: Tree, pt: Type): Type = {
      val tree1 = typed(tree, pt)
      transformed(tree) = tree1
      packedType(tree1, context.owner)
    }

    def transformedOrTyped(tree: Tree, mode: Int, pt: Type): Tree = transformed.get(tree) match {
      case Some(tree1) => transformed -= tree; tree1
      case None => typed(tree, mode, pt)
    }

    def findManifest(tp: Type, full: Boolean) = beforeTyper {
      inferImplicit(
        EmptyTree,
        appliedType((if (full) FullManifestClass else PartialManifestClass).typeConstructor, List(tp)),
        true, false, context)
    }

    def getManifestTree(tree: Tree, tp: Type, full: Boolean): Tree = {
      val manifestOpt = findManifest(tp, full)
      if (manifestOpt.tree.isEmpty) {
        MissingManifestError(tree, full, tp)
      } else {
        manifestOpt.tree
      }
    }
/*
    def convertToTypeTree(tree: Tree): Tree = tree match {
      case TypeTree() => tree
      case _ => TypeTree(tree.tpe)
    }
*/
  }
}
<|MERGE_RESOLUTION|>--- conflicted
+++ resolved
@@ -1010,7 +1010,6 @@
           }
           if (tree.isType)
             adaptType()
-<<<<<<< HEAD
           else if (inExprModeButNot(mode, FUNmode) && tree.symbol != null && tree.symbol.isMacro && !tree.isDef && !(tree exists (_.isErroneous)))
             macroExpand(tree, this) match {
               case Some(expanded: Tree) =>
@@ -1019,12 +1018,6 @@
                 setError(tree) // error already reported
             }
           else if ((mode & (PATTERNmode | FUNmode)) == (PATTERNmode | FUNmode))
-=======
-          else if (inExprModeButNot(mode, FUNmode) && tree.symbol != null && tree.symbol.isMacro && !tree.isDef) {
-            val tree1 = expandMacro(tree)
-            if (tree1.isErroneous) tree1 else typed(tree1, mode, pt)
-          } else if ((mode & (PATTERNmode | FUNmode)) == (PATTERNmode | FUNmode))
->>>>>>> 54e284d6
             adaptConstrPattern()
           else if (inAllModes(mode, EXPRmode | FUNmode) &&
             !tree.tpe.isInstanceOf[MethodType] &&
@@ -1317,11 +1310,7 @@
             supertpt = TypeTree(supertpt1.tpe.firstParent) setPos supertpt.pos.focus
           }
         }
-<<<<<<< HEAD
-        if (supertpt.tpe.typeSymbol == AnyClass && firstParent.isTrait && firstParent != AnyValClass)
-=======
         if (supertpt.tpe.typeSymbol == AnyClass && firstParent.isTrait)
->>>>>>> 54e284d6
           supertpt.tpe = AnyRefClass.tpe
 
         // Determine
@@ -1412,11 +1401,7 @@
               else xs
             )
         }
-<<<<<<< HEAD
-        
-=======
-
->>>>>>> 54e284d6
+
         fixDuplicates(supertpt :: mixins) mapConserve (tpt => checkNoEscaping.privates(clazz, tpt))
       }
       catch {
@@ -1532,17 +1517,10 @@
         _.typedTemplate(cdef.impl, parentTypes(cdef.impl))
       }
       val impl2 = finishMethodSynthesis(impl1, clazz, context)
-<<<<<<< HEAD
-      if (clazz.isTrait && clazz.info.parents.nonEmpty && clazz.info.firstParent.typeSymbol == AnyClass)
-        for (stat <- impl2.body)
-          if (!treeInfo.isAllowedInAnyTrait(stat))
-            unit.error(stat.pos, "this statement is not allowed in trait extending from class Any: "+stat)
-=======
       if (clazz.isTrait && clazz.info.parents.nonEmpty && clazz.info.firstParent.normalize.typeSymbol == AnyClass)
         for (stat <- impl2.body)
           if (!treeInfo.isAllowedInUniversalTrait(stat))
             unit.error(stat.pos, "this statement is not allowed in universal trait extending from class Any: "+stat)
->>>>>>> 54e284d6
       if ((clazz != ClassfileAnnotationClass) &&
           (clazz isNonBottomSubClass ClassfileAnnotationClass))
         restrictionWarning(cdef.pos, unit,
@@ -1924,18 +1902,10 @@
           transformedOrTyped(ddef.rhs, EXPRmode, tpt1.tpe)
         }
 
-<<<<<<< HEAD
-      if (meth.isPrimaryConstructor && meth.isClassConstructor && !isPastTyper && !reporter.hasErrors) {
-        // At this point in AnyVal there is no supercall, which will blow up
-        // in computeParamAliases; there's nothing to be computed for Anyval anyway.
-        if (meth.owner ne AnyValClass)
-          computeParamAliases(meth.owner, vparamss1, rhs1)
-=======
       if (meth.isPrimaryConstructor && meth.isClassConstructor && !isPastTyper && !reporter.hasErrors && !meth.owner.isSubClass(AnyValClass)) {
         // At this point in AnyVal there is no supercall, which will blow up
         // in computeParamAliases; there's nothing to be computed for Anyval anyway.
         computeParamAliases(meth.owner, vparamss1, rhs1)
->>>>>>> 54e284d6
       }
       if (tpt1.tpe.typeSymbol != NothingClass && !context.returnsSeen && rhs1.tpe.typeSymbol != NothingClass)
         rhs1 = checkDead(rhs1)
@@ -3980,25 +3950,6 @@
             case _ =>
               result
           }
-<<<<<<< HEAD
-=======
-          // To fully benefit from special casing the return type of
-          // getClass, we have to catch it immediately so expressions
-          // like x.getClass().newInstance() are typed with the type of x.
-          val isRefinableGetClass = (
-            !selection.isErrorTyped
-            && selection.symbol.name == nme.getClass_
-            && selection.tpe.params.isEmpty
-            // TODO: If the type of the qualifier is inaccessible, we can cause private types
-            // to escape scope here, e.g. pos/t1107.  I'm not sure how to properly handle this
-            // so for now it requires the type symbol be public.
-            && qual.tpe.typeSymbol.isPublic
-          )
-          if (isRefinableGetClass)
-            selection setType MethodType(Nil, getClassReturnType(qual.tpe))
-          else
-            selection
->>>>>>> 54e284d6
         }
       }
 
