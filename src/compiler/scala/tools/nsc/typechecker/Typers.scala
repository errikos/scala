/* NSC -- new Scala compiler
 * Copyright 2005-2013 LAMP/EPFL
 * @author  Martin Odersky
 */

// Added: Sat Oct 7 16:08:21 2006
//todo: use inherited type info also for vars and values

// Added: Thu Apr 12 18:23:58 2007
//todo: disallow C#D in superclass
//todo: treat :::= correctly
package scala.tools.nsc
package typechecker

import scala.collection.mutable
import scala.reflect.internal.util.{ BatchSourceFile, Statistics, shortClassOfInstance }
import mutable.ListBuffer
import symtab.Flags._
import Mode._

// Suggestion check whether we can do without priming scopes with symbols of outer scopes,
// like the IDE does.
/** This trait provides methods to assign types to trees.
 *
 *  @author  Martin Odersky
 *  @version 1.0
 */
trait Typers extends Adaptations with Tags {
  self: Analyzer =>

  import global._
  import definitions._
  import TypersStats._
  import patmat.DefaultOverrideMatchAttachment

  final def forArgMode(fun: Tree, mode: Mode) =
    if (treeInfo.isSelfOrSuperConstrCall(fun)) mode | SCCmode
    else mode

  // namer calls typer.computeType(rhs) on DefDef / ValDef when tpt is empty. the result
  // is cached here and re-used in typedDefDef / typedValDef
  // Also used to cache imports type-checked by namer.
  val transformed = new mutable.HashMap[Tree, Tree]

  final val shortenImports = false

  def resetTyper() {
    //println("resetTyper called")
    resetContexts()
    resetImplicits()
    transformed.clear()
    clearDocComments()
  }

  object UnTyper extends Traverser {
    override def traverse(tree: Tree) = {
      if (tree.canHaveAttrs) {
        tree.clearType()
        if (tree.hasSymbolField) tree.symbol = NoSymbol
      }
      super.traverse(tree)
    }
  }

  sealed abstract class SilentResult[+T] {
    @inline final def map[U](f: T => U): SilentResult[U] = this match {
      case SilentResultValue(value) => SilentResultValue(f(value))
      case x: SilentTypeError       => x
    }
    @inline final def filter(p: T => Boolean): SilentResult[T] = this match {
      case SilentResultValue(value) if !p(value) => SilentTypeError(TypeErrorWrapper(new TypeError(NoPosition, "!p")))
      case _                                     => this
  }
    @inline final def orElse[T1 >: T](f: AbsTypeError => T1): T1 = this match {
      case SilentResultValue(value) => value
      case SilentTypeError(err)     => f(err)
    }
  }
  case class SilentTypeError(err: AbsTypeError) extends SilentResult[Nothing] { }
  case class SilentResultValue[+T](value: T) extends SilentResult[T] { }

  def newTyper(context: Context): Typer = new NormalTyper(context)

  private class NormalTyper(context : Context) extends Typer(context)

  // A transient flag to mark members of anonymous classes
  // that are turned private by typedBlock
  private final val SYNTHETIC_PRIVATE = TRANS_FLAG

  private def isPastTyper = phase.id > currentRun.typerPhase.id

  // To enable decent error messages when the typer crashes.
  // TODO - this only catches trees which go through def typed,
  // but there are all kinds of back ways - typedClassDef, etc. etc.
  // Funnel everything through one doorway.
  var lastTreeToTyper: Tree = EmptyTree

  // when true:
  //  - we may virtualize matches (if -Xexperimental and there's a suitable __match in scope)
  //  - we synthesize PartialFunction implementations for `x => x match {...}` and `match {...}` when the expected type is PartialFunction
  // this is disabled by: interactive compilation (we run it for scaladoc due to SI-5933)
  private def newPatternMatching = !forInteractive //&& !forScaladoc && (phase.id < currentRun.uncurryPhase.id)

  abstract class Typer(context0: Context) extends TyperDiagnostics with Adaptation with Tag with TyperContextErrors {
    import context0.unit
    import typeDebug.{ ptTree, ptBlock, ptLine }
    import TyperErrorGen._

    def typedDocDef(docDef: DocDef, mode: Mode, pt: Type): Tree =
      typed(docDef.definition, mode, pt)

    val infer = new Inferencer(context0) {
      override def isCoercible(tp: Type, pt: Type): Boolean = undoLog undo { // #3281
        tp.isError || pt.isError ||
        context0.implicitsEnabled && // this condition prevents chains of views
        inferView(EmptyTree, tp, pt, false) != EmptyTree
      }
    }

    /** Find implicit arguments and pass them to given tree.
     */
    def applyImplicitArgs(fun: Tree): Tree = fun.tpe match {
      case MethodType(params, _) =>
        val argResultsBuff = new ListBuffer[SearchResult]()
        val argBuff = new ListBuffer[Tree]()
        // paramFailed cannot be initialized with params.exists(_.tpe.isError) because that would
        // hide some valid errors for params preceding the erroneous one.
        var paramFailed = false

        def mkPositionalArg(argTree: Tree, paramName: Name) = argTree
        def mkNamedArg(argTree: Tree, paramName: Name) = atPos(argTree.pos)(new AssignOrNamedArg(Ident(paramName), (argTree)))
        var mkArg: (Tree, Name) => Tree = mkPositionalArg

        // DEPMETTODO: instantiate type vars that depend on earlier implicit args (see adapt (4.1))
        //
        // apply the substitutions (undet type param -> type) that were determined
        // by implicit resolution of implicit arguments on the left of this argument
        for(param <- params) {
          var paramTp = param.tpe
          for(ar <- argResultsBuff)
            paramTp = paramTp.subst(ar.subst.from, ar.subst.to)

          val res = if (paramFailed || (paramTp.isError && {paramFailed = true; true})) SearchFailure else inferImplicit(fun, paramTp, context.reportErrors, false, context)
          argResultsBuff += res

          if (res.isSuccess) {
            argBuff += mkArg(res.tree, param.name)
          } else {
            mkArg = mkNamedArg // don't pass the default argument (if any) here, but start emitting named arguments for the following args
            if (!param.hasDefault && !paramFailed) {
              context.errBuffer.find(_.kind == ErrorKinds.Divergent) match {
                case Some(divergentImplicit) =>
                  // DivergentImplicit error has higher priority than "no implicit found"
                  // no need to issue the problem again if we are still in silent mode
                  if (context.reportErrors) {
                    context.issue(divergentImplicit)
                    context.condBufferFlush(_.kind  == ErrorKinds.Divergent)
                  }
                case None =>
                  NoImplicitFoundError(fun, param)
              }
              paramFailed = true
            }
            /* else {
             TODO: alternative (to expose implicit search failure more) -->
             resolve argument, do type inference, keep emitting positional args, infer type params based on default value for arg
             for (ar <- argResultsBuff) ar.subst traverse defaultVal
             val targs = exprTypeArgs(context.undetparams, defaultVal.tpe, paramTp)
             substExpr(tree, tparams, targs, pt)
            }*/
          }
        }

        val args = argBuff.toList
        for (ar <- argResultsBuff) {
          ar.subst traverse fun
          for (arg <- args) ar.subst traverse arg
        }

        new ApplyToImplicitArgs(fun, args) setPos fun.pos
      case ErrorType =>
        fun
    }

    def inferView(tree: Tree, from: Type, to: Type, reportAmbiguous: Boolean): Tree =
      inferView(tree, from, to, reportAmbiguous, true)

    /** Infer an implicit conversion (``view'') between two types.
     *  @param tree             The tree which needs to be converted.
     *  @param from             The source type of the conversion
     *  @param to               The target type of the conversion
     *  @param reportAmbiguous  Should ambiguous implicit errors be reported?
     *                          False iff we search for a view to find out
     *                          whether one type is coercible to another.
     *  @param saveErrors       Should ambiguous and divergent implicit errors that were buffered
     *                          during the inference of a view be put into the original buffer.
     *                          False iff we don't care about them.
     */
    def inferView(tree: Tree, from: Type, to: Type, reportAmbiguous: Boolean, saveErrors: Boolean): Tree = {
      debuglog("infer view from "+from+" to "+to)//debug
      if (isPastTyper) EmptyTree
      else from match {
        case MethodType(_, _) => EmptyTree
        case OverloadedType(_, _) => EmptyTree
        case PolyType(_, _) => EmptyTree
        case _ =>
          def wrapImplicit(from: Type): Tree = {
            val result = inferImplicit(tree, functionType(from.withoutAnnotations :: Nil, to), reportAmbiguous, true, context, saveErrors)
            if (result.subst != EmptyTreeTypeSubstituter) {
              result.subst traverse tree
              notifyUndetparamsInferred(result.subst.from, result.subst.to)
            }
            result.tree
          }
          wrapImplicit(from) orElse wrapImplicit(byNameType(from))
      }
    }

    import infer._

    private var namerCache: Namer = null
    def namer = {
      if ((namerCache eq null) || namerCache.context != context)
        namerCache = newNamer(context)
      namerCache
    }

    var context = context0
    def context1 = context

    def dropExistential(tp: Type): Type = tp match {
      case ExistentialType(tparams, tpe) =>
        new SubstWildcardMap(tparams).apply(tp)
      case TypeRef(_, sym, _) if sym.isAliasType =>
        val tp0 = tp.dealias
        val tp1 = dropExistential(tp0)
        if (tp1 eq tp0) tp else tp1
      case _ => tp
    }

    /** Check that `tree` is a stable expression.
     */
    def checkStable(tree: Tree): Tree = (
      if (treeInfo.isExprSafeToInline(tree)) tree
      else if (tree.isErrorTyped) tree
      else UnstableTreeError(tree)
    )

    /** Would tree be a stable (i.e. a pure expression) if the type
     *  of its symbol was not volatile?
     */
    protected def isStableExceptVolatile(tree: Tree) = {
      tree.hasSymbolField && tree.symbol != NoSymbol && tree.tpe.isVolatile &&
      { val savedTpe = tree.symbol.info
        val savedSTABLE = tree.symbol getFlag STABLE
        tree.symbol setInfo AnyRefClass.tpe
        tree.symbol setFlag STABLE
        val result = treeInfo.isExprSafeToInline(tree)
        tree.symbol setInfo savedTpe
        tree.symbol setFlag savedSTABLE
        result
      }
    }
    private def errorNotClass(tpt: Tree, found: Type)  = { ClassTypeRequiredError(tpt, found); false }
    private def errorNotStable(tpt: Tree, found: Type) = { TypeNotAStablePrefixError(tpt, found); false }

    /** Check that `tpt` refers to a non-refinement class type */
    def checkClassType(tpt: Tree): Boolean = {
      val tpe = unwrapToClass(tpt.tpe)
      isNonRefinementClassType(tpe) || errorNotClass(tpt, tpe)
    }

    /** Check that `tpt` refers to a class type with a stable prefix. */
    def checkStablePrefixClassType(tpt: Tree): Boolean = {
      val tpe = unwrapToStableClass(tpt.tpe)
      def prefixIsStable = {
        def checkPre = tpe match {
          case TypeRef(pre, _, _) => pre.isStable || errorNotStable(tpt, pre)
          case _                  => false
        }
        // A type projection like X#Y can get by the stable check if the
        // prefix is singleton-bounded, so peek at the tree too.
        def checkTree = tpt match {
          case SelectFromTypeTree(qual, _)  => isSingleType(qual.tpe) || errorNotClass(tpt, tpe)
          case _                            => true
        }
        checkPre && checkTree
      }

      (    (isNonRefinementClassType(tpe) || errorNotClass(tpt, tpe))
        && (isPastTyper || prefixIsStable)
      )
    }

    /** Check that type `tp` is not a subtype of itself.
     */
    def checkNonCyclic(pos: Position, tp: Type): Boolean = {
      def checkNotLocked(sym: Symbol) = {
        sym.initialize.lockOK || { CyclicAliasingOrSubtypingError(pos, sym); false }
      }
      tp match {
        case TypeRef(pre, sym, args) =>
          checkNotLocked(sym) &&
          ((!sym.isNonClassType) || checkNonCyclic(pos, appliedType(pre.memberInfo(sym), args), sym))
          // @M! info for a type ref to a type parameter now returns a polytype
          // @M was: checkNonCyclic(pos, pre.memberInfo(sym).subst(sym.typeParams, args), sym)

        case SingleType(pre, sym) =>
          checkNotLocked(sym)
        case st: SubType =>
          checkNonCyclic(pos, st.supertype)
        case ct: CompoundType =>
          ct.parents forall (x => checkNonCyclic(pos, x))
        case _ =>
          true
      }
    }

    def checkNonCyclic(pos: Position, tp: Type, lockedSym: Symbol): Boolean = try {
      if (!lockedSym.lock(CyclicReferenceError(pos, tp, lockedSym))) false
      else checkNonCyclic(pos, tp)
    } finally {
      lockedSym.unlock()
    }

    def checkNonCyclic(sym: Symbol) {
      if (!checkNonCyclic(sym.pos, sym.tpe_*)) sym.setInfo(ErrorType)
    }

    def checkNonCyclic(defn: Tree, tpt: Tree) {
      if (!checkNonCyclic(defn.pos, tpt.tpe, defn.symbol)) {
        tpt setType ErrorType
        defn.symbol.setInfo(ErrorType)
      }
    }

    def checkParamsConvertible(tree: Tree, tpe0: Type) {
      def checkParamsConvertible0(tpe: Type) =
        tpe match {
          case MethodType(formals, restpe) =>
            /*
            if (formals.exists(_.typeSymbol == ByNameParamClass) && formals.length != 1)
              error(pos, "methods with `=>`-parameter can be converted to function values only if they take no other parameters")
            if (formals exists (isRepeatedParamType(_)))
              error(pos, "methods with `*`-parameters cannot be converted to function values");
            */
            if (tpe.isDependentMethodType)
              DependentMethodTpeConversionToFunctionError(tree, tpe)
            checkParamsConvertible(tree, restpe)
          case _ =>
        }
      checkParamsConvertible0(tpe0)
    }

    /** Check that type of given tree does not contain local or private
     *  components.
     */
    object checkNoEscaping extends TypeMap {
      private var owner: Symbol = _
      private var scope: Scope = _
      private var hiddenSymbols: List[Symbol] = _

      /** Check that type `tree` does not refer to private
       *  components unless itself is wrapped in something private
       *  (`owner` tells where the type occurs).
       */
      def privates[T <: Tree](owner: Symbol, tree: T): T =
        check(owner, EmptyScope, WildcardType, tree)

      private def check[T <: Tree](owner: Symbol, scope: Scope, pt: Type, tree: T): T = {
        this.owner = owner
        this.scope = scope
        hiddenSymbols = List()
        val tp1 = apply(tree.tpe)
        if (hiddenSymbols.isEmpty) tree setType tp1
        else if (hiddenSymbols exists (_.isErroneous)) HiddenSymbolWithError(tree)
        else if (isFullyDefined(pt)) tree setType pt
        else if (tp1.typeSymbol.isAnonymousClass)
          check(owner, scope, pt, tree setType tp1.typeSymbol.classBound)
        else if (owner == NoSymbol)
          tree setType packSymbols(hiddenSymbols.reverse, tp1)
        else if (!phase.erasedTypes) { // privates
          val badSymbol = hiddenSymbols.head
          SymbolEscapesScopeError(tree, badSymbol)
        } else tree
      }

      def addHidden(sym: Symbol) =
        if (!(hiddenSymbols contains sym)) hiddenSymbols = sym :: hiddenSymbols

      override def apply(t: Type): Type = {
        def checkNoEscape(sym: Symbol) {
          if (sym.isPrivate && !sym.hasFlag(SYNTHETIC_PRIVATE)) {
            var o = owner
            while (o != NoSymbol && o != sym.owner && o != sym.owner.linkedClassOfClass &&
                   !o.isLocal && !o.isPrivate &&
                   !o.privateWithin.hasTransOwner(sym.owner))
              o = o.owner
            if (o == sym.owner || o == sym.owner.linkedClassOfClass)
              addHidden(sym)
          } else if (sym.owner.isTerm && !sym.isTypeParameterOrSkolem) {
            var e = scope.lookupEntry(sym.name)
            var found = false
            while (!found && (e ne null) && e.owner == scope) {
              if (e.sym == sym) {
                found = true
                addHidden(sym)
              } else {
                e = scope.lookupNextEntry(e)
              }
            }
          }
        }
        mapOver(
          t match {
            case TypeRef(_, sym, args) =>
              checkNoEscape(sym)
              if (!hiddenSymbols.isEmpty && hiddenSymbols.head == sym &&
                  sym.isAliasType && sameLength(sym.typeParams, args)) {
                hiddenSymbols = hiddenSymbols.tail
                t.dealias
              } else t
            case SingleType(_, sym) =>
              checkNoEscape(sym)
              t
            case _ =>
              t
          })
      }
    }

    def reenterValueParams(vparamss: List[List[ValDef]]) {
      for (vparams <- vparamss)
        for (vparam <- vparams)
          vparam.symbol = context.scope enter vparam.symbol
    }

    def reenterTypeParams(tparams: List[TypeDef]): List[Symbol] =
      for (tparam <- tparams) yield {
        tparam.symbol = context.scope enter tparam.symbol
        tparam.symbol.deSkolemize
      }

    /** The qualifying class
     *  of a this or super with prefix `qual`.
     *  packageOk is equal false when qualifying class symbol
     */
    def qualifyingClass(tree: Tree, qual: Name, packageOK: Boolean) =
      context.enclClass.owner.ownerChain.find(o => qual.isEmpty || o.isClass && o.name == qual) match {
        case Some(c) if packageOK || !c.isPackageClass => c
        case _                                         => QualifyingClassError(tree, qual) ; NoSymbol
      }

    /** The typer for an expression, depending on where we are. If we are before a superclass
     *  call, this is a typer over a constructor context; otherwise it is the current typer.
     */
    final def constrTyperIf(inConstr: Boolean): Typer =
      if (inConstr) {
        assert(context.undetparams.isEmpty, context.undetparams)
        newTyper(context.makeConstructorContext)
      } else this

    @inline
    final def withCondConstrTyper[T](inConstr: Boolean)(f: Typer => T): T =
      if (inConstr) {
        assert(context.undetparams.isEmpty, context.undetparams)
        val c = context.makeConstructorContext
        typerWithLocalContext(c)(f)
      } else {
        f(this)
      }

    @inline
    final def typerWithCondLocalContext[T](c: => Context)(cond: Boolean)(f: Typer => T): T =
      if (cond) typerWithLocalContext(c)(f) else f(this)

    @inline
    final def typerWithLocalContext[T](c: Context)(f: Typer => T): T = {
      val res = f(newTyper(c))
      if (c.hasErrors)
        context.updateBuffer(c.flushAndReturnBuffer())
      res
    }

    @inline
    final def typerReportAnyContextErrors[T](c: Context)(f: Typer => T): T = {
      val res = f(newTyper(c))
      if (c.hasErrors)
        context.issue(c.errBuffer.head)
      res
    }

    @inline
    final def withSavedContext[T](c: Context)(f: => T) = {
      val savedErrors = c.flushAndReturnBuffer()
      val res = f
      c.updateBuffer(savedErrors)
      res
    }

    /** The typer for a label definition. If this is part of a template we
     *  first have to enter the label definition.
     */
    def labelTyper(ldef: LabelDef): Typer =
      if (ldef.symbol == NoSymbol) { // labeldef is part of template
        val typer1 = newTyper(context.makeNewScope(ldef, context.owner))
        typer1.enterLabelDef(ldef)
        typer1
      } else this

    final val xtypes = false

    /** Is symbol defined and not stale?
     */
    def reallyExists(sym: Symbol) = {
      if (isStale(sym)) sym.setInfo(NoType)
      sym.exists
    }

    /** A symbol is stale if it is toplevel, to be loaded from a classfile, and
     *  the classfile is produced from a sourcefile which is compiled in the current run.
     */
    def isStale(sym: Symbol): Boolean = {
      sym.rawInfo.isInstanceOf[loaders.ClassfileLoader] && {
        sym.rawInfo.load(sym)
        (sym.sourceFile ne null) &&
        (currentRun.compiledFiles contains sym.sourceFile.path)
      }
    }

    /** Does the context of tree `tree` require a stable type?
     */
    private def isStableContext(tree: Tree, mode: Mode, pt: Type) =
      isNarrowable(tree.tpe) && mode.inExprMode && mode.inNone(LHSmode) &&
      (xtypes ||
      (pt.isStable ||
       mode.inAll(QUALmode) && !tree.symbol.isConstant ||
       pt.typeSymbol.isAbstractType && pt.bounds.lo.isStable && !(tree.tpe <:< pt)) ||
       pt.typeSymbol.isRefinementClass && !(tree.tpe <:< pt))

    /** Make symbol accessible. This means:
     *  If symbol refers to package object, insert `.package` as second to last selector.
     *  (exception for some symbols in scala package which are dealiased immediately)
     *  Call checkAccessible, which sets tree's attributes.
     *  Also note that checkAccessible looks up sym on pre without checking that pre is well-formed
     *  (illegal type applications in pre will be skipped -- that's why typedSelect wraps the resulting tree in a TreeWithDeferredChecks)
     *  @return modified tree and new prefix type
     */
    private def makeAccessible(tree: Tree, sym: Symbol, pre: Type, site: Tree): (Tree, Type) =
      if (context.isInPackageObject(sym, pre.typeSymbol)) {
        if (pre.typeSymbol == ScalaPackageClass && sym.isTerm) {
          // short cut some aliases. It seems pattern matching needs this
          // to notice exhaustiveness and to generate good code when
          // List extractors are mixed with :: patterns. See Test5 in lists.scala.
          //
          // TODO SI-6609 Eliminate this special case once the old pattern matcher is removed.
          def dealias(sym: Symbol) =
            (atPos(tree.pos.makeTransparent) {gen.mkAttributedRef(sym)} setPos tree.pos, sym.owner.thisType)
          sym.name match {
            case nme.List => return dealias(ListModule)
            case nme.Seq  => return dealias(SeqModule)
            case nme.Nil  => return dealias(NilModule)
            case _ =>
          }
        }
        val qual = typedQualifier { atPos(tree.pos.makeTransparent) {
          tree match {
            case Ident(_) => Ident(nme.PACKAGEkw)
            case Select(qual, _) => Select(qual, nme.PACKAGEkw)
            case SelectFromTypeTree(qual, _) => Select(qual, nme.PACKAGEkw)
          }
        }}
        val tree1 = atPos(tree.pos) {
          tree match {
            case Ident(name) => Select(qual, name)
            case Select(_, name) => Select(qual, name)
            case SelectFromTypeTree(_, name) => SelectFromTypeTree(qual, name)
          }
        }
        (checkAccessible(tree1, sym, qual.tpe, qual), qual.tpe)
      } else {
        (checkAccessible(tree, sym, pre, site), pre)
      }

    /** Post-process an identifier or selection node, performing the following:
     *  1. Check that non-function pattern expressions are stable
     *  2. Check that packages and static modules are not used as values
     *  3. Turn tree type into stable type if possible and required by context.
     *  4. Give getClass calls a more precise type based on the type of the target of the call.
     */
    private def stabilize(tree: Tree, pre: Type, mode: Mode, pt: Type): Tree = {
      if (tree.symbol.isOverloaded && !mode.inFunMode)
        inferExprAlternative(tree, pt)

      val sym = tree.symbol
      def fail() = NotAValueError(tree, sym)

      if (tree.isErrorTyped) tree
      else if (mode.inPatternNotFunMode && tree.isTerm) { // (1)
        if (sym.isValue) {
          val tree1 = checkStable(tree)
          // A module reference in a pattern has type Foo.type, not "object Foo"
          if (sym.isModule && !sym.isMethod) tree1 setType singleType(pre, sym)
          else tree1
        }
        else fail()
      } else if ((mode & (EXPRmode | QUALmode)) == EXPRmode && !sym.isValue && !phase.erasedTypes) { // (2)
        fail()
      } else {
        if (sym.isStable && pre.isStable && !isByNameParamType(tree.tpe) &&
            (isStableContext(tree, mode, pt) || sym.isModule && !sym.isMethod))
          tree.setType(singleType(pre, sym))
        // To fully benefit from special casing the return type of
        // getClass, we have to catch it immediately so expressions
        // like x.getClass().newInstance() are typed with the type of x.
        else if (  tree.symbol.name == nme.getClass_
                && tree.tpe.params.isEmpty
                // TODO: If the type of the qualifier is inaccessible, we can cause private types
                // to escape scope here, e.g. pos/t1107.  I'm not sure how to properly handle this
                // so for now it requires the type symbol be public.
                && pre.typeSymbol.isPublic)
          tree setType MethodType(Nil, getClassReturnType(pre))
        else
          tree
      }
    }

    private def isNarrowable(tpe: Type): Boolean = unwrapWrapperTypes(tpe) match {
      case TypeRef(_, _, _) | RefinedType(_, _) => true
      case _                                    => !phase.erasedTypes
    }

    def stabilizeFun(tree: Tree, mode: Mode, pt: Type): Tree = {
      val sym = tree.symbol
      val pre = tree match {
        case Select(qual, _) => qual.tpe
        case _ => NoPrefix
      }
      if (tree.tpe.isInstanceOf[MethodType] && pre.isStable && sym.tpe.params.isEmpty &&
          (isStableContext(tree, mode, pt) || sym.isModule))
        tree.setType(MethodType(List(), singleType(pre, sym))) // TODO: should this be a NullaryMethodType?
      else tree
    }

    /** The member with given name of given qualifier tree */
    def member(qual: Tree, name: Name) = {
      def callSiteWithinClass(clazz: Symbol) = context.enclClass.owner hasTransOwner clazz
      val includeLocals = qual.tpe match {
        case ThisType(clazz) if callSiteWithinClass(clazz)                => true
        case SuperType(clazz, _) if callSiteWithinClass(clazz.typeSymbol) => true
        case _                                                            => phase.next.erasedTypes
      }
      if (includeLocals) qual.tpe member name
      else qual.tpe nonLocalMember name
    }

    def silent[T](op: Typer => T,
                  reportAmbiguousErrors: Boolean = context.ambiguousErrors,
                  newtree: Tree = context.tree): SilentResult[T] = {
      val rawTypeStart = if (Statistics.canEnable) Statistics.startCounter(rawTypeFailed) else null
      val findMemberStart = if (Statistics.canEnable) Statistics.startCounter(findMemberFailed) else null
      val subtypeStart = if (Statistics.canEnable) Statistics.startCounter(subtypeFailed) else null
      val failedSilentStart = if (Statistics.canEnable) Statistics.startTimer(failedSilentNanos) else null
      def stopStats() = {
        if (Statistics.canEnable) Statistics.stopCounter(rawTypeFailed, rawTypeStart)
        if (Statistics.canEnable) Statistics.stopCounter(findMemberFailed, findMemberStart)
        if (Statistics.canEnable) Statistics.stopCounter(subtypeFailed, subtypeStart)
        if (Statistics.canEnable) Statistics.stopTimer(failedSilentNanos, failedSilentStart)
      }
      try {
        if (context.reportErrors ||
            reportAmbiguousErrors != context.ambiguousErrors ||
            newtree != context.tree) {
          val context1 = context.makeSilent(reportAmbiguousErrors, newtree)
          context1.undetparams = context.undetparams
          context1.savedTypeBounds = context.savedTypeBounds
          context1.namedApplyBlockInfo = context.namedApplyBlockInfo
          val typer1 = newTyper(context1)
          val result = op(typer1)
          context.undetparams = context1.undetparams
          context.savedTypeBounds = context1.savedTypeBounds
          context.namedApplyBlockInfo = context1.namedApplyBlockInfo
          if (context1.hasErrors) {
            stopStats()
            SilentTypeError(context1.errBuffer.head)
          } else SilentResultValue(result)
        } else {
          assert(context.bufferErrors || isPastTyper, "silent mode is not available past typer")
          withSavedContext(context){
            val res = op(this)
            val errorsToReport = context.flushAndReturnBuffer()
            if (errorsToReport.isEmpty) SilentResultValue(res) else SilentTypeError(errorsToReport.head)
          }
        }
      } catch {
        case ex: CyclicReference => throw ex
        case ex: TypeError =>
          // fallback in case TypeError is still thrown
          // @H this happens for example in cps annotation checker
          stopStats()
          SilentTypeError(TypeErrorWrapper(ex))
      }
    }

    /** Check whether feature given by `featureTrait` is enabled.
     *  If it is not, issue an error or a warning depending on whether the feature is required.
     *  @param  construct  A string expression that is substituted for "#" in the feature description string
     *  @param  immediate  When set, feature check is run immediately, otherwise it is run
     *                     at the end of the typechecking run for the enclosing unit. This
     *                     is done to avoid potential cyclic reference errors by implicits
     *                     that are forced too early.
     *  @return if feature check is run immediately: true if feature is enabled, false otherwise
     *          if feature check is delayed or suppressed because we are past typer: true
     */
    def checkFeature(pos: Position, featureTrait: Symbol, construct: => String = "", immediate: Boolean = false): Boolean =
      if (isPastTyper) true
      else {
        val nestedOwners =
          featureTrait.owner.ownerChain.takeWhile(_ != languageFeatureModule.moduleClass).reverse
        val featureName = (nestedOwners map (_.name + ".")).mkString + featureTrait.name
        def action(): Boolean = {
          def hasImport = inferImplicit(EmptyTree: Tree, featureTrait.tpe, true, false, context).isSuccess
          def hasOption = settings.language.value exists (s => s == featureName || s == "_")
          val OK = hasImport || hasOption
          if (!OK) {
            val Some(AnnotationInfo(_, List(Literal(Constant(featureDesc: String)), Literal(Constant(required: Boolean))), _)) =
              featureTrait getAnnotation LanguageFeatureAnnot
            val req = if (required) "needs to" else "should"
            var raw = featureDesc + " " + req + " be enabled\n" +
              "by making the implicit value language." + featureName + " visible."
            if (!(currentRun.reportedFeature contains featureTrait))
              raw += "\nThis can be achieved by adding the import clause 'import scala.language." + featureName + "'\n" +
                "or by setting the compiler option -language:" + featureName + ".\n" +
                "See the Scala docs for value scala.language." + featureName + " for a discussion\n" +
                "why the feature " + req + " be explicitly enabled."
            currentRun.reportedFeature += featureTrait
            val msg = raw replace ("#", construct)
            if (required) unit.error(pos, msg)
            else currentRun.featureWarnings.warn(pos, msg)
          }
          OK
        }
        if (immediate) {
          action()
        } else {
          unit.toCheck += action
          true
        }
      }

    def checkExistentialsFeature(pos: Position, tpe: Type, prefix: String) = tpe match {
      case extp: ExistentialType if !extp.isRepresentableWithWildcards =>
        checkFeature(pos, ExistentialsFeature, prefix+" "+tpe)
      case _ =>
    }

    /** Perform the following adaptations of expression, pattern or type `tree` wrt to
     *  given mode `mode` and given prototype `pt`:
     *  (-1) For expressions with annotated types, let AnnotationCheckers decide what to do
     *  (0) Convert expressions with constant types to literals (unless in interactive/scaladoc mode)
     *  (1) Resolve overloading, unless mode contains FUNmode
     *  (2) Apply parameterless functions
     *  (3) Apply polymorphic types to fresh instances of their type parameters and
     *      store these instances in context.undetparams,
     *      unless followed by explicit type application.
     *  (4) Do the following to unapplied methods used as values:
     *  (4.1) If the method has only implicit parameters pass implicit arguments
     *  (4.2) otherwise, if `pt` is a function type and method is not a constructor,
     *        convert to function by eta-expansion,
     *  (4.3) otherwise, if the method is nullary with a result type compatible to `pt`
     *        and it is not a constructor, apply it to ()
     *  otherwise issue an error
     *  (5) Convert constructors in a pattern as follows:
     *  (5.1) If constructor refers to a case class factory, set tree's type to the unique
     *        instance of its primary constructor that is a subtype of the expected type.
     *  (5.2) If constructor refers to an extractor, convert to application of
     *        unapply or unapplySeq method.
     *
     *  (6) Convert all other types to TypeTree nodes.
     *  (7) When in TYPEmode but not FUNmode or HKmode, check that types are fully parameterized
     *      (7.1) In HKmode, higher-kinded types are allowed, but they must have the expected kind-arity
     *  (8) When in both EXPRmode and FUNmode, add apply method calls to values of object type.
     *  (9) If there are undetermined type variables and not POLYmode, infer expression instance
     *  Then, if tree's type is not a subtype of expected type, try the following adaptations:
     *  (10) If the expected type is Byte, Short or Char, and the expression
     *      is an integer fitting in the range of that type, convert it to that type.
     *  (11) Widen numeric literals to their expected type, if necessary
     *  (12) When in mode EXPRmode, convert E to { E; () } if expected type is scala.Unit.
     *  (13) When in mode EXPRmode, apply AnnotationChecker conversion if expected type is annotated.
     *  (14) When in mode EXPRmode, apply a view
     *  If all this fails, error
     */
    protected def adapt(tree: Tree, mode: Mode, pt: Type, original: Tree = EmptyTree): Tree = {

      def adaptToImplicitMethod(mt: MethodType): Tree = {
        if (context.undetparams.nonEmpty) { // (9) -- should revisit dropped condition `(mode & POLYmode) == 0`
          // dropped so that type args of implicit method are inferred even if polymorphic expressions are allowed
          // needed for implicits in 2.8 collection library -- maybe once #3346 is fixed, we can reinstate the condition?
            context.undetparams = inferExprInstance(tree, context.extractUndetparams(), pt,
              // approximate types that depend on arguments since dependency on implicit argument is like dependency on type parameter
              mt.approximate,
              keepNothings = false,
              useWeaklyCompatible = true) // #3808
        }

        // avoid throwing spurious DivergentImplicit errors
        if (context.hasErrors)
          setError(tree)
        else
          withCondConstrTyper(treeInfo.isSelfOrSuperConstrCall(tree))(typer1 =>
            if (original != EmptyTree && pt != WildcardType) (
              typer1 silent { tpr =>
              val withImplicitArgs = tpr.applyImplicitArgs(tree)
              if (tpr.context.hasErrors) tree // silent will wrap it in SilentTypeError anyway
              else tpr.typed(withImplicitArgs, mode, pt)
              }
              orElse { _ =>
                debuglog("fallback on implicits: " + tree + "/" + resetAllAttrs(original))
                val tree1 = typed(resetAllAttrs(original), mode, WildcardType)
                // Q: `typed` already calls `addAnnotations` and `adapt`. the only difference here is that
                // we pass `EmptyTree` as the `original`. intended? added in 2009 (53d98e7d42) by martin.
                tree1 setType addAnnotations(tree1, tree1.tpe)
                if (tree1.isEmpty) tree1 else adapt(tree1, mode, pt, EmptyTree)
            }
            )
          else
            typer1.typed(typer1.applyImplicitArgs(tree), mode, pt)
          )
        }

      def instantiateToMethodType(mt: MethodType): Tree = {
        val meth = tree match {
          // a partial named application is a block (see comment in EtaExpansion)
          case Block(_, tree1) => tree1.symbol
          case _               => tree.symbol
        }
        if (!meth.isConstructor && isFunctionType(pt)) { // (4.2)
          debuglog("eta-expanding " + tree + ":" + tree.tpe + " to " + pt)
          checkParamsConvertible(tree, tree.tpe)
          val tree0 = etaExpand(context.unit, tree, this)

          if (context.undetparams.nonEmpty) {
            // #2624: need to infer type arguments for eta expansion of a polymorphic method
            // context.undetparams contains clones of meth.typeParams (fresh ones were generated in etaExpand)
            // need to run typer on tree0, since etaExpansion sets the tpe's of its subtrees to null
            // can't type with the expected type, as we can't recreate the setup in (3) without calling typed
            // (note that (3) does not call typed to do the polymorphic type instantiation --
            //  it is called after the tree has been typed with a polymorphic expected result type)
            instantiate(typed(tree0, mode, WildcardType), mode, pt)
          } else
            typed(tree0, mode, pt)
        } else if (!meth.isConstructor && mt.params.isEmpty) { // (4.3)
          adapt(typed(Apply(tree, List()) setPos tree.pos), mode, pt, original)
        } else if (context.implicitsEnabled) {
          MissingArgsForMethodTpeError(tree, meth)
        } else {
          setError(tree)
        }
      }

      def adaptType(): Tree = {
        if (mode.inFunMode) {
          // todo. the commented line below makes sense for typechecking, say, TypeApply(Ident(`some abstract type symbol`), List(...))
          // because otherwise Ident will have its tpe set to a TypeRef, not to a PolyType, and `typedTypeApply` will fail
          // but this needs additional investigation, because it crashes t5228, gadts1 and maybe something else
          // tree setType tree.tpe.normalize
          tree
        } else if (tree.hasSymbolField && !tree.symbol.typeParams.isEmpty && !mode.inHKMode &&
          !(tree.symbol.isJavaDefined && context.unit.isJava)) { // (7)
          // @M When not typing a higher-kinded type ((mode & HKmode) == 0)
          // or raw type (tree.symbol.isJavaDefined && context.unit.isJava), types must be of kind *,
          // and thus parameterized types must be applied to their type arguments
          // @M TODO: why do kind-* tree's have symbols, while higher-kinded ones don't?
          MissingTypeParametersError(tree)
        } else if ( // (7.1) @M: check kind-arity
        // @M: removed check for tree.hasSymbolField and replace tree.symbol by tree.tpe.symbol (TypeTree's must also be checked here, and they don't directly have a symbol)
        mode.inHKMode &&
          // @M: don't check tree.tpe.symbol.typeParams. check tree.tpe.typeParams!!!
          // (e.g., m[Int] --> tree.tpe.symbol.typeParams.length == 1, tree.tpe.typeParams.length == 0!)
          !sameLength(tree.tpe.typeParams, pt.typeParams) &&
          !(tree.tpe.typeSymbol == AnyClass ||
            tree.tpe.typeSymbol == NothingClass ||
            pt == WildcardType)) {
          // Check that the actual kind arity (tree.symbol.typeParams.length) conforms to the expected
          // kind-arity (pt.typeParams.length). Full checks are done in checkKindBounds in Infer.
          // Note that we treat Any and Nothing as kind-polymorphic.
          // We can't perform this check when typing type arguments to an overloaded method before the overload is resolved
          // (or in the case of an error type) -- this is indicated by pt == WildcardType (see case TypeApply in typed1).
          KindArityMismatchError(tree, pt)
        } else tree match { // (6)
          case TypeTree() => tree
          case _          => TypeTree(tree.tpe) setOriginal tree
        }
      }

      /**
       * To deal with the type slack between actual (run-time) types and statically known types, for each abstract type T,
       * reflect its variance as a skolem that is upper-bounded by T (covariant position), or lower-bounded by T (contravariant).
       *
       * Consider the following example:
       *
       *  class AbsWrapperCov[+A]
       *  case class Wrapper[B](x: Wrapped[B]) extends AbsWrapperCov[B]
       *
       *  def unwrap[T](x: AbsWrapperCov[T]): Wrapped[T] = x match {
       *    case Wrapper(wrapped) => // Wrapper's type parameter must not be assumed to be equal to T, it's *upper-bounded* by it
       *      wrapped // : Wrapped[_ <: T]
       *  }
       *
       * this method should type check if and only if Wrapped is covariant in its type parameter
       *
       * when inferring Wrapper's type parameter B from x's type AbsWrapperCov[T],
       * we must take into account that x's actual type is AbsWrapperCov[Tactual] forSome {type Tactual <: T}
       * as AbsWrapperCov is covariant in A -- in other words, we must not assume we know T exactly, all we know is its upper bound
       *
       * since method application is the only way to generate this slack between run-time and compile-time types (TODO: right!?),
       * we can simply replace skolems that represent method type parameters as seen from the method's body
       * by other skolems that are (upper/lower)-bounded by that type-parameter skolem
       * (depending on the variance position of the skolem in the statically assumed type of the scrutinee, pt)
       *
       * see test/files/../t5189*.scala
       */
      def adaptConstrPattern(): Tree = { // (5)
        def hasUnapplyMember(tp: Type) = reallyExists(unapplyMember(tp))
        val overloadedExtractorOfObject = tree.symbol filter (sym => hasUnapplyMember(sym.tpe))
        // if the tree's symbol's type does not define an extractor, maybe the tree's type does.
        // this is the case when we encounter an arbitrary tree as the target of an unapply call
        // (rather than something that looks like a constructor call.) (for now, this only happens
        // due to wrapClassTagUnapply, but when we support parameterized extractors, it will become
        // more common place)
        val extractor = overloadedExtractorOfObject orElse unapplyMember(tree.tpe)
        if (extractor != NoSymbol) {
          // if we did some ad-hoc overloading resolution, update the tree's symbol
          // do not update the symbol if the tree's symbol's type does not define an unapply member
          // (e.g. since it's some method that returns an object with an unapply member)
          if (overloadedExtractorOfObject != NoSymbol)
            tree setSymbol overloadedExtractorOfObject

          tree.tpe match {
            case OverloadedType(pre, alts) => tree setType overloadedType(pre, alts filter (alt => hasUnapplyMember(alt.tpe)))
            case _ =>
          }
          val unapply = unapplyMember(extractor.tpe)
          val clazz = unapplyParameterType(unapply)

          if (unapply.isCase && clazz.isCase) {
            // convert synthetic unapply of case class to case class constructor
            val prefix = tree.tpe.prefix
            val tree1 = TypeTree(clazz.primaryConstructor.tpe.asSeenFrom(prefix, clazz.owner))
              .setOriginal(tree)

            val skolems = new mutable.ListBuffer[TypeSymbol]
            object variantToSkolem extends TypeMap(trackVariance = true) {
              def apply(tp: Type) = mapOver(tp) match {
                // !!! FIXME - skipping this when variance.isInvariant allows unsoundness, see SI-5189
                case TypeRef(NoPrefix, tpSym, Nil) if !variance.isInvariant && tpSym.isTypeParameterOrSkolem && tpSym.owner.isTerm =>
                  // must initialize or tpSym.tpe might see random type params!!
                  // without this, we'll get very weird types inferred in test/scaladoc/run/SI-5933.scala
                  // TODO: why is that??
                  tpSym.initialize
                  val bounds = if (variance.isPositive) TypeBounds.upper(tpSym.tpe) else TypeBounds.lower(tpSym.tpe)
                  // origin must be the type param so we can deskolemize
                  val skolem = context.owner.newGADTSkolem(unit.freshTypeName("?"+tpSym.name), tpSym, bounds)
                  // println("mapping "+ tpSym +" to "+ skolem + " : "+ bounds +" -- pt= "+ pt +" in "+ context.owner +" at "+ context.tree )
                  skolems += skolem
                  skolem.tpe
                case tp1 => tp1
              }
            }

            // have to open up the existential and put the skolems in scope
            // can't simply package up pt in an ExistentialType, because that takes us back to square one (List[_ <: T] == List[T] due to covariance)
            val ptSafe   = variantToSkolem(pt) // TODO: pt.skolemizeExistential(context.owner, tree) ?
            val freeVars = skolems.toList

            // use "tree" for the context, not context.tree: don't make another CaseDef context,
            // as instantiateTypeVar's bounds would end up there
            val ctorContext = context.makeNewScope(tree, context.owner)
            freeVars foreach ctorContext.scope.enter
            newTyper(ctorContext).infer.inferConstructorInstance(tree1, clazz.typeParams, ptSafe)

            // simplify types without losing safety,
            // so that we get rid of unnecessary type slack, and so that error messages don't unnecessarily refer to skolems
            val extrapolate = new ExistentialExtrapolation(freeVars) extrapolate (_: Type)
            val extrapolated = tree1.tpe match {
              case MethodType(ctorArgs, res) => // ctorArgs are actually in a covariant position, since this is the type of the subpatterns of the pattern represented by this Apply node
                ctorArgs foreach (p => p.info = extrapolate(p.info)) // no need to clone, this is OUR method type
                copyMethodType(tree1.tpe, ctorArgs, extrapolate(res))
              case tp => tp
            }

            // once the containing CaseDef has been type checked (see typedCase),
            // tree1's remaining type-slack skolems will be deskolemized (to the method type parameter skolems)
            tree1 setType extrapolated
          } else {
            tree
          }
        } else {
          CaseClassConstructorError(tree)
        }
      }

      def insertApply(): Tree = {
        assert(!mode.inHKMode, mode) //@M
        val adapted = adaptToName(tree, nme.apply)
        def stabilize0(pre: Type): Tree = stabilize(adapted, pre, EXPRmode | QUALmode, WildcardType)
        // TODO reconcile the overlap between Typers#stablize and TreeGen.stabilize
        val qual = adapted match {
          case This(_) =>
            gen.stabilize(adapted)
          case Ident(_) =>
            val owner = adapted.symbol.owner
            val pre =
              if (owner.isPackageClass) owner.thisType
              else if (owner.isClass) context.enclosingSubClassContext(owner).prefix
            else NoPrefix
            stabilize0(pre)
          case Select(qualqual, _) =>
            stabilize0(qualqual.tpe)
          case other =>
            other
        }
        typedPos(tree.pos, mode, pt) {
          Select(qual setPos tree.pos.makeTransparent, nme.apply)
        }
      }

      // begin adapt
      tree.tpe match {
        case atp @ AnnotatedType(_, _, _) if canAdaptAnnotations(tree, mode, pt) => // (-1)
          adaptAnnotations(tree, mode, pt)
        case ct @ ConstantType(value) if mode.inNone(TYPEmode | FUNmode) && (ct <:< pt) && !forScaladoc && !forInteractive => // (0)
          val sym = tree.symbol
          if (sym != null && sym.isDeprecated) {
            val msg = sym.toString + sym.locationString + " is deprecated: " + sym.deprecationMessage.getOrElse("")
            unit.deprecationWarning(tree.pos, msg)
          }
          treeCopy.Literal(tree, value)
        case OverloadedType(pre, alts) if !mode.inFunMode => // (1)
          inferExprAlternative(tree, pt)
          adapt(tree, mode, pt, original)
        case NullaryMethodType(restpe) => // (2)
          adapt(tree setType restpe, mode, pt, original)
        case TypeRef(_, ByNameParamClass, List(arg)) if mode.inExprMode => // (2)
          adapt(tree setType arg, mode, pt, original)
        case tr @ TypeRef(_, sym, _) if sym.isAliasType && tr.dealias.isInstanceOf[ExistentialType] &&
          ((mode & (EXPRmode | LHSmode)) == EXPRmode) =>
          adapt(tree setType tr.dealias.skolemizeExistential(context.owner, tree), mode, pt, original)
        case et @ ExistentialType(_, _) if ((mode & (EXPRmode | LHSmode)) == EXPRmode) =>
          adapt(tree setType et.skolemizeExistential(context.owner, tree), mode, pt, original)
        case PolyType(tparams, restpe) if mode.inNone(TAPPmode | PATTERNmode | HKmode) => // (3)
          // assert((mode & HKmode) == 0) //@M a PolyType in HKmode represents an anonymous type function,
          // we're in HKmode since a higher-kinded type is expected --> hence, don't implicitly apply it to type params!
          // ticket #2197 triggered turning the assert into a guard
          // I guess this assert wasn't violated before because type aliases weren't expanded as eagerly
          //  (the only way to get a PolyType for an anonymous type function is by normalisation, which applies eta-expansion)
          // -- are we sure we want to expand aliases this early?
          // -- what caused this change in behaviour??
          val tparams1 = cloneSymbols(tparams)
          val tree1 = if (tree.isType) tree
          else TypeApply(tree, tparams1 map (tparam =>
            TypeTree(tparam.tpeHK) setPos tree.pos.focus)) setPos tree.pos
          context.undetparams ++= tparams1
          notifyUndetparamsAdded(tparams1)
          adapt(tree1 setType restpe.substSym(tparams, tparams1), mode, pt, original)
        case mt: MethodType if mt.isImplicit && ((mode & (EXPRmode | FUNmode | LHSmode)) == EXPRmode) => // (4.1)
          adaptToImplicitMethod(mt)

        case mt: MethodType if (((mode & (EXPRmode | FUNmode | LHSmode)) == EXPRmode) &&
          (context.undetparams.isEmpty || mode.inPolyMode)) && !treeInfo.isMacroApplicationOrBlock(tree) =>
          instantiateToMethodType(mt)

        case _ =>
        def vanillaAdapt(tree: Tree) = {
          def shouldInsertApply(tree: Tree) = mode.inAll(EXPRmode | FUNmode) && (tree.tpe match {
            case _: MethodType | _: OverloadedType | _: PolyType => false
            case _                                               => applyPossible
          })
          def applyPossible = {
            def applyMeth = member(adaptToName(tree, nme.apply), nme.apply)
            dyna.acceptsApplyDynamic(tree.tpe) || (
              if (mode.inAll(TAPPmode))
                tree.tpe.typeParams.isEmpty && applyMeth.filter(!_.tpe.typeParams.isEmpty) != NoSymbol
              else
                applyMeth.filter(_.tpe.paramSectionCount > 0) != NoSymbol
            )
          }
          if (tree.isType)
            adaptType()
          else if (mode.inAll(PATTERNmode | FUNmode))
            adaptConstrPattern()
          else if (shouldInsertApply(tree))
            insertApply()
          else if (!context.undetparams.isEmpty && !mode.inPolyMode) { // (9)
            assert(!mode.inHKMode, mode) //@M
            if (mode.inExprModeButNot(FUNmode) && pt.typeSymbol == UnitClass)
              instantiateExpectingUnit(tree, mode)
            else
              instantiate(tree, mode, pt)
          } else if (tree.tpe <:< pt) {
            tree
          } else {
            def fallBack: Tree = {
              if (mode.inPatternMode) {
                if ((tree.symbol ne null) && tree.symbol.isModule)
                  inferModulePattern(tree, pt)
                if (isPopulated(tree.tpe, approximateAbstracts(pt)))
                  return tree
              }
              val tree1 = constfold(tree, pt) // (10) (11)
              if (tree1.tpe <:< pt) adapt(tree1, mode, pt, original)
              else {
                if (mode.inExprModeButNot(FUNmode)) {
                  pt.dealias match {
                    case TypeRef(_, sym, _) =>
                      // note: was if (pt.typeSymbol == UnitClass) but this leads to a potentially
                      // infinite expansion if pt is constant type ()
                      if (sym == UnitClass && tree.tpe <:< AnyClass.tpe) { // (12)
                        if (settings.warnValueDiscard.value)
                          context.unit.warning(tree.pos, "discarded non-Unit value")
                        return typedPos(tree.pos, mode, pt) {
                          Block(List(tree), Literal(Constant()))
                        }
                      } else if (isNumericValueClass(sym) && isNumericSubType(tree.tpe, pt)) {
                        if (settings.warnNumericWiden.value)
                          context.unit.warning(tree.pos, "implicit numeric widening")
                        return typedPos(tree.pos, mode, pt) {
                          Select(tree, "to" + sym.name)
                        }
                      }
                    case AnnotatedType(_, _, _) if canAdaptAnnotations(tree, mode, pt) => // (13)
                      return typed(adaptAnnotations(tree, mode, pt), mode, pt)
                    case _ =>
                  }
                  if (!context.undetparams.isEmpty) {
                    return instantiate(tree, mode, pt)
                  }
                  if (context.implicitsEnabled && !pt.isError && !tree.isErrorTyped) {
                    // (14); the condition prevents chains of views
                    debuglog("inferring view from " + tree.tpe + " to " + pt)
                    val coercion = inferView(tree, tree.tpe, pt, true)
                    if (coercion != EmptyTree) {
                      def msg = "inferred view from " + tree.tpe + " to " + pt + " = " + coercion + ":" + coercion.tpe
                      if (settings.logImplicitConv.value)
                        unit.echo(tree.pos, msg)

                      debuglog(msg)
                      val silentContext = context.makeImplicit(context.ambiguousErrors)
                      val res = newTyper(silentContext).typed(
                        new ApplyImplicitView(coercion, List(tree)) setPos tree.pos, mode, pt)
                      if (silentContext.hasErrors) context.issue(silentContext.errBuffer.head) else return res
                    }
                  }
                }
                if (settings.debug.value) {
                  log("error tree = " + tree)
                  if (settings.explaintypes.value) explainTypes(tree.tpe, pt)
                }

                val found = tree.tpe
                if (!found.isErroneous && !pt.isErroneous) {
                  if ((!context.reportErrors && isPastTyper) || tree.attachments.get[MacroExpansionAttachment].isDefined) {
                    val bound = pt match {
                      case ExistentialType(qs, _) => qs
                      case _ => Nil
                    }
                    val boundOrSkolems = bound ++ pt.skolemsExceptMethodTypeParams
                    if (boundOrSkolems.nonEmpty) {
                      // Ignore type errors raised in later phases that are due to mismatching types with existential skolems
                      // We have lift crashing in 2.9 with an adapt failure in the pattern matcher.
                      // Here's my hypothsis why this happens. The pattern matcher defines a variable of type
                      //
                      //   val x: T = expr
                      //
                      // where T is the type of expr, but T contains existential skolems ts.
                      // In that case, this value definition does not typecheck.
                      // The value definition
                      //
                      //   val x: T forSome { ts } = expr
                      //
                      // would typecheck. Or one can simply leave out the type of the `val`:
                      //
                      //   val x = expr
                      //
                      // SI-6029 shows another case where we also fail (in uncurry), but this time the expected
                      // type is an existential type.
                      //
                      // The reason for both failures have to do with the way we (don't) transform
                      // skolem types along with the trees that contain them. We'd need a
                      // radically different approach to do it. But before investing a lot of time to
                      // to do this (I have already sunk 3 full days with in the end futile attempts
                      // to consistently transform skolems and fix 6029), I'd like to
                      // investigate ways to avoid skolems completely.
                      //
                      // upd. The same problem happens when we try to typecheck the result of macro expansion against its expected type
                      // (which is the return type of the macro definition instantiated in the context of expandee):
                      //
                      //   Test.scala:2: error: type mismatch;
                      //     found   : $u.Expr[Class[_ <: Object]]
                      //     required: reflect.runtime.universe.Expr[Class[?0(in value <local Test>)]] where type ?0(in value <local Test>) <: Object
                      //     scala.reflect.runtime.universe.reify(new Object().getClass)
                      //                                         ^
                      // Therefore following Martin's advice I use this logic to recover from skolem errors after macro expansions
                      // (by adding the ` || tree.attachments.get[MacroExpansionAttachment].isDefined` clause to the conditional above).
                      //
                      log("recovering from existential or skolem type error in tree \n" + tree + "\nwith type " + tree.tpe + "\n expected type = " + pt + "\n context = " + context.tree)
                      return adapt(tree, mode, deriveTypeWithWildcards(boundOrSkolems)(pt))
                    }
                  }
                  // create an actual error
                  AdaptTypeError(tree, found, pt)
                }
                setError(tree)
              }
            }
            fallBack
          }
      }
        val tree1 = if (mode.inExprModeButNot(FUNmode) && treeInfo.isMacroApplication(tree)) macroExpandApply(this, tree, mode, pt) else tree
        if (tree == tree1) vanillaAdapt(tree1) else tree1
    }
    }

    def instantiate(tree: Tree, mode: Mode, pt: Type): Tree = {
      inferExprInstance(tree, context.extractUndetparams(), pt)
      adapt(tree, mode, pt)
    }
    /** If the expected type is Unit: try instantiating type arguments
     *  with expected type Unit, but if that fails, try again with pt = WildcardType
     *  and discard the expression.
     */
    def instantiateExpectingUnit(tree: Tree, mode: Mode): Tree = {
      val savedUndetparams = context.undetparams
      silent(_.instantiate(tree, mode, UnitClass.tpe)) orElse { _ =>
          context.undetparams = savedUndetparams
          val valueDiscard = atPos(tree.pos)(Block(List(instantiate(tree, mode, WildcardType)), Literal(Constant())))
          typed(valueDiscard, mode, UnitClass.tpe)
      }
    }

    private def isAdaptableWithView(qual: Tree) = {
      val qtpe = qual.tpe.widen
      (    !isPastTyper
        && qual.isTerm
        && !qual.isInstanceOf[Super]
        && ((qual.symbol eq null) || !qual.symbol.isTerm || qual.symbol.isValue)
        && !qtpe.isError
        && !qtpe.typeSymbol.isBottomClass
        && qtpe != WildcardType
        && !qual.isInstanceOf[ApplyImplicitView] // don't chain views
        && (context.implicitsEnabled || context.enrichmentEnabled)
        // Elaborating `context.implicitsEnabled`:
        // don't try to adapt a top-level type that's the subject of an implicit search
        // this happens because, if isView, typedImplicit tries to apply the "current" implicit value to
        // a value that needs to be coerced, so we check whether the implicit value has an `apply` method.
        // (If we allow this, we get divergence, e.g., starting at `conforms` during ant quick.bin)
        // Note: implicit arguments are still inferred (this kind of "chaining" is allowed)
      )
    }

    def adaptToMember(qual: Tree, searchTemplate: Type, reportAmbiguous: Boolean = true, saveErrors: Boolean = true): Tree = {
      if (isAdaptableWithView(qual)) {
        qual.tpe.dealiasWiden match {
          case et: ExistentialType =>
            qual setType et.skolemizeExistential(context.owner, qual) // open the existential
          case _ =>
        }
        inferView(qual, qual.tpe, searchTemplate, reportAmbiguous, saveErrors) match {
          case EmptyTree  => qual
          case coercion   =>
            if (settings.logImplicitConv.value)
              unit.echo(qual.pos,
                "applied implicit conversion from %s to %s = %s".format(
                  qual.tpe, searchTemplate, coercion.symbol.defString))

            typedQualifier(atPos(qual.pos)(new ApplyImplicitView(coercion, List(qual))))
        }
      }
      else qual
    }

    /** Try to apply an implicit conversion to `qual` to that it contains
     *  a method `name` which can be applied to arguments `args` with expected type `pt`.
     *  If `pt` is defined, there is a fallback to try again with pt = ?.
     *  This helps avoiding propagating result information too far and solves
     *  #1756.
     *  If no conversion is found, return `qual` unchanged.
     *
     */
    def adaptToArguments(qual: Tree, name: Name, args: List[Tree], pt: Type, reportAmbiguous: Boolean, saveErrors: Boolean): Tree = {
      def doAdapt(restpe: Type) =
        //util.trace("adaptToArgs "+qual+", name = "+name+", argtpes = "+(args map (_.tpe))+", pt = "+pt+" = ")
        adaptToMember(qual, HasMethodMatching(name, args map (_.tpe), restpe), reportAmbiguous, saveErrors)

      if (pt == WildcardType)
        doAdapt(pt)
      else silent(_ => doAdapt(pt)) filter (_ != qual) orElse (_ =>
        logResult(s"fallback on implicits in adaptToArguments: $qual.$name")(doAdapt(WildcardType))
      )
    }

    /** Try to apply an implicit conversion to `qual` so that it contains
     *  a method `name`. If that's ambiguous try taking arguments into
     *  account using `adaptToArguments`.
     */
    def adaptToMemberWithArgs(tree: Tree, qual: Tree, name: Name, mode: Mode, reportAmbiguous: Boolean, saveErrors: Boolean): Tree = {
      def onError(reportError: => Tree): Tree = context.tree match {
          case Apply(tree1, args) if (tree1 eq tree) && args.nonEmpty =>
          ( silent   (_.typedArgs(args, mode))
                 map (_.asInstanceOf[List[Tree]])
              filter (xs => !(xs exists (_.isErrorTyped)))
                 map (xs => adaptToArguments(qual, name, xs, WildcardType, reportAmbiguous, saveErrors))
              orElse ( _ => reportError)
          )
              case _            =>
                reportError
            }

      silent(_.adaptToMember(qual, HasMember(name), false)) orElse (err =>
        onError {
          if (reportAmbiguous) context issue err
          setError(tree)
        }
      )
      }

    /** Try to apply an implicit conversion to `qual` to that it contains a
     *  member `name` of arbitrary type.
     *  If no conversion is found, return `qual` unchanged.
     */
    def adaptToName(qual: Tree, name: Name) =
      if (member(qual, name) != NoSymbol) qual
      else adaptToMember(qual, HasMember(name))

    private def validateNoCaseAncestor(clazz: Symbol) = {
      if (!phase.erasedTypes) {
        for (ancestor <- clazz.ancestors find (_.isCase)) {
          unit.error(clazz.pos, (
            "case %s has case ancestor %s, but case-to-case inheritance is prohibited."+
            " To overcome this limitation, use extractors to pattern match on non-leaf nodes."
          ).format(clazz, ancestor.fullName))
        }
      }
    }

    private def checkEphemeral(clazz: Symbol, body: List[Tree]) = {
      // NOTE: Code appears to be messy in this method for good reason: it clearly
      // communicates the fact that it implements rather ad-hoc, arbitrary and
      // non-regular set of rules that identify features that interact badly with
      // value classes. This code can be cleaned up a lot once implementation
      // restrictions are addressed.
      val isValueClass = !clazz.isTrait
      def where = if (isValueClass) "value class" else "universal trait extending from class Any"
      def implRestriction(tree: Tree, what: String) =
        unit.error(tree.pos, s"implementation restriction: $what is not allowed in $where" +
           "\nThis restriction is planned to be removed in subsequent releases.")
      /**
       * Deeply traverses the tree in search of constructs that are not allowed
       * in value classes (at any nesting level).
       *
       * All restrictions this object imposes are probably not fundamental but require
       * fair amount of work and testing. We are conservative for now when it comes
       * to allowing language features to interact with value classes.
       *  */
      object checkEphemeralDeep extends Traverser {
        override def traverse(tree: Tree): Unit = if (isValueClass) {
          tree match {
            case _: ModuleDef =>
              //see https://issues.scala-lang.org/browse/SI-6359
              implRestriction(tree, "nested object")
            //see https://issues.scala-lang.org/browse/SI-6444
            //see https://issues.scala-lang.org/browse/SI-6463
            case _: ClassDef =>
              implRestriction(tree, "nested class")
            case Select(sup @ Super(qual, mix), selector) if selector != nme.CONSTRUCTOR && qual.symbol == clazz && mix != tpnme.EMPTY =>
              //see https://issues.scala-lang.org/browse/SI-6483
              implRestriction(sup, "qualified super reference")
            case _ =>
          }
          super.traverse(tree)
        }
      }
      for (stat <- body) {
        def notAllowed(what: String) = unit.error(stat.pos, s"$what is not allowed in $where")
        stat match {
          // see https://issues.scala-lang.org/browse/SI-6444
          // see https://issues.scala-lang.org/browse/SI-6463
          case ClassDef(mods, _, _, _) if isValueClass =>
            implRestriction(stat, s"nested ${ if (mods.isTrait) "trait" else "class" }")
          case _: Import | _: ClassDef | _: TypeDef | EmptyTree => // OK
          case DefDef(_, name, _, _, _, rhs) =>
            if (stat.symbol.isAuxiliaryConstructor)
              notAllowed("secondary constructor")
            else if (isValueClass && (name == nme.equals_ || name == nme.hashCode_))
              notAllowed(s"redefinition of $name method. See SIP-15, criterion 4.")
            else if (stat.symbol != null && stat.symbol.isParamAccessor)
              notAllowed("additional parameter")
            checkEphemeralDeep.traverse(rhs)
          case _: ValDef =>
            notAllowed("field definition")
          case _: ModuleDef =>
            //see https://issues.scala-lang.org/browse/SI-6359
            implRestriction(stat, "nested object")
          case _ =>
            notAllowed("this statement")
        }
      }
    }

    private def validateDerivedValueClass(clazz: Symbol, body: List[Tree]) = {
      if (clazz.isTrait)
        unit.error(clazz.pos, "only classes (not traits) are allowed to extend AnyVal")
      if (!clazz.isStatic)
        unit.error(clazz.pos, "value class may not be a "+
          (if (clazz.owner.isTerm) "local class" else "member of another class"))
      if (!clazz.isPrimitiveValueClass) {
        clazz.info.decls.toList.filter(acc => acc.isMethod && acc.isParamAccessor) match {
          case List(acc) =>
            def isUnderlyingAcc(sym: Symbol) =
              sym == acc || acc.hasAccessorFlag && sym == acc.accessed
            if (acc.accessBoundary(clazz) != rootMirror.RootClass)
              unit.error(acc.pos, "value class needs to have a publicly accessible val parameter")
            else if (acc.tpe.typeSymbol.isDerivedValueClass)
              unit.error(acc.pos, "value class may not wrap another user-defined value class")
            checkEphemeral(clazz, body filterNot (stat => isUnderlyingAcc(stat.symbol)))
          case x =>
            unit.error(clazz.pos, "value class needs to have exactly one public val parameter")
        }
      }

      for (tparam <- clazz.typeParams)
        if (tparam hasAnnotation definitions.SpecializedClass)
          unit.error(tparam.pos, "type parameter of value class may not be specialized")
    }

    /** Typechecks a parent type reference.
     *
     *  This typecheck is harder than it might look, because it should honor early
     *  definitions and also perform type argument inference with the help of super call
     *  arguments provided in `encodedtpt`.
     *
     *  The method is called in batches (batch = 1 time per each parent type referenced),
     *  two batches per definition: once from namer, when entering a ClassDef or a ModuleDef
     *  and once from typer, when typechecking the definition.
     *
     *  ***Arguments***
     *
     *  `encodedtpt` represents the parent type reference wrapped in an `Apply` node
     *  which indicates value arguments (i.e. type macro arguments or super constructor call arguments)
     *  If no value arguments are provided by the user, the `Apply` node is still
     *  there, but its `args` will be set to `Nil`.
     *  This argument is synthesized by `tools.nsc.ast.Parsers.templateParents`.
     *
     *  `templ` is an enclosing template, which contains a primary constructor synthesized by the parser.
     *  Such a constructor is a DefDef which contains early initializers and maybe a super constructor call
     *  (I wrote "maybe" because trait constructors don't call super constructors).
     *  This argument is synthesized by `tools.nsc.ast.Trees.Template`.
     *
     *  `inMixinPosition` indicates whether the reference is not the first in the
     *  list of parents (and therefore cannot be a class) or the opposite.
     *
     *  ***Return value and side effects***
     *
     *  Returns a `TypeTree` representing a resolved parent type.
     *  If the typechecked parent reference implies non-nullary and non-empty argument list,
     *  this argument list is attached to the returned value in SuperArgsAttachment.
     *  The attachment is necessary for the subsequent typecheck to fixup a super constructor call
     *  in the body of the primary constructor (see `typedTemplate` for details).
     *
     *  This method might invoke `typedPrimaryConstrBody`, hence it might cause the side effects
     *  described in the docs of that method. It might also attribute the Super(_, _) reference
     *  (if present) inside the primary constructor of `templ`.
     *
     *  ***Example***
     *
     *  For the following definition:
     *
     *    class D extends {
     *      val x = 2
     *      val y = 4
     *    } with B(x)(3) with C(y) with T
     *
     *  this method will be called six times:
     *
     *    (3 times from the namer)
     *    typedParentType(Apply(Apply(Ident(B), List(Ident(x))), List(3)), templ, inMixinPosition = false)
     *    typedParentType(Apply(Ident(C), List(Ident(y))), templ, inMixinPosition = true)
     *    typedParentType(Apply(Ident(T), List()), templ, inMixinPosition = true)
     *
     *    (3 times from the typer)
     *    <the same three calls>
     */
    private def typedParentType(encodedtpt: Tree, templ: Template, inMixinPosition: Boolean): Tree = {
      val app = treeInfo.dissectApplied(encodedtpt)
      val (treeInfo.Applied(core, targs, argss), decodedtpt) = (app, app.callee)
      val argssAreTrivial = argss == Nil || argss == ListOfNil

      // we cannot avoid cyclic references with `initialize` here, because when type macros arrive,
      // we'll have to check the probe for isTypeMacro anyways.
      // therefore I think it's reasonable to trade a more specific "inherits itself" error
      // for a generic, yet understandable "cyclic reference" error
      var probe = typedTypeConstructor(core.duplicate).tpe.typeSymbol
      if (probe == null) probe = NoSymbol
      probe.initialize

      if (probe.isTrait || inMixinPosition) {
        if (!argssAreTrivial) {
          if (probe.isTrait) ConstrArgsInParentWhichIsTraitError(encodedtpt, probe)
          else () // a class in a mixin position - this warrants an error in `validateParentClasses`
                  // therefore here we do nothing, e.g. don't check that the # of ctor arguments
                  // matches the # of ctor parameters or stuff like that
        }
        typedType(decodedtpt)
      } else {
        var supertpt = typedTypeConstructor(decodedtpt)
        val supertparams = if (supertpt.hasSymbolField) supertpt.symbol.typeParams else Nil
        if (supertparams.nonEmpty) {
          typedPrimaryConstrBody(templ) {
            val supertpe = PolyType(supertparams, appliedType(supertpt.tpe, supertparams map (_.tpeHK)))
            val supercall = New(supertpe, mmap(argss)(_.duplicate))
            val treeInfo.Applied(Select(ctor, nme.CONSTRUCTOR), _, _) = supercall
            ctor setType supertpe // this is an essential hack, otherwise it will occasionally fail to typecheck
            atPos(supertpt.pos.focus)(supercall)
          } match {
            case EmptyTree => MissingTypeArgumentsParentTpeError(supertpt)
            case tpt => supertpt = TypeTree(tpt.tpe) setPos supertpt.pos.focus
          }
        }
        // this is the place where we tell the typer what argss should be used for the super call
        // if argss are nullary or empty, then (see the docs for `typedPrimaryConstrBody`)
        // the super call dummy is already good enough, so we don't need to do anything
        if (argssAreTrivial) supertpt else supertpt updateAttachment SuperArgsAttachment(argss)
      }
    }

    /** Typechecks the mishmash of trees that happen to be stuffed into the primary constructor of a given template.
     *  Before commencing the typecheck, replaces the `pendingSuperCall` dummy with the result of `actualSuperCall`.
     *  `actualSuperCall` can return `EmptyTree`, in which case the dummy is replaced with a literal unit.
     *
     *  ***Return value and side effects***
     *
     *  If a super call is present in the primary constructor and is not erased by the transform, returns it typechecked.
     *  Otherwise (e.g. if the primary constructor is missing or the super call isn't there) returns `EmptyTree`.
     *
     *  As a side effect, this method attributes the underlying fields of early vals.
     *  Early vals aren't typechecked anywhere else, so it's essential to call `typedPrimaryConstrBody`
     *  at least once per definition. It'd be great to disentangle this logic at some point.
     *
     *  ***Example***
     *
     *  For the following definition:
     *
     *    class D extends {
     *      val x = 2
     *      val y = 4
     *    } with B(x)(3) with C(y) with T
     *
     *  the primary constructor of `templ` will be:
     *
     *    Block(List(
     *      ValDef(NoMods, x, TypeTree(), 2)
     *      ValDef(NoMods, y, TypeTree(), 4)
     *      global.pendingSuperCall,
     *      Literal(Constant(())))
     *
     *  Note the `pendingSuperCall` part. This is the representation of a fill-me-in-later supercall dummy,
     *  which encodes the fact that supercall argss are unknown during parsing and need to be transplanted
     *  from one of the parent types. Read more about why the argss are unknown in `tools.nsc.ast.Trees.Template`.
     */
    private def typedPrimaryConstrBody(templ: Template)(actualSuperCall: => Tree): Tree =
      treeInfo.firstConstructor(templ.body) match {
        case ctor @ DefDef(_, _, _, vparamss, _, cbody @ Block(cstats, cunit)) =>
          val (preSuperStats, superCall) = {
            val (stats, rest) = cstats span (x => !treeInfo.isSuperConstrCall(x))
            (stats map (_.duplicate), if (rest.isEmpty) EmptyTree else rest.head.duplicate)
          }
          val superCall1 = (superCall match {
            case global.pendingSuperCall => actualSuperCall
            case EmptyTree => EmptyTree
          }) orElse cunit
          val cbody1 = treeCopy.Block(cbody, preSuperStats, superCall1)
          val clazz = context.owner
          assert(clazz != NoSymbol, templ)
          val cscope = context.outer.makeNewScope(ctor, context.outer.owner)
          val cbody2 = { // called both during completion AND typing.
            val typer1 = newTyper(cscope)
            // XXX: see about using the class's symbol....
            clazz.unsafeTypeParams foreach (sym => typer1.context.scope.enter(sym))
            typer1.namer.enterValueParams(vparamss map (_.map(_.duplicate)))
            typer1.typed(cbody1)
          }

          val preSuperVals = treeInfo.preSuperFields(templ.body)
          if (preSuperVals.isEmpty && preSuperStats.nonEmpty)
            devWarning("Wanted to zip empty presuper val list with " + preSuperStats)
          else
            map2(preSuperStats, preSuperVals)((ldef, gdef) => gdef.tpt setType ldef.symbol.tpe)

          if (superCall1 == cunit) EmptyTree
          else cbody2 match {
            case Block(_, expr) => expr
            case tree => tree
          }
        case _ =>
          EmptyTree
      }

    /** Makes sure that the first type tree in the list of parent types is always a class.
     *  If the first parent is a trait, prepend its supertype to the list until it's a class.
     */
    private def normalizeFirstParent(parents: List[Tree]): List[Tree] = parents match {
      case first :: rest if treeInfo.isTraitRef(first) =>
        def explode(supertpt: Tree, acc: List[Tree]): List[Tree] = {
          if (treeInfo.isTraitRef(supertpt)) {
            val supertpt1 = typedType(supertpt)
            if (!supertpt1.isErrorTyped) {
              val supersupertpt = TypeTree(supertpt1.tpe.firstParent) setPos supertpt.pos.focus
              return explode(supersupertpt, supertpt1 :: acc)
            }
          }
          if (supertpt.tpe.typeSymbol == AnyClass) supertpt setType AnyRefClass.tpe
          supertpt :: acc
        }
        explode(first, Nil) ++ rest
      case _ => parents
    }

    /** Certain parents are added in the parser before it is known whether
     *  that class also declared them as parents. For instance, this is an
     *  error unless we take corrective action here:
     *
     *    case class Foo() extends Serializable
     *
     *  So we strip the duplicates before typer.
     */
    private def fixDuplicateSyntheticParents(parents: List[Tree]): List[Tree] = parents match {
      case Nil      => Nil
      case x :: xs  =>
        val sym = x.symbol
        x :: fixDuplicateSyntheticParents(
          if (isPossibleSyntheticParent(sym)) xs filterNot (_.symbol == sym)
          else xs
        )
    }

    def typedParentTypes(templ: Template): List[Tree] = templ.parents match {
      case Nil => List(atPos(templ.pos)(TypeTree(AnyRefClass.tpe)))
      case first :: rest =>
        try {
          val supertpts = fixDuplicateSyntheticParents(normalizeFirstParent(
            typedParentType(first, templ, inMixinPosition = false) +:
            (rest map (typedParentType(_, templ, inMixinPosition = true)))))

          // if that is required to infer the targs of a super call
          // typedParentType calls typedPrimaryConstrBody to do the inferring typecheck
          // as a side effect, that typecheck also assigns types to the fields underlying early vals
          // however if inference is not required, the typecheck doesn't happen
          // and therefore early fields have their type trees not assigned
          // here we detect this situation and take preventive measures
          if (treeInfo.hasUntypedPreSuperFields(templ.body))
            typedPrimaryConstrBody(templ)(EmptyTree)

          supertpts mapConserve (tpt => checkNoEscaping.privates(context.owner, tpt))
        } catch {
          case ex: TypeError =>
            // fallback in case of cyclic errors
            // @H none of the tests enter here but I couldn't rule it out
            // upd. @E when a definition inherits itself, we end up here
            // because `typedParentType` triggers `initialize` for parent types symbols
            log("Type error calculating parents in template " + templ)
            log("Error: " + ex)
            ParentTypesError(templ, ex)
            List(TypeTree(AnyRefClass.tpe))
        }
    }

    /** <p>Check that</p>
     *  <ul>
     *    <li>all parents are class types,</li>
     *    <li>first parent class is not a mixin; following classes are mixins,</li>
     *    <li>final classes are not inherited,</li>
     *    <li>
     *      sealed classes are only inherited by classes which are
     *      nested within definition of base class, or that occur within same
     *      statement sequence,
     *    </li>
     *    <li>self-type of current class is a subtype of self-type of each parent class.</li>
     *    <li>no two parents define same symbol.</li>
     *  </ul>
     */
    def validateParentClasses(parents: List[Tree], selfType: Type) {
      val pending = ListBuffer[AbsTypeError]()
      def validateDynamicParent(parent: Symbol) =
        if (parent == DynamicClass) checkFeature(parent.pos, DynamicsFeature)

      def validateParentClass(parent: Tree, superclazz: Symbol) =
        if (!parent.isErrorTyped) {
          val psym = parent.tpe.typeSymbol.initialize

          checkStablePrefixClassType(parent)

          if (psym != superclazz) {
            if (psym.isTrait) {
              val ps = psym.info.parents
              if (!ps.isEmpty && !superclazz.isSubClass(ps.head.typeSymbol))
                pending += ParentSuperSubclassError(parent, superclazz, ps.head.typeSymbol, psym)
            } else {
              pending += ParentNotATraitMixinError(parent, psym)
            }
          }

          if (psym.isFinal)
            pending += ParentFinalInheritanceError(parent, psym)

          if (psym.hasDeprecatedInheritanceAnnotation) {
            val suffix = psym.deprecatedInheritanceMessage map (": " + _) getOrElse ""
            val msg = s"inheritance from ${psym.fullLocationString} is deprecated$suffix"
            unit.deprecationWarning(parent.pos, msg)
          }

          if (psym.isSealed && !phase.erasedTypes)
            if (context.unit.source.file == psym.sourceFile)
              psym addChild context.owner
            else
              pending += ParentSealedInheritanceError(parent, psym)

          if (!(selfType <:< parent.tpe.typeOfThis) &&
              !phase.erasedTypes &&
              !context.owner.isSynthetic &&   // don't check synthetic concrete classes for virtuals (part of DEVIRTUALIZE)
              !settings.noSelfCheck.value &&  // setting to suppress this very check
              !selfType.isErroneous &&
              !parent.tpe.isErroneous)
          {
            pending += ParentSelfTypeConformanceError(parent, selfType)
            if (settings.explaintypes.value) explainTypes(selfType, parent.tpe.typeOfThis)
          }

          if (parents exists (p => p != parent && p.tpe.typeSymbol == psym && !psym.isError))
            pending += ParentInheritedTwiceError(parent, psym)

          validateDynamicParent(psym)
        }

      if (!parents.isEmpty && parents.forall(!_.isErrorTyped)) {
        val superclazz = parents.head.tpe.typeSymbol
        for (p <- parents) validateParentClass(p, superclazz)
      }

      pending.foreach(ErrorUtils.issueTypeError)
    }

    def checkFinitary(classinfo: ClassInfoType) {
      val clazz = classinfo.typeSymbol

      for (tparam <- clazz.typeParams) {
        if (classinfo.expansiveRefs(tparam) contains tparam) {
          val newinfo = ClassInfoType(
            classinfo.parents map (_.instantiateTypeParams(List(tparam), List(AnyRefClass.tpe))),
            classinfo.decls,
            clazz)
          clazz.setInfo {
            clazz.info match {
              case PolyType(tparams, _) => PolyType(tparams, newinfo)
              case _ => newinfo
            }
          }
          FinitaryError(tparam)
        }
      }
    }

    def typedClassDef(cdef: ClassDef): Tree = {
      val clazz = cdef.symbol
      val typedMods = typedModifiers(cdef.mods)
      assert(clazz != NoSymbol, cdef)
      reenterTypeParams(cdef.tparams)
      val tparams1 = cdef.tparams mapConserve (typedTypeDef)
      val impl1 = typerReportAnyContextErrors(context.make(cdef.impl, clazz, newScope)) {
        _.typedTemplate(cdef.impl, typedParentTypes(cdef.impl))
      }
      val impl2 = finishMethodSynthesis(impl1, clazz, context)
      if (clazz.isTrait && clazz.info.parents.nonEmpty && clazz.info.firstParent.typeSymbol == AnyClass)
        checkEphemeral(clazz, impl2.body)
      if ((clazz != ClassfileAnnotationClass) &&
          (clazz isNonBottomSubClass ClassfileAnnotationClass))
        restrictionWarning(cdef.pos, unit,
          "subclassing Classfile does not\n"+
          "make your annotation visible at runtime.  If that is what\n"+
          "you want, you must write the annotation class in Java.")
      if (!isPastTyper) {
        for (ann <- clazz.getAnnotation(DeprecatedAttr)) {
          val m = companionSymbolOf(clazz, context)
          if (m != NoSymbol)
            m.moduleClass.addAnnotation(AnnotationInfo(ann.atp, ann.args, List()))
        }
      }
      treeCopy.ClassDef(cdef, typedMods, cdef.name, tparams1, impl2)
        .setType(NoType)
    }

    def typedModuleDef(mdef: ModuleDef): Tree = {
      // initialize all constructors of the linked class: the type completer (Namer.methodSig)
      // might add default getters to this object. example: "object T; class T(x: Int = 1)"
      val linkedClass = companionSymbolOf(mdef.symbol, context)
      if (linkedClass != NoSymbol)
        linkedClass.info.decl(nme.CONSTRUCTOR).alternatives foreach (_.initialize)

      val clazz     = mdef.symbol.moduleClass
      val typedMods = typedModifiers(mdef.mods)
      assert(clazz != NoSymbol, mdef)
      val noSerializable = (
           (linkedClass eq NoSymbol)
        || linkedClass.isErroneous
        || !linkedClass.isSerializable
        || clazz.isSerializable
      )
      val impl1 = typerReportAnyContextErrors(context.make(mdef.impl, clazz, newScope)) {
        _.typedTemplate(mdef.impl, {
          typedParentTypes(mdef.impl) ++ (
            if (noSerializable) Nil
            else {
              clazz.makeSerializable()
              List(TypeTree(SerializableClass.tpe) setPos clazz.pos.focus)
            }
          )
        })
      }
      val impl2  = finishMethodSynthesis(impl1, clazz, context)
      
      // SI-5954. On second compile of a companion class contained in a package object we end up
      // with some confusion of names which leads to having two symbols with the same name in the
      // same owner. Until that can be straightened out we can't allow companion objects in package
      // objects. But this code also tries to be friendly by distinguishing between case classes and
      // user written companion pairs
      def restrictPackageObjectMembers(mdef : ModuleDef) = for (m <- mdef.symbol.info.members) {
        // ignore synthetic objects, because the "companion" object to a case class is synthetic and
        // we only want one error per case class
        if (!m.isSynthetic) {
          // can't handle case classes in package objects
          if (m.isCaseClass) pkgObjectRestriction(m, mdef, "case")
          // can't handle companion class/object pairs in package objects
          else if ((m.isClass && m.companionModule != NoSymbol && !m.companionModule.isSynthetic) || 
                   (m.isModule && m.companionClass != NoSymbol && !m.companionClass.isSynthetic)) 
                     pkgObjectRestriction(m, mdef, "companion")
        }

        def pkgObjectRestriction(m : Symbol, mdef : ModuleDef, restricted : String) = {
          val pkgName = mdef.symbol.ownerChain find (_.isPackage) map (_.decodedName) getOrElse mdef.symbol.toString
          context.error(if (m.pos.isDefined) m.pos else mdef.pos, s"implementation restriction: package object ${pkgName} cannot contain ${restricted} ${m}. Instead, ${m} should be placed directly in package ${pkgName}.")
        }          
      }

      if (!settings.companionsInPkgObjs.value && mdef.symbol.isPackageObject)
        restrictPackageObjectMembers(mdef)
      
      treeCopy.ModuleDef(mdef, typedMods, mdef.name, impl2) setType NoType
    }
    /** In order to override this in the TreeCheckers Typer so synthetics aren't re-added
     *  all the time, it is exposed here the module/class typing methods go through it.
     *  ...but it turns out it's also the ideal spot for namer/typer coordination for
     *  the tricky method synthesis scenarios, so we'll make it that.
     */
    protected def finishMethodSynthesis(templ: Template, clazz: Symbol, context: Context): Template = {
      addSyntheticMethods(templ, clazz, context)
    }
    /** For flatMapping a list of trees when you want the DocDefs and Annotated
     *  to be transparent.
     */
    def rewrappingWrapperTrees(f: Tree => List[Tree]): Tree => List[Tree] = {
      case dd @ DocDef(comment, defn) => f(defn) map (stat => DocDef(comment, stat) setPos dd.pos)
      case Annotated(annot, defn)     => f(defn) map (stat => Annotated(annot, stat))
      case tree                       => f(tree)
    }

    protected def enterSyms(txt: Context, trees: List[Tree]) = {
      var txt0 = txt
      for (tree <- trees) txt0 = enterSym(txt0, tree)
    }

    protected def enterSym(txt: Context, tree: Tree): Context =
      if (txt eq context) namer.enterSym(tree)
      else newNamer(txt).enterSym(tree)

    /** <!-- 2 --> Check that inner classes do not inherit from Annotation
     */
    def typedTemplate(templ: Template, parents1: List[Tree]): Template = {
      val clazz = context.owner
      clazz.annotations.map(_.completeInfo)
      if (templ.symbol == NoSymbol)
        templ setSymbol clazz.newLocalDummy(templ.pos)
      val self1 = templ.self match {
        case vd @ ValDef(_, _, tpt, EmptyTree) =>
          val tpt1 = checkNoEscaping.privates(
            clazz.thisSym,
            treeCopy.TypeTree(tpt).setOriginal(tpt) setType vd.symbol.tpe
          )
          copyValDef(vd)(tpt = tpt1, rhs = EmptyTree) setType NoType
      }
      // was:
      //          val tpt1 = checkNoEscaping.privates(clazz.thisSym, typedType(tpt))
      //          treeCopy.ValDef(vd, mods, name, tpt1, EmptyTree) setType NoType
      // but this leads to cycles for existential self types ==> #2545
      if (self1.name != nme.WILDCARD)
        context.scope enter self1.symbol

      val selfType = (
        if (clazz.isAnonymousClass && !phase.erasedTypes)
          intersectionType(clazz.info.parents, clazz.owner)
        else
          clazz.typeOfThis
      )
      // the following is necessary for templates generated later
      assert(clazz.info.decls != EmptyScope, clazz)
      enterSyms(context.outer.make(templ, clazz, clazz.info.decls), templ.body)
      if (!templ.isErrorTyped) // if `parentTypes` has invalidated the template, don't validate it anymore
        validateParentClasses(parents1, selfType)
      if (clazz.isCase)
        validateNoCaseAncestor(clazz)
      if (clazz.isTrait && hasSuperArgs(parents1.head))
        ConstrArgsInParentOfTraitError(parents1.head, clazz)

      if ((clazz isSubClass ClassfileAnnotationClass) && !clazz.owner.isPackageClass)
        unit.error(clazz.pos, "inner classes cannot be classfile annotations")

      if (!phase.erasedTypes && !clazz.info.resultType.isError) // @S: prevent crash for duplicated type members
        checkFinitary(clazz.info.resultType.asInstanceOf[ClassInfoType])

      val body = {
        val body =
          if (isPastTyper || reporter.hasErrors) templ.body
          else templ.body flatMap rewrappingWrapperTrees(namer.addDerivedTrees(Typer.this, _))
        val primaryCtor = treeInfo.firstConstructor(body)
        val primaryCtor1 = primaryCtor match {
          case DefDef(_, _, _, _, _, Block(earlyVals :+ global.pendingSuperCall, unit)) =>
            val argss = superArgs(parents1.head) getOrElse Nil
            val pos = wrappingPos(parents1.head.pos, argss.flatten)
            val superCall = atPos(pos)(PrimarySuperCall(argss))
            deriveDefDef(primaryCtor)(block => Block(earlyVals :+ superCall, unit) setPos pos) setPos pos
          case _ => primaryCtor
        }
        body mapConserve { case `primaryCtor` => primaryCtor1; case stat => stat }
      }

      val body1 = typedStats(body, templ.symbol)

      if (clazz.info.firstParent.typeSymbol == AnyValClass)
        validateDerivedValueClass(clazz, body1)

      if (clazz.isTrait) {
        for (decl <- clazz.info.decls if decl.isTerm && decl.isEarlyInitialized) {
          unit.warning(decl.pos, "Implementation restriction: early definitions in traits are not initialized before the super class is initialized.")
        }
      }

      treeCopy.Template(templ, parents1, self1, body1) setType clazz.tpe_*
    }

    /** Remove definition annotations from modifiers (they have been saved
     *  into the symbol's ``annotations'' in the type completer / namer)
     *
     *  However reification does need annotation definitions to proceed.
     *  Unfortunately, AnnotationInfo doesn't provide enough info to reify it in general case.
     *  The biggest problem is with the "atp: Type" field, which cannot be reified in some situations
     *  that involve locally defined annotations. See more about that in Reifiers.scala.
     *
     *  That's why the original tree gets saved into ``original'' field of AnnotationInfo (happens elsewhere).
     *  The field doesn't get pickled/unpickled and exists only during a single compilation run.
     *  This simultaneously allows us to reify annotations and to preserve backward compatibility.
     */
    def typedModifiers(mods: Modifiers): Modifiers =
      mods.copy(annotations = Nil) setPositions mods.positions

    def typedValDef(vdef: ValDef): ValDef = {
      val sym = vdef.symbol.initialize
      val typer1 = constrTyperIf(sym.isParameter && sym.owner.isConstructor)
      val typedMods = typedModifiers(vdef.mods)

      sym.annotations.map(_.completeInfo)
      val tpt1 = checkNoEscaping.privates(sym, typer1.typedType(vdef.tpt))
      checkNonCyclic(vdef, tpt1)

      if (sym.hasAnnotation(definitions.VolatileAttr) && !sym.isMutable)
          VolatileValueError(vdef)

      val rhs1 =
        if (vdef.rhs.isEmpty) {
          if (sym.isVariable && sym.owner.isTerm && !sym.isLazy && !isPastTyper)
            LocalVarUninitializedError(vdef)
          vdef.rhs
        } else {
          val tpt2 = if (sym.hasDefault) {
            // When typechecking default parameter, replace all type parameters in the expected type by Wildcard.
            // This allows defining "def foo[T](a: T = 1)"
            val tparams = sym.owner.skipConstructor.info.typeParams
            val subst = new SubstTypeMap(tparams, tparams map (_ => WildcardType)) {
              override def matches(sym: Symbol, sym1: Symbol) =
                if (sym.isSkolem) matches(sym.deSkolemize, sym1)
                else if (sym1.isSkolem) matches(sym, sym1.deSkolemize)
                else super[SubstTypeMap].matches(sym, sym1)
            }
            // allow defaults on by-name parameters
            if (sym hasFlag BYNAMEPARAM)
              if (tpt1.tpe.typeArgs.isEmpty) WildcardType // during erasure tpt1 is Function0
              else subst(tpt1.tpe.typeArgs(0))
            else subst(tpt1.tpe)
          } else tpt1.tpe
          newTyper(typer1.context.make(vdef, sym)).transformedOrTyped(vdef.rhs, EXPRmode | BYVALmode, tpt2)
        }
      treeCopy.ValDef(vdef, typedMods, vdef.name, tpt1, checkDead(rhs1)) setType NoType
    }

    /** Enter all aliases of local parameter accessors.
     */
    def computeParamAliases(clazz: Symbol, vparamss: List[List[ValDef]], rhs: Tree) {
      debuglog(s"computing param aliases for $clazz:${clazz.primaryConstructor.tpe}:$rhs")
      val pending = ListBuffer[AbsTypeError]()

      // !!! This method is redundant with other, less buggy ones.
      def decompose(call: Tree): (Tree, List[Tree]) = call match {
        case Apply(fn, args) =>
          // an object cannot be allowed to pass a reference to itself to a superconstructor
          // because of initialization issues; SI-473, SI-3913, SI-6928.
          foreachSubTreeBoundTo(args, clazz) { tree =>
            if (tree.symbol.isModule)
              pending += SuperConstrReferenceError(tree)
            tree match {
              case This(qual) =>
                pending += SuperConstrArgsThisReferenceError(tree)
              case _ => ()
            }
          }
          val (superConstr, preArgs) = decompose(fn)
          val params = fn.tpe.params
          // appending a dummy tree to represent Nil for an empty varargs (is this really necessary?)
          val applyArgs = if (args.length < params.length) args :+ EmptyTree else args take params.length

          assert(sameLength(applyArgs, params) || call.isErrorTyped,
            s"arity mismatch but call is not error typed: $clazz (params=$params, args=$applyArgs)")

          (superConstr, preArgs ::: applyArgs)
        case Block(_ :+ superCall, _) =>
          decompose(superCall)
        case _ =>
          (call, Nil)
      }
      val (superConstr, superArgs) = decompose(rhs)
      assert(superConstr.symbol ne null, superConstr)//debug
      def superClazz = superConstr.symbol.owner
      def superParamAccessors = superClazz.constrParamAccessors

      // associate superclass paramaccessors with their aliases
      if (superConstr.symbol.isPrimaryConstructor && !superClazz.isJavaDefined && sameLength(superParamAccessors, superArgs)) {
        for ((superAcc, superArg @ Ident(name)) <- superParamAccessors zip superArgs) {
          if (mexists(vparamss)(_.symbol == superArg.symbol)) {
            val alias = (
              superAcc.initialize.alias
                orElse (superAcc getter superAcc.owner)
                filter (alias => superClazz.info.nonPrivateMember(alias.name) != alias)
            )
            if (alias.exists && !alias.accessed.isVariable) {
              val ownAcc = clazz.info decl name suchThat (_.isParamAccessor) match {
                case acc if !acc.isDeferred && acc.hasAccessorFlag => acc.accessed
                case acc                                           => acc
              }
              ownAcc match {
                case acc: TermSymbol if !acc.isVariable =>
                  debuglog(s"$acc has alias ${alias.fullLocationString}")
                  acc setAlias alias
                case _ =>
              }
            }
          }
        }
      }
      pending.foreach(ErrorUtils.issueTypeError)
    }

    // Check for SI-4842.
    private def checkSelfConstructorArgs(ddef: DefDef, clazz: Symbol) {
      val pending = ListBuffer[AbsTypeError]()
      ddef.rhs match {
        case Block(stats, expr) =>
          val selfConstructorCall = stats.headOption.getOrElse(expr)
          foreachSubTreeBoundTo(List(selfConstructorCall), clazz) {
            case tree @ This(qual) =>
              pending += SelfConstrArgsThisReferenceError(tree)
            case _ => ()
          }
        case _ =>
      }
      pending.foreach(ErrorUtils.issueTypeError)
    }

    /**
     * Run the provided function for each sub tree of `trees` that
     * are bound to a symbol with `clazz` as a base class.
     *
     * @param f This function can assume that `tree.symbol` is non null
     */
    private def foreachSubTreeBoundTo[A](trees: List[Tree], clazz: Symbol)(f: Tree => Unit): Unit =
      for {
        tree <- trees
        subTree <- tree
      } {
        val sym = subTree.symbol
        if (sym != null && sym.info.baseClasses.contains(clazz))
          f(subTree)
      }

      /** Check if a structurally defined method violates implementation restrictions.
     *  A method cannot be called if it is a non-private member of a refinement type
     *  and if its parameter's types are any of:
     *    - the self-type of the refinement
     *    - a type member of the refinement
     *    - an abstract type declared outside of the refinement.
     *    - an instance of a value class
     *  Furthermore, the result type may not be a value class either
     */
    def checkMethodStructuralCompatible(ddef: DefDef): Unit = {
      val meth = ddef.symbol
      def parentString = meth.owner.parentSymbols filterNot (_ == ObjectClass) match {
        case Nil => ""
        case xs  => xs.map(_.nameString).mkString(" (of ", " with ", ")")
      }
      def fail(pos: Position, msg: String): Boolean = {
        unit.error(pos, msg)
        false
      }
      /** Have to examine all parameters in all lists.
       */
      def paramssTypes(tp: Type): List[List[Type]] = tp match {
        case mt @ MethodType(_, restpe) => mt.paramTypes :: paramssTypes(restpe)
        case PolyType(_, restpe)        => paramssTypes(restpe)
        case _                          => Nil
      }
      def resultType = meth.tpe.finalResultType
      def nthParamPos(n1: Int, n2: Int) =
        try ddef.vparamss(n1)(n2).pos catch { case _: IndexOutOfBoundsException => meth.pos }

      def failStruct(pos: Position, what: String, where: String = "Parameter type") =
        fail(pos, s"$where in structural refinement may not refer to $what")

      foreachWithIndex(paramssTypes(meth.tpe)) { (paramList, listIdx) =>
        foreachWithIndex(paramList) { (paramType, paramIdx) =>
        val sym = paramType.typeSymbol
          def paramPos = nthParamPos(listIdx, paramIdx)

          /** Not enough to look for abstract types; have to recursively check the bounds
           *  of each abstract type for more abstract types. Almost certainly there are other
           *  exploitable type soundness bugs which can be seen by bounding a type parameter
           *  by an abstract type which itself is bounded by an abstract type.
           */
          def checkAbstract(tp0: Type, what: String): Boolean = {
            def check(sym: Symbol): Boolean = !sym.isAbstractType || {
              log(s"""checking $tp0 in refinement$parentString at ${meth.owner.owner.fullLocationString}""")
              (    (!sym.hasTransOwner(meth.owner) && failStruct(paramPos, "an abstract type defined outside that refinement", what))
                || (!sym.hasTransOwner(meth) && failStruct(paramPos, "a type member of that refinement", what))
                || checkAbstract(sym.info.bounds.hi, "Type bound")
              )
        }
            tp0.dealiasWidenChain forall (t => check(t.typeSymbol))
          }
          checkAbstract(paramType, "Parameter type")

        if (sym.isDerivedValueClass)
          failStruct(paramPos, "a user-defined value class")
        if (paramType.isInstanceOf[ThisType] && sym == meth.owner)
          failStruct(paramPos, "the type of that refinement (self type)")
      }
    }
      if (resultType.typeSymbol.isDerivedValueClass)
        failStruct(ddef.tpt.pos, "a user-defined value class", where = "Result type")
    }

<<<<<<< HEAD
=======
    def typedUseCase(useCase: UseCase) {
      def stringParser(str: String): syntaxAnalyzer.Parser = {
        val file = new BatchSourceFile(context.unit.source.file, str) {
          override def positionInUltimateSource(pos: Position) = {
            pos.withSource(context.unit.source, useCase.pos.start)
          }
        }
        val unit = new CompilationUnit(file)
        new syntaxAnalyzer.UnitParser(unit)
      }
      val trees = stringParser(useCase.body+";").nonLocalDefOrDcl
      val enclClass = context.enclClass.owner
      def defineAlias(name: Name) =
        if (context.scope.lookup(name) == NoSymbol) {
          lookupVariable(name.toString.substring(1), enclClass) foreach { repl =>
            silent(_.typedTypeConstructor(stringParser(repl).typ())) map { tpt =>
                  val alias = enclClass.newAliasType(name.toTypeName, useCase.pos)
                  val tparams = cloneSymbolsAtOwner(tpt.tpe.typeSymbol.typeParams, alias)
                  val newInfo = genPolyType(tparams, appliedType(tpt.tpe, tparams map (_.tpe)))
                  alias setInfo newInfo
                  context.scope.enter(alias)
              }
          }
        }
      for (tree <- trees; t <- tree)
        t match {
          case Ident(name) if name startsWith '$' => defineAlias(name)
          case _ =>
        }
      useCase.aliases = context.scope.toList
      namer.enterSyms(trees)
      typedStats(trees, NoSymbol)
      useCase.defined = context.scope.toList filterNot (useCase.aliases contains _)
      if (settings.debug.value)
        useCase.defined foreach (sym => println("defined use cases: %s:%s".format(sym, sym.tpe)))
    }

>>>>>>> 77dffe4a
    def typedDefDef(ddef: DefDef): DefDef = {
      val meth = ddef.symbol.initialize

      reenterTypeParams(ddef.tparams)
      reenterValueParams(ddef.vparamss)

      // for `val` and `var` parameter, look at `target` meta-annotation
      if (!isPastTyper && meth.isPrimaryConstructor) {
        for (vparams <- ddef.vparamss; vd <- vparams) {
          if (vd.mods.isParamAccessor) {
            namer.validateParam(vd)
          }
        }
      }

      val tparams1 = ddef.tparams mapConserve typedTypeDef
      val vparamss1 = ddef.vparamss mapConserve (_ mapConserve typedValDef)

      meth.annotations.map(_.completeInfo)

      for (vparams1 <- vparamss1; vparam1 <- vparams1 dropRight 1)
        if (isRepeatedParamType(vparam1.symbol.tpe))
          StarParamNotLastError(vparam1)

      val tpt1 = checkNoEscaping.privates(meth, typedType(ddef.tpt))
      checkNonCyclic(ddef, tpt1)
      ddef.tpt.setType(tpt1.tpe)
      val typedMods = typedModifiers(ddef.mods)
      var rhs1 =
        if (ddef.name == nme.CONSTRUCTOR && !ddef.symbol.hasStaticFlag) { // need this to make it possible to generate static ctors
          if (!meth.isPrimaryConstructor &&
              (!meth.owner.isClass ||
               meth.owner.isModuleClass ||
               meth.owner.isAnonOrRefinementClass))
            InvalidConstructorDefError(ddef)
          typed(ddef.rhs)
        } else if (meth.isMacro) {
          // typechecking macro bodies is sort of unconventional
          // that's why we employ our custom typing scheme orchestrated outside of the typer
          transformedOr(ddef.rhs, typedMacroBody(this, ddef))
        } else {
          transformedOrTyped(ddef.rhs, EXPRmode, tpt1.tpe)
        }

      if (meth.isClassConstructor && !isPastTyper && !meth.owner.isSubClass(AnyValClass)) {
        // At this point in AnyVal there is no supercall, which will blow up
        // in computeParamAliases; there's nothing to be computed for Anyval anyway.
        if (meth.isPrimaryConstructor)
          computeParamAliases(meth.owner, vparamss1, rhs1)
        else
          checkSelfConstructorArgs(ddef, meth.owner)
      }

      if (tpt1.tpe.typeSymbol != NothingClass && !context.returnsSeen && rhs1.tpe.typeSymbol != NothingClass)
        rhs1 = checkDead(rhs1)

      if (!isPastTyper && meth.owner.isClass &&
          meth.paramss.exists(ps => ps.exists(_.hasDefault) && isRepeatedParamType(ps.last.tpe)))
        StarWithDefaultError(meth)

      if (!isPastTyper) {
        val allParams = meth.paramss.flatten
        for (p <- allParams) {
          for (n <- p.deprecatedParamName) {
            if (allParams.exists(p1 => p1.name == n || (p != p1 && p1.deprecatedParamName.exists(_ == n))))
              DeprecatedParamNameError(p, n)
          }
        }
      }
      if (meth.isStructuralRefinementMember)
        checkMethodStructuralCompatible(ddef)

      if (meth.isImplicit && !meth.isSynthetic) meth.info.paramss match {
        case List(param) :: _ if !param.isImplicit =>
          checkFeature(ddef.pos, ImplicitConversionsFeature, meth.toString)
        case _ =>
      }

      treeCopy.DefDef(ddef, typedMods, ddef.name, tparams1, vparamss1, tpt1, rhs1) setType NoType
    }

    def typedTypeDef(tdef: TypeDef): TypeDef =
      typerWithCondLocalContext(context.makeNewScope(tdef, tdef.symbol))(tdef.tparams.nonEmpty){
        _.typedTypeDef0(tdef)
      }

    // call typedTypeDef instead
    // a TypeDef with type parameters must always be type checked in a new scope
    private def typedTypeDef0(tdef: TypeDef): TypeDef = {
      tdef.symbol.initialize
      reenterTypeParams(tdef.tparams)
      val tparams1 = tdef.tparams mapConserve typedTypeDef
      val typedMods = typedModifiers(tdef.mods)
      tdef.symbol.annotations.map(_.completeInfo)

      // @specialized should not be pickled when compiling with -no-specialize
      if (settings.nospecialization.value && currentRun.compiles(tdef.symbol)) {
        tdef.symbol.removeAnnotation(definitions.SpecializedClass)
        tdef.symbol.deSkolemize.removeAnnotation(definitions.SpecializedClass)
      }

      val rhs1 = checkNoEscaping.privates(tdef.symbol, typedType(tdef.rhs))
      checkNonCyclic(tdef.symbol)
      if (tdef.symbol.owner.isType)
        rhs1.tpe match {
          case TypeBounds(lo1, hi1) if (!(lo1 <:< hi1)) => LowerBoundError(tdef, lo1, hi1)
          case _                                        => ()
        }

      if (tdef.symbol.isDeferred && tdef.symbol.info.isHigherKinded)
        checkFeature(tdef.pos, HigherKindsFeature)

      treeCopy.TypeDef(tdef, typedMods, tdef.name, tparams1, rhs1) setType NoType
    }

    private def enterLabelDef(stat: Tree) {
      stat match {
        case ldef @ LabelDef(_, _, _) =>
          if (ldef.symbol == NoSymbol)
            ldef.symbol = namer.enterInScope(
              context.owner.newLabel(ldef.name, ldef.pos) setInfo MethodType(List(), UnitClass.tpe))
        case _ =>
      }
    }

    def typedLabelDef(ldef: LabelDef): LabelDef = {
      if (!nme.isLoopHeaderLabel(ldef.symbol.name) || isPastTyper) {
        val restpe = ldef.symbol.tpe.resultType
        val rhs1 = typed(ldef.rhs, restpe)
        ldef.params foreach (param => param setType param.symbol.tpe)
        deriveLabelDef(ldef)(_ => rhs1) setType restpe
      }
      else {
        val initpe = ldef.symbol.tpe.resultType
        val rhs1 = typed(ldef.rhs)
        val restpe = rhs1.tpe
        if (restpe == initpe) { // stable result, no need to check again
          ldef.params foreach (param => param setType param.symbol.tpe)
          treeCopy.LabelDef(ldef, ldef.name, ldef.params, rhs1) setType restpe
        } else {
          context.scope.unlink(ldef.symbol)
          val sym2 = namer.enterInScope(
            context.owner.newLabel(ldef.name, ldef.pos) setInfo MethodType(List(), restpe))
          val rhs2 = typed(resetAllAttrs(ldef.rhs), restpe)
          ldef.params foreach (param => param setType param.symbol.tpe)
          deriveLabelDef(ldef)(_ => rhs2) setSymbol sym2 setType restpe
        }
      }
    }

    def typedBlock(block: Block, mode: Mode, pt: Type): Block = {
      val syntheticPrivates = new ListBuffer[Symbol]
      try {
        namer.enterSyms(block.stats)
        for (stat <- block.stats) enterLabelDef(stat)

        if (phaseId(currentPeriod) <= currentRun.typerPhase.id) {
          // This is very tricky stuff, because we are navigating the Skylla and Charybdis of
          // anonymous classes and what to return from them here. On the one hand, we cannot admit
          // every non-private member of an anonymous class as a part of the structural type of the
          // enclosing block. This runs afoul of the restriction that a structural type may not
          // refer to an enclosing type parameter or abstract types (which in turn is necessitated
          // by what can be done in Java reflection). On the other hand, making every term member
          // private conflicts with private escape checking - see ticket #3174 for an example.
          //
          // The cleanest way forward is if we would find a way to suppress structural type checking
          // for these members and maybe defer type errors to the places where members are called.
          // But that would be a big refactoring and also a big departure from existing code. The
          // probably safest fix for 2.8 is to keep members of an anonymous class that are not
          // mentioned in a parent type private (as before) but to disable escape checking for code
          // that's in the same anonymous class. That's what's done here.
          //
          // We really should go back and think hard whether we find a better way to address the
          // problem of escaping idents on the one hand and well-formed structural types on the
          // other.
          block match {
            case Block(List(classDef @ ClassDef(_, _, _, _)), Apply(Select(New(_), _), _)) =>
              val classDecls = classDef.symbol.info.decls
              val visibleMembers = pt match {
                case WildcardType                           => classDecls.toList
                case BoundedWildcardType(TypeBounds(lo, _)) => lo.members
                case _                                      => pt.members
              }
              def matchesVisibleMember(member: Symbol) = visibleMembers exists { vis =>
                (member.name == vis.name) &&
                (member.tpe <:< vis.tpe.substThis(vis.owner, classDef.symbol))
              }
              // The block is an anonymous class definitions/instantiation pair
              //   -> members that are hidden by the type of the block are made private
              val toHide = (
                classDecls filter (member =>
                     member.isTerm
                  && member.isPossibleInRefinement
                  && member.isPublic
                  && !matchesVisibleMember(member)
                ) map (member => member
                  resetFlag (PROTECTED | LOCAL)
                  setFlag (PRIVATE | SYNTHETIC_PRIVATE)
                  setPrivateWithin NoSymbol
                )
              )
              syntheticPrivates ++= toHide
            case _ =>
          }
        }
        val stats1 = if (isPastTyper) block.stats else
          block.stats.flatMap(stat => stat match {
            case vd@ValDef(_, _, _, _) if vd.symbol.isLazy =>
              namer.addDerivedTrees(Typer.this, vd)
            case _ => stat::Nil
            })
        val stats2 = typedStats(stats1, context.owner)
        val expr1 = typed(block.expr, mode &~ (FUNmode | QUALmode), pt)
        treeCopy.Block(block, stats2, expr1)
          .setType(if (treeInfo.isExprSafeToInline(block)) expr1.tpe else expr1.tpe.deconst)
      } finally {
        // enable escaping privates checking from the outside and recycle
        // transient flag
        syntheticPrivates foreach (_ resetFlag SYNTHETIC_PRIVATE)
      }
    }

    def typedCase(cdef: CaseDef, pattpe: Type, pt: Type): CaseDef = {
      // verify no _* except in last position
      for (Apply(_, xs) <- cdef.pat ; x <- xs dropRight 1 ; if treeInfo isStar x)
        StarPositionInPatternError(x)

      // withoutAnnotations - see continuations-run/z1673.scala
      // This adjustment is awfully specific to continuations, but AFAICS the
      // whole AnnotationChecker framework is.
      val pat1 = typedPattern(cdef.pat, pattpe.withoutAnnotations)
      // When case classes have more than two parameter lists, the pattern ends
      // up typed as a method.  We only pattern match on the first parameter
      // list, so substitute the final result type of the method, i.e. the type
      // of the case class.
      if (pat1.tpe.paramSectionCount > 0)
        pat1 setType pat1.tpe.finalResultType

      if (forInteractive) {
        for (bind @ Bind(name, _) <- cdef.pat)
          if (name.toTermName != nme.WILDCARD && bind.symbol != null && bind.symbol != NoSymbol)
            namer.enterIfNotThere(bind.symbol)
      }

      val guard1: Tree = if (cdef.guard == EmptyTree) EmptyTree
                         else typed(cdef.guard, BooleanClass.tpe)
      var body1: Tree = typed(cdef.body, pt)

      val contextWithTypeBounds = context.nextEnclosing(_.tree.isInstanceOf[CaseDef])
      if (contextWithTypeBounds.savedTypeBounds.nonEmpty) {
        body1 modifyType (contextWithTypeBounds restoreTypeBounds _)

        // insert a cast if something typechecked under the GADT constraints,
        // but not in real life (i.e., now that's we've reset the method's type skolems'
        //   infos back to their pre-GADT-constraint state)
        if (isFullyDefined(pt) && !(body1.tpe <:< pt))
          body1 = typedPos(body1.pos)(gen.mkCast(body1, pt.normalize))

      }

//    body1 = checkNoEscaping.locals(context.scope, pt, body1)
      treeCopy.CaseDef(cdef, pat1, guard1, body1) setType body1.tpe
    }

    def typedCases(cases: List[CaseDef], pattp: Type, pt: Type): List[CaseDef] =
      cases mapConserve { cdef =>
        newTyper(context.makeNewScope(cdef, context.owner)).typedCase(cdef, pattp, pt)
      }

    def adaptCase(cdef: CaseDef, mode: Mode, tpe: Type): CaseDef = deriveCaseDef(cdef)(adapt(_, mode, tpe))

    def ptOrLub(tps: List[Type], pt: Type  )       = if (isFullyDefined(pt)) (pt, false) else weakLub(tps map (_.deconst))
    def ptOrLubPacked(trees: List[Tree], pt: Type) = if (isFullyDefined(pt)) (pt, false) else weakLub(trees map (c => packedType(c, context.owner).deconst))

    // takes untyped sub-trees of a match and type checks them
    def typedMatch(selector: Tree, cases: List[CaseDef], mode: Mode, pt: Type, tree: Tree = EmptyTree): Match = {
      val selector1  = checkDead(typed(selector, EXPRmode | BYVALmode, WildcardType))
      val selectorTp = packCaptured(selector1.tpe.widen).skolemizeExistential(context.owner, selector)
      val casesTyped = typedCases(cases, selectorTp, pt)

      val (resTp, needAdapt) = ptOrLubPacked(casesTyped, pt)

      val casesAdapted = if (!needAdapt) casesTyped else casesTyped map (adaptCase(_, mode, resTp))

      treeCopy.Match(tree, selector1, casesAdapted) setType resTp
    }

    // match has been typed -- virtualize it during type checking so the full context is available
    def virtualizedMatch(match_ : Match, mode: Mode, pt: Type) = {
      import patmat.{ vpmName, PureMatchTranslator }

      // TODO: add fallback __match sentinel to predef
      val matchStrategy: Tree =
        if (!(newPatternMatching && settings.Xexperimental.value && context.isNameInScope(vpmName._match))) null    // fast path, avoiding the next line if there's no __match to be seen
        else newTyper(context.makeImplicit(reportAmbiguousErrors = false)).silent(_.typed(Ident(vpmName._match), EXPRmode, WildcardType), reportAmbiguousErrors = false) orElse (_ => null)

      if (matchStrategy ne null) // virtualize
        typed((new PureMatchTranslator(this.asInstanceOf[patmat.global.analyzer.Typer] /*TODO*/, matchStrategy)).translateMatch(match_), mode, pt)
      else
        match_ // will be translated in phase `patmat`
    }

    /** synthesize and type check a PartialFunction implementation based on the match in `tree`
     *
     *  `param => sel match { cases }` becomes:
     *
     *  new AbstractPartialFunction[$argTp, $matchResTp] {
     *    def applyOrElse[A1 <: $argTp, B1 >: $matchResTp]($param: A1, default: A1 => B1): B1 =
     *       $selector match { $cases }
     *    def isDefinedAt(x: $argTp): Boolean =
     *       $selector match { $casesTrue }
     *  }
     *
     * TODO: it would be nicer to generate the tree specified above at once and type it as a whole,
     * there are two gotchas:
     *    - matchResTp may not be known until we've typed the match (can only use resTp when it's fully defined),
     *       - if we typed the match in isolation first, you'd know its result type, but would have to re-jig the owner structure
     *       - could we use a type variable for matchResTp and backpatch it?
     *    - occurrences of `this` in `cases` or `sel` must resolve to the this of the class originally enclosing the match,
     *      not of the anonymous partial function subclass
     *
     * an alternative TODO: add partial function AST node or equivalent and get rid of this synthesis --> do everything in uncurry (or later)
     * however, note that pattern matching codegen is designed to run *before* uncurry
     */
    def synthesizePartialFunction(paramName: TermName, paramPos: Position, tree: Tree, mode: Mode, pt: Type): Tree = {
      assert(pt.typeSymbol == PartialFunctionClass, s"PartialFunction synthesis for match in $tree requires PartialFunction expected type, but got $pt.")
      val targs = pt.normalize.typeArgs

      // if targs.head isn't fully defined, we can translate --> error
      targs match {
        case argTp :: _ if isFullyDefined(argTp) => // ok
        case _ => // uh-oh
          MissingParameterTypeAnonMatchError(tree, pt)
          return setError(tree)
      }

      // NOTE: resTp still might not be fully defined
      val argTp :: resTp :: Nil = targs

      // targs must conform to Any for us to synthesize an applyOrElse (fallback to apply otherwise -- typically for @cps annotated targs)
      val targsValidParams = targs forall (_ <:< AnyClass.tpe)

      val anonClass = (context.owner
        newAnonymousFunctionClass tree.pos
        addAnnotation AnnotationInfo(SerialVersionUIDAttr.tpe, List(Literal(Constant(0))), List()))

      import CODE._

      val Match(sel, cases) = tree

      // need to duplicate the cases before typing them to generate the apply method, or the symbols will be all messed up
      val casesTrue = cases map (c => deriveCaseDef(c)(x => atPos(x.pos.focus)(TRUE)).duplicate.asInstanceOf[CaseDef])

      // must generate a new tree every time
      def selector: Tree = gen.mkUnchecked(
        if (sel != EmptyTree) sel.duplicate
        else atPos(tree.pos.focusStart)(
          // SI-6925: subsume type of the selector to `argTp`
          // we don't want/need the match to see the `A1` type that we must use for variance reasons in the method signature
          //
          // this failed: replace `selector` by `Typed(selector, TypeTree(argTp))` -- as it's an upcast, this should never fail,
          //   `(x: A1): A` doesn't always type check, even though `A1 <: A`, due to singleton types (test/files/pos/t4269.scala)
          // hence the cast, which will be erased in posterasure
          // (the cast originally caused  extremely weird types to show up
          //  in test/scaladoc/run/SI-5933.scala because `variantToSkolem` was missing `tpSym.initialize`)
          gen.mkCastPreservingAnnotations(Ident(paramName), argTp)
        ))

      def mkParam(methodSym: Symbol, tp: Type = argTp) =
        methodSym.newValueParameter(paramName, paramPos.focus, SYNTHETIC) setInfo tp

      // `def applyOrElse[A1 <: $argTp, B1 >: $matchResTp](x: A1, default: A1 => B1): B1 =
      //  ${`$selector match { $cases }` updateAttachment DefaultOverrideMatchAttachment(REF(default) APPLY (REF(x)))}`
      def applyOrElseMethodDef = {
        val methodSym = anonClass.newMethod(nme.applyOrElse, tree.pos, FINAL | OVERRIDE)

        // create the parameter that corresponds to the function's parameter
        val A1 = methodSym newTypeParameter (newTypeName("A1")) setInfo TypeBounds.upper(argTp)
        val x = mkParam(methodSym, A1.tpe)

        // applyOrElse's default parameter:
        val B1 = methodSym newTypeParameter (newTypeName("B1")) setInfo TypeBounds.empty //lower(resTp)
        val default = methodSym newValueParameter (newTermName("default"), tree.pos.focus, SYNTHETIC) setInfo functionType(List(A1.tpe), B1.tpe)

        val paramSyms = List(x, default)
        methodSym setInfo polyType(List(A1, B1), MethodType(paramSyms, B1.tpe))

        val methodBodyTyper = newTyper(context.makeNewScope(context.tree, methodSym))
        // should use the DefDef for the context's tree, but it doesn't exist yet (we need the typer we're creating to create it)
        paramSyms foreach (methodBodyTyper.context.scope enter _)

        val match_ = methodBodyTyper.typedMatch(selector, cases, mode, resTp)

        val matchResTp = match_.tpe
        B1 setInfo TypeBounds.lower(matchResTp) // patch info

        match_ setType B1.tpe

        // the default uses applyOrElse's first parameter since the scrut's type has been widened
        val matchWithDefault = match_ updateAttachment DefaultOverrideMatchAttachment(REF(default) APPLY (REF(x)))
        (DefDef(methodSym, methodBodyTyper.virtualizedMatch(matchWithDefault, mode, B1.tpe)), matchResTp)
      }

      // `def isDefinedAt(x: $argTp): Boolean = ${`$selector match { $casesTrue ` updateAttachment DefaultOverrideMatchAttachment(FALSE)}`
      def isDefinedAtMethod = {
        val methodSym = anonClass.newMethod(nme.isDefinedAt, tree.pos.makeTransparent, FINAL)
        val paramSym = mkParam(methodSym)

        val methodBodyTyper = newTyper(context.makeNewScope(context.tree, methodSym)) // should use the DefDef for the context's tree, but it doesn't exist yet (we need the typer we're creating to create it)
        methodBodyTyper.context.scope enter paramSym
        methodSym setInfo MethodType(List(paramSym), BooleanClass.tpe)

        val match_ = methodBodyTyper.typedMatch(selector, casesTrue, mode, BooleanClass.tpe)

        val matchWithDefault = match_ updateAttachment DefaultOverrideMatchAttachment(FALSE)
        DefDef(methodSym, methodBodyTyper.virtualizedMatch(matchWithDefault, mode, BooleanClass.tpe))
      }

      // only used for @cps annotated partial functions
      // `def apply(x: $argTp): $matchResTp = $selector match { $cases }`
      def applyMethod = {
        val methodSym = anonClass.newMethod(nme.apply, tree.pos, FINAL | OVERRIDE)
        val paramSym = mkParam(methodSym)

        methodSym setInfo MethodType(List(paramSym), AnyClass.tpe)

        val methodBodyTyper = newTyper(context.makeNewScope(context.tree, methodSym))
        // should use the DefDef for the context's tree, but it doesn't exist yet (we need the typer we're creating to create it)
        methodBodyTyper.context.scope enter paramSym

        val match_ = methodBodyTyper.typedMatch(selector, cases, mode, resTp)

        val matchResTp = match_.tpe
        methodSym setInfo MethodType(List(paramSym), matchResTp) // patch info

        (DefDef(methodSym, methodBodyTyper.virtualizedMatch(match_, mode, matchResTp)), matchResTp)
      }

      def parents(resTp: Type) = addSerializable(appliedType(AbstractPartialFunctionClass.typeConstructor, List(argTp, resTp)))

      val members = {
        val (applyMeth, matchResTp) = {
          // rig the show so we can get started typing the method body -- later we'll correct the infos...
          // targs were type arguments for PartialFunction, so we know they will work for AbstractPartialFunction as well
          anonClass setInfo ClassInfoType(parents(resTp), newScope, anonClass)

          // somehow @cps annotations upset the typer when looking at applyOrElse's signature, but not apply's
          // TODO: figure out the details (T @cps[U] is not a subtype of Any, but then why does it work for the apply method?)
          if (targsValidParams) applyOrElseMethodDef
          else applyMethod
        }

        // patch info to the class's definitive info
        anonClass setInfo ClassInfoType(parents(matchResTp), newScope, anonClass)
        List(applyMeth, isDefinedAtMethod)
      }

      members foreach (m => anonClass.info.decls enter m.symbol)

      val typedBlock = typedPos(tree.pos, mode, pt) {
        Block(ClassDef(anonClass, NoMods, ListOfNil, members, tree.pos.focus), atPos(tree.pos.focus)(New(anonClass.tpe)))
      }

      if (typedBlock.isErrorTyped) typedBlock
      else // Don't leak implementation details into the type, see SI-6575
        typedPos(tree.pos, mode, pt) {
          Typed(typedBlock, TypeTree(typedBlock.tpe baseType PartialFunctionClass))
        }
    }


    /**
     *  @param fun  ...
     *  @param mode ...
     *  @param pt   ...
     *  @return     ...
     */
    private def typedFunction(fun: Function, mode: Mode, pt: Type): Tree = {
      val numVparams = fun.vparams.length
      if (numVparams > definitions.MaxFunctionArity)
        return MaxFunctionArityError(fun)

      def decompose(pt: Type): (Symbol, List[Type], Type) =
        if ((isFunctionType(pt) || (pt.typeSymbol == PartialFunctionClass && numVparams == 1 && fun.body.isInstanceOf[Match])) && // see bug901 for a reason why next conditions are needed
            (  pt.normalize.typeArgs.length - 1 == numVparams
            || fun.vparams.exists(_.tpt.isEmpty)
            ))
          (pt.typeSymbol, pt.normalize.typeArgs.init, pt.normalize.typeArgs.last)
        else
          (FunctionClass(numVparams), fun.vparams map (x => NoType), WildcardType)

      val (clazz, argpts, respt) = decompose(pt)
      if (argpts.lengthCompare(numVparams) != 0)
        WrongNumberOfParametersError(fun, argpts)
      else {
        foreach2(fun.vparams, argpts) { (vparam, argpt) =>
          if (vparam.tpt.isEmpty) {
            vparam.tpt.tpe =
              if (isFullyDefined(argpt)) argpt
              else {
                fun match {
                  case etaExpansion(vparams, fn, args) =>
                    silent(_.typed(fn, mode.forFunMode, pt)) filter (_ => context.undetparams.isEmpty) map { fn1 =>
                        // if context,undetparams is not empty, the function was polymorphic,
                        // so we need the missing arguments to infer its type. See #871
                        //println("typing eta "+fun+":"+fn1.tpe+"/"+context.undetparams)
                        val ftpe = normalize(fn1.tpe) baseType FunctionClass(numVparams)
                        if (isFunctionType(ftpe) && isFullyDefined(ftpe))
                          return typedFunction(fun, mode, ftpe)
                    }
                  case _ =>
                }
                MissingParameterTypeError(fun, vparam, pt)
                ErrorType
              }
            if (!vparam.tpt.pos.isDefined) vparam.tpt setPos vparam.pos.focus
          }
        }

        fun.body match {
          // translate `x => x match { <cases> }` : PartialFunction to
          // `new PartialFunction { def applyOrElse(x, default) = x match { <cases> } def isDefinedAt(x) = ... }`
          case Match(sel, cases) if (sel ne EmptyTree) && newPatternMatching && (pt.typeSymbol == PartialFunctionClass) =>
            // go to outer context -- must discard the context that was created for the Function since we're discarding the function
            // thus, its symbol, which serves as the current context.owner, is not the right owner
            // you won't know you're using the wrong owner until lambda lift crashes (unless you know better than to use the wrong owner)
            val outerTyper = newTyper(context.outer)
            val p = fun.vparams.head
            if (p.tpt.tpe == null) p.tpt setType outerTyper.typedType(p.tpt).tpe

            outerTyper.synthesizePartialFunction(p.name, p.pos, fun.body, mode, pt)
          case _ =>
            val vparamSyms = fun.vparams map { vparam =>
              enterSym(context, vparam)
              if (context.retyping) context.scope enter vparam.symbol
              vparam.symbol
            }
            val vparams = fun.vparams mapConserve typedValDef
            val formals = vparamSyms map (_.tpe)
            val body1 = typed(fun.body, respt)
            val restpe = packedType(body1, fun.symbol).deconst.resultType
            val funtpe  = appliedType(clazz, formals :+ restpe: _*)

            treeCopy.Function(fun, vparams, body1) setType funtpe
        }
      }
    }

    def typedRefinement(templ: Template) {
      val stats = templ.body
      namer.enterSyms(stats)

      // need to delay rest of typedRefinement to avoid cyclic reference errors
      unit.toCheck += { () =>
        val stats1 = typedStats(stats, NoSymbol)
        // this code kicks in only after typer, so `stats` will never be filled in time
        // as a result, most of compound type trees with non-empty stats will fail to reify
        // todo. investigate whether something can be done about this
        val att = templ.attachments.get[CompoundTypeTreeOriginalAttachment].getOrElse(CompoundTypeTreeOriginalAttachment(Nil, Nil))
        templ.removeAttachment[CompoundTypeTreeOriginalAttachment]
        templ updateAttachment att.copy(stats = stats1)
        for (stat <- stats1 if stat.isDef && stat.symbol.isOverridingSymbol)
          stat.symbol setFlag OVERRIDE
                }
        }

    def typedImport(imp : Import) : Import = (transformed remove imp) match {
      case Some(imp1: Import) => imp1
      case _                  => log("unhandled import: "+imp+" in "+unit); imp
    }

    def typedStats(stats: List[Tree], exprOwner: Symbol): List[Tree] = {
      val inBlock = exprOwner == context.owner
      def includesTargetPos(tree: Tree) =
        tree.pos.isRange && context.unit.exists && (tree.pos includes context.unit.targetPos)
      val localTarget = stats exists includesTargetPos
      def typedStat(stat: Tree): Tree = {
        if (context.owner.isRefinementClass && !treeInfo.isDeclarationOrTypeDef(stat))
          OnlyDeclarationsError(stat)
        else
          stat match {
            case imp @ Import(_, _) =>
              imp.symbol.initialize
              if (!imp.symbol.isError) {
                context = context.makeNewImport(imp)
                typedImport(imp)
              } else EmptyTree
            case _ =>
              if (localTarget && !includesTargetPos(stat)) {
                // skip typechecking of statements in a sequence where some other statement includes
                // the targetposition
                stat
              } else {
                val localTyper = if (inBlock || (stat.isDef && !stat.isInstanceOf[LabelDef])) {
                  this
                } else newTyper(context.make(stat, exprOwner))
                // XXX this creates a spurious dead code warning if an exception is thrown
                // in a constructor, even if it is the only thing in the constructor.
                val result = checkDead(localTyper.typed(stat, EXPRmode | BYVALmode, WildcardType))

                if (treeInfo.isSelfOrSuperConstrCall(result)) {
                  context.inConstructorSuffix = true
                  if (treeInfo.isSelfConstrCall(result) && result.symbol.pos.pointOrElse(0) >= exprOwner.enclMethod.pos.pointOrElse(0))
                    ConstructorsOrderError(stat)
                }

                if (treeInfo.isPureExprForWarningPurposes(result)) context.warning(stat.pos,
                  "a pure expression does nothing in statement position; " +
                  "you may be omitting necessary parentheses"
                )
                result
              }
          }
      }

      /** 'accessor' and 'accessed' are so similar it becomes very difficult to
       *  follow the logic, so I renamed one to something distinct.
       */
      def accesses(looker: Symbol, accessed: Symbol) = accessed.hasLocalFlag && (
           (accessed.isParamAccessor)
        || (looker.hasAccessorFlag && !accessed.hasAccessorFlag && accessed.isPrivate)
      )

      def checkNoDoubleDefs(stats: List[Tree]): Unit = {
        val scope = if (inBlock) context.scope else context.owner.info.decls
        var e = scope.elems
        while ((e ne null) && e.owner == scope) {
          var e1 = scope.lookupNextEntry(e)
          while ((e1 ne null) && e1.owner == scope) {
            if (!accesses(e.sym, e1.sym) && !accesses(e1.sym, e.sym) &&
                (e.sym.isType || inBlock || (e.sym.tpe matches e1.sym.tpe)))
              // default getters are defined twice when multiple overloads have defaults. an
              // error for this is issued in RefChecks.checkDefaultsInOverloaded
              if (!e.sym.isErroneous && !e1.sym.isErroneous && !e.sym.hasDefaultFlag &&
                  !e.sym.hasAnnotation(BridgeClass) && !e1.sym.hasAnnotation(BridgeClass)) {
                log("Double definition detected:\n  " +
                    ((e.sym.getClass, e.sym.info, e.sym.ownerChain)) + "\n  " +
                    ((e1.sym.getClass, e1.sym.info, e1.sym.ownerChain)))

                DefDefinedTwiceError(e.sym, e1.sym)
                scope.unlink(e1) // need to unlink to avoid later problems with lub; see #2779
              }
              e1 = scope.lookupNextEntry(e1)
          }
          e = e.next
        }
      }

      def addSynthetics(stats: List[Tree]): List[Tree] = {
        val scope = if (inBlock) context.scope else context.owner.info.decls
        var newStats = new ListBuffer[Tree]
        var moreToAdd = true
        while (moreToAdd) {
          val initElems = scope.elems
          // SI-5877 The decls of a package include decls of the package object. But we don't want to add
          //         the corresponding synthetics to the package class, only to the package object class.
          def shouldAdd(sym: Symbol) =
            inBlock || !context.isInPackageObject(sym, context.owner)
          for (sym <- scope if shouldAdd(sym))
            for (tree <- context.unit.synthetics get sym) {
              newStats += typedStat(tree) // might add even more synthetics to the scope
              context.unit.synthetics -= sym
            }
          // the type completer of a synthetic might add more synthetics. example: if the
          // factory method of a case class (i.e. the constructor) has a default.
          moreToAdd = scope.elems ne initElems
        }
        if (newStats.isEmpty) stats
        else {
          // put default getters next to the method they belong to,
          // same for companion objects. fixes #2489 and #4036.
          // [Martin] This is pretty ugly. I think we could avoid
          // this code by associating defaults and companion objects
          // with the original tree instead of the new symbol.
          def matches(stat: Tree, synt: Tree) = (stat, synt) match {
            // synt is default arg for stat
            case (DefDef(_, statName, _, _, _, _), DefDef(mods, syntName, _, _, _, _)) =>
              mods.hasDefaultFlag && syntName.toString.startsWith(statName.toString)

            // synt is companion module
            case (ClassDef(_, className, _, _), ModuleDef(_, moduleName, _)) =>
              className.toTermName == moduleName

            // synt is implicit def for implicit class (#6278)
            case (ClassDef(cmods, cname, _, _), DefDef(dmods, dname, _, _, _, _)) =>
              cmods.isImplicit && dmods.isImplicit && cname.toTermName == dname

            case _ => false
          }

          def matching(stat: Tree): List[Tree] = {
            val (pos, neg) = newStats.partition(synt => matches(stat, synt))
            newStats = neg
            pos.toList
          }

          (stats foldRight List[Tree]())((stat, res) => {
            stat :: matching(stat) ::: res
          }) ::: newStats.toList
        }
      }

      val stats1 = stats mapConserve typedStat
      if (phase.erasedTypes) stats1
      else {
        checkNoDoubleDefs(stats1)
        addSynthetics(stats1)
      }
    }

    def typedArg(arg: Tree, mode: Mode, newmode: Mode, pt: Type): Tree = {
      val typedMode = mode.onlySticky | newmode
      val t = withCondConstrTyper((mode & SCCmode) != NOmode)(_.typed(arg, typedMode, pt))
      checkDead.inMode(typedMode, t)
    }

    def typedArgs(args: List[Tree], mode: Mode) =
      args mapConserve (arg => typedArg(arg, mode, NOmode, WildcardType))

    /** Type trees in `args0` against corresponding expected type in `adapted0`.
     *
     * The mode in which each argument is typed is derived from `mode` and
     * whether the arg was originally by-name or var-arg (need `formals0` for that)
     * the default is by-val, of course.
     *
     * (docs reverse-engineered -- AM)
     */
    def typedArgs(args0: List[Tree], mode: Mode, formals0: List[Type], adapted0: List[Type]): List[Tree] = {
      val sticky = mode.onlySticky
      def loop(args: List[Tree], formals: List[Type], adapted: List[Type]): List[Tree] = {
        if (args.isEmpty || adapted.isEmpty) Nil
        else {
          // No formals left or * indicates varargs.
          val isVarArgs = formals.isEmpty || formals.tail.isEmpty && isRepeatedParamType(formals.head)
          val typedMode = sticky | (
            if (isVarArgs) STARmode | BYVALmode
            else if (isByNameParamType(formals.head)) NOmode
            else BYVALmode
          )
          var tree = typedArg(args.head, mode, typedMode, adapted.head)
          // formals may be empty, so don't call tail
          tree :: loop(args.tail, formals drop 1, adapted.tail)
        }
      }
      loop(args0, formals0, adapted0)
    }

    /** Does function need to be instantiated, because a missing parameter
     *  in an argument closure overlaps with an uninstantiated formal?
     */
    def needsInstantiation(tparams: List[Symbol], formals: List[Type], args: List[Tree]) = {
      def isLowerBounded(tparam: Symbol) = !tparam.info.bounds.lo.typeSymbol.isBottomClass

      exists2(formals, args) {
        case (formal, Function(vparams, _)) =>
          (vparams exists (_.tpt.isEmpty)) &&
          vparams.length <= MaxFunctionArity &&
          (formal baseType FunctionClass(vparams.length) match {
            case TypeRef(_, _, formalargs) =>
              ( exists2(formalargs, vparams)((formal, vparam) =>
                        vparam.tpt.isEmpty && (tparams exists formal.contains))
                && (tparams forall isLowerBounded)
              )
            case _ =>
              false
          })
        case _ =>
          false
      }
    }

    /** Is `tree` a block created by a named application?
     */
    def isNamedApplyBlock(tree: Tree) =
      context.namedApplyBlockInfo exists (_._1 == tree)

    def callToCompanionConstr(context: Context, calledFun: Symbol) = {
      calledFun.isConstructor && {
        val methCtx = context.enclMethod
        (methCtx != NoContext) && {
          val contextFun = methCtx.tree.symbol
          contextFun.isPrimaryConstructor && contextFun.owner.isModuleClass &&
          companionSymbolOf(calledFun.owner, context).moduleClass == contextFun.owner
        }
      }
    }

    def doTypedApply(tree: Tree, fun0: Tree, args: List[Tree], mode: Mode, pt: Type): Tree = {
      // TODO_NMT: check the assumption that args nonEmpty
      def duplErrTree = setError(treeCopy.Apply(tree, fun0, args))
      def duplErrorTree(err: AbsTypeError) = { issue(err); duplErrTree }

      def preSelectOverloaded(fun: Tree): Tree = {
        if (fun.hasSymbolField && fun.symbol.isOverloaded) {
          // remove alternatives with wrong number of parameters without looking at types.
          // less expensive than including them in inferMethodAlternative (see below).
          def shapeType(arg: Tree): Type = arg match {
            case Function(vparams, body) =>
              functionType(vparams map (_ => AnyClass.tpe), shapeType(body))
            case AssignOrNamedArg(Ident(name), rhs) =>
              NamedType(name, shapeType(rhs))
            case _ =>
              NothingClass.tpe
          }
          val argtypes = args map shapeType
          val pre = fun.symbol.tpe.prefix
          var sym = fun.symbol filter { alt =>
            // must use pt as expected type, not WildcardType (a tempting quick fix to #2665)
            // now fixed by using isWeaklyCompatible in exprTypeArgs
            // TODO: understand why exactly -- some types were not inferred anymore (`ant clean quick.bin` failed)
            // (I had expected inferMethodAlternative to pick up the slack introduced by using WildcardType here)
            //
            // @PP responds: I changed it to pass WildcardType instead of pt and only one line in
            // trunk (excluding scalacheck, which had another) failed to compile. It was this line in
            // Types: "refs = Array(Map(), Map())".  I determined that inference fails if there are at
            // least two invariant type parameters. See the test case I checked in to help backstop:
            // pos/isApplicableSafe.scala.
            isApplicableSafe(context.undetparams, followApply(pre memberType alt), argtypes, pt)
          }
          if (sym.isOverloaded) {
              // eliminate functions that would result from tupling transforms
              // keeps alternatives with repeated params
            val sym1 = sym filter (alt =>
                 isApplicableBasedOnArity(pre memberType alt, argtypes.length, varargsStar = false, tuplingAllowed = false)
              || alt.tpe.params.exists(_.hasDefault)
            )
            if (sym1 != NoSymbol) sym = sym1
          }
          if (sym == NoSymbol) fun
          else adapt(fun setSymbol sym setType pre.memberType(sym), mode.forFunMode, WildcardType)
        } else fun
      }

      val fun = preSelectOverloaded(fun0)

      fun.tpe match {
        case OverloadedType(pre, alts) =>
          def handleOverloaded = {
            val undetparams = context.extractUndetparams()
            val argtpes = new ListBuffer[Type]
            val amode = forArgMode(fun, mode)
            val args1 = args map {
              case arg @ AssignOrNamedArg(Ident(name), rhs) =>
                // named args: only type the righthand sides ("unknown identifier" errors otherwise)
                val rhs1 = typedArg(rhs, amode, BYVALmode, WildcardType)
                argtpes += NamedType(name, rhs1.tpe.deconst)
                // the assign is untyped; that's ok because we call doTypedApply
                treeCopy.AssignOrNamedArg(arg, arg.lhs, rhs1)
              case arg @ Typed(repeated, Ident(tpnme.WILDCARD_STAR)) =>
                val arg1 = typedArg(arg, amode, BYVALmode, WildcardType)
                argtpes += RepeatedType(arg1.tpe.deconst)
                arg1
              case arg =>
                val arg1 = typedArg(arg, amode, BYVALmode, WildcardType)
                argtpes += arg1.tpe.deconst
                arg1
            }
            context.undetparams = undetparams
            if (context.hasErrors)
              setError(tree)
            else {
              inferMethodAlternative(fun, undetparams, argtpes.toList, pt)
              doTypedApply(tree, adapt(fun, mode.forFunMode, WildcardType), args1, mode, pt)
            }
          }
          handleOverloaded

        case mt @ MethodType(params, _) =>
          val paramTypes = mt.paramTypes
          // repeat vararg as often as needed, remove by-name
          val argslen = args.length
          val formals = formalTypes(paramTypes, argslen)

          /** Try packing all arguments into a Tuple and apply `fun`
           *  to that. This is the last thing which is tried (after
           *  default arguments)
           */
          def tryTupleApply: Option[Tree] = (
            if (eligibleForTupleConversion(paramTypes, argslen) && !phase.erasedTypes) {
              val tupleArgs = List(atPos(tree.pos.makeTransparent)(gen.mkTuple(args)))
              // expected one argument, but got 0 or >1 ==>  try applying to tuple
              // the inner "doTypedApply" does "extractUndetparams" => restore when it fails
              val savedUndetparams = context.undetparams
              silent(_.doTypedApply(tree, fun, tupleArgs, mode, pt)) map { t =>
                  // Depending on user options, may warn or error here if
                  // a Unit or tuple was inserted.
                  Some(t) filter (tupledTree =>
                       !mode.inExprModeButNot(FUNmode)
                    || tupledTree.symbol == null
                    || checkValidAdaptation(tupledTree, args)
                  )
              } orElse { _ => context.undetparams = savedUndetparams ; None }
              }
            else None
          )

          /** Treats an application which uses named or default arguments.
           *  Also works if names + a vararg used: when names are used, the vararg
           *  parameter has to be specified exactly once. Note that combining varargs
           *  and defaults is ruled out by typedDefDef.
           */
          def tryNamesDefaults: Tree = {
            val lencmp = compareLengths(args, formals)

            def checkNotMacro() = {
              if (treeInfo.isMacroApplication(fun))
                tryTupleApply getOrElse duplErrorTree(NamedAndDefaultArgumentsNotSupportedForMacros(tree, fun))
            }

            if (mt.isErroneous) duplErrTree
            else if (mode.inPatternMode) {
              // #2064
              duplErrorTree(WrongNumberOfArgsError(tree, fun))
            } else if (lencmp > 0) {
              tryTupleApply getOrElse duplErrorTree(TooManyArgsNamesDefaultsError(tree, fun))
            } else if (lencmp == 0) {
              // we don't need defaults. names were used, so this application is transformed
              // into a block (@see transformNamedApplication in NamesDefaults)
              val (namelessArgs, argPos) = removeNames(Typer.this)(args, params)
              if (namelessArgs exists (_.isErroneous)) {
                duplErrTree
              } else if (!isIdentity(argPos) && !sameLength(formals, params))
                // !isIdentity indicates that named arguments are used to re-order arguments
                duplErrorTree(MultipleVarargError(tree))
              else if (isIdentity(argPos) && !isNamedApplyBlock(fun)) {
                // if there's no re-ordering, and fun is not transformed, no need to transform
                // more than an optimization, e.g. important in "synchronized { x = update-x }"
                checkNotMacro()
                doTypedApply(tree, fun, namelessArgs, mode, pt)
              } else {
                checkNotMacro()
                transformNamedApplication(Typer.this, mode, pt)(
                                          treeCopy.Apply(tree, fun, namelessArgs), argPos)
              }
            } else {
              // defaults are needed. they are added to the argument list in named style as
              // calls to the default getters. Example:
              //  foo[Int](a)()  ==>  foo[Int](a)(b = foo$qual.foo$default$2[Int](a))
              checkNotMacro()
              val fun1 = transformNamedApplication(Typer.this, mode, pt)(fun, x => x)
              if (fun1.isErroneous) duplErrTree
              else {
                assert(isNamedApplyBlock(fun1), fun1)
                val NamedApplyInfo(qual, targs, previousArgss, _) = context.namedApplyBlockInfo.get._2
                val blockIsEmpty = fun1 match {
                  case Block(Nil, _) =>
                    // if the block does not have any ValDef we can remove it. Note that the call to
                    // "transformNamedApplication" is always needed in order to obtain targs/previousArgss
                    context.namedApplyBlockInfo = None
                    true
                  case _ => false
                }
                val (allArgs, missing) = addDefaults(args, qual, targs, previousArgss, params, fun.pos.focus, context)
                val funSym = fun1 match { case Block(_, expr) => expr.symbol }
                val lencmp2 = compareLengths(allArgs, formals)

                if (!sameLength(allArgs, args) && callToCompanionConstr(context, funSym)) {
                  duplErrorTree(ModuleUsingCompanionClassDefaultArgsErrror(tree))
                } else if (lencmp2 > 0) {
                  removeNames(Typer.this)(allArgs, params) // #3818
                  duplErrTree
                } else if (lencmp2 == 0) {
                  // useful when a default doesn't match parameter type, e.g. def f[T](x:T="a"); f[Int]()
                  val note = "Error occurred in an application involving default arguments."
                  if (!(context.diagnostic contains note)) context.diagnostic = note :: context.diagnostic
                  doTypedApply(tree, if (blockIsEmpty) fun else fun1, allArgs, mode, pt)
                } else {
                  tryTupleApply getOrElse duplErrorTree(NotEnoughArgsError(tree, fun, missing))
                }
              }
            }
          }

          if (!sameLength(formals, args) ||   // wrong nb of arguments
              (args exists isNamed) ||        // uses a named argument
              isNamedApplyBlock(fun)) {       // fun was transformed to a named apply block =>
                                              // integrate this application into the block
            if (dyna.isApplyDynamicNamed(fun)) dyna.typedNamedApply(tree, fun, args, mode, pt)
            else tryNamesDefaults
          } else {
            val tparams = context.extractUndetparams()
            if (tparams.isEmpty) { // all type params are defined
              def handleMonomorphicCall: Tree = {
                // In order for checkDead not to be misled by the unfortunate special
                // case of AnyRef#synchronized (which is implemented with signature T => T
                // but behaves as if it were (=> T) => T) we need to know what is the actual
                // target of a call.  Since this information is no longer available from
                // typedArg, it is recorded here.
                checkDead.updateExpr(fun)

                val args1 =
                  // no expected type when jumping to a match label -- anything goes (this is ok since we're typing the translation of well-typed code)
                  // ... except during erasure: we must take the expected type into account as it drives the insertion of casts!
                  // I've exhausted all other semi-clean approaches I could think of in balancing GADT magic, SI-6145, CPS type-driven transforms and other existential trickiness
                  // (the right thing to do -- packing existential types -- runs into limitations in subtyping existential types,
                  //  casting breaks SI-6145,
                  //  not casting breaks GADT typing as it requires sneaking ill-typed trees past typer)
                  if (!phase.erasedTypes && fun.symbol.isLabel && treeInfo.isSynthCaseSymbol(fun.symbol))
                    typedArgs(args, forArgMode(fun, mode))
                  else
                    typedArgs(args, forArgMode(fun, mode), paramTypes, formals)

                // instantiate dependent method types, must preserve singleton types where possible (stableTypeFor) -- example use case:
                // val foo = "foo"; def precise(x: String)(y: x.type): x.type = {...}; val bar : foo.type = precise(foo)(foo)
                // precise(foo) : foo.type => foo.type
                val restpe = mt.resultType(args1 map (arg => gen.stableTypeFor(arg) getOrElse arg.tpe))
                def ifPatternSkipFormals(tp: Type) = tp match {
                  case MethodType(_, rtp) if (mode.inPatternMode) => rtp
                  case _ => tp
                }

                /**
                 * This is translating uses of List() into Nil.  This is less
                 *  than ideal from a consistency standpoint, but it shouldn't be
                 *  altered without due caution.
                 *  ... this also causes bootstrapping cycles if List_apply is
                 *  forced during kind-arity checking, so it is guarded by additional
                 *  tests to ensure we're sufficiently far along.
                 */
                if (args.isEmpty && !forInteractive && fun.symbol.isInitialized && ListModule.hasCompleteInfo && (fun.symbol == List_apply))
                  atPos(tree.pos)(gen.mkNil setType restpe)
                else
                  constfold(treeCopy.Apply(tree, fun, args1) setType ifPatternSkipFormals(restpe))
              }
              handleMonomorphicCall
            } else if (needsInstantiation(tparams, formals, args)) {
              //println("needs inst "+fun+" "+tparams+"/"+(tparams map (_.info)))
              inferExprInstance(fun, tparams)
              doTypedApply(tree, fun, args, mode, pt)
            } else {
              def handlePolymorphicCall = {
                assert(!mode.inPatternMode, mode) // this case cannot arise for patterns
                val lenientTargs = protoTypeArgs(tparams, formals, mt.resultApprox, pt)
                val strictTargs = map2(lenientTargs, tparams)((targ, tparam) =>
                  if (targ == WildcardType) tparam.tpeHK else targ)
                var remainingParams = paramTypes
                def typedArgToPoly(arg: Tree, formal: Type): Tree = { //TR TODO: cleanup
                  val lenientPt = formal.instantiateTypeParams(tparams, lenientTargs)
                  val newmode =
                    if (isByNameParamType(remainingParams.head)) POLYmode
                    else POLYmode | BYVALmode
                  if (remainingParams.tail.nonEmpty) remainingParams = remainingParams.tail
                  val arg1 = typedArg(arg, forArgMode(fun, mode), newmode, lenientPt)
                  val argtparams = context.extractUndetparams()
                  if (!argtparams.isEmpty) {
                    val strictPt = formal.instantiateTypeParams(tparams, strictTargs)
                    inferArgumentInstance(arg1, argtparams, strictPt, lenientPt)
                    arg1
                  } else arg1
                }
                val args1 = map2(args, formals)(typedArgToPoly)
                if (args1 exists { _.isErrorTyped }) duplErrTree
                else {
                  debuglog("infer method inst " + fun + ", tparams = " + tparams + ", args = " + args1.map(_.tpe) + ", pt = " + pt + ", lobounds = " + tparams.map(_.tpe.bounds.lo) + ", parambounds = " + tparams.map(_.info)) //debug
                  // define the undetparams which have been fixed by this param list, replace the corresponding symbols in "fun"
                  // returns those undetparams which have not been instantiated.
                  val undetparams = inferMethodInstance(fun, tparams, args1, pt)
                  try doTypedApply(tree, fun, args1, mode, pt)
                  finally context.undetparams = undetparams
                }
              }
              handlePolymorphicCall
            }
          }

        case SingleType(_, _) =>
          doTypedApply(tree, fun setType fun.tpe.widen, args, mode, pt)

        case ErrorType =>
          if (!tree.isErrorTyped) setError(tree) else tree
          // @H change to setError(treeCopy.Apply(tree, fun, args))

        case otpe if mode.inPatternMode && unapplyMember(otpe).exists =>
          doTypedUnapply(tree, fun0, fun, args, mode, pt)

        case _ =>
          if (treeInfo.isMacroApplication(tree)) duplErrorTree(MacroTooManyArgumentListsError(tree, fun.symbol))
          else duplErrorTree(ApplyWithoutArgsError(tree, fun))
      }
    }

    def doTypedUnapply(tree: Tree, fun0: Tree, fun: Tree, args: List[Tree], mode: Mode, pt: Type): Tree = {
      def duplErrTree = setError(treeCopy.Apply(tree, fun0, args))
      def duplErrorTree(err: AbsTypeError) = { issue(err); duplErrTree }

      val otpe = fun.tpe

      if (args.length > MaxTupleArity)
        return duplErrorTree(TooManyArgsPatternError(fun))

      //
      def freshArgType(tp: Type): (List[Symbol], Type) = tp match {
        case MethodType(param :: _, _) =>
          (Nil, param.tpe)
        case PolyType(tparams, restpe) =>
          createFromClonedSymbols(tparams, freshArgType(restpe)._2)((ps, t) => ((ps, t)))
        // No longer used, see test case neg/t960.scala (#960 has nothing to do with it)
        case OverloadedType(_, _) =>
          OverloadedUnapplyError(fun)
          (Nil, ErrorType)
        case _ =>
          UnapplyWithSingleArgError(fun)
          (Nil, ErrorType)
      }

      val unapp     = unapplyMember(otpe)
      val unappType = otpe.memberType(unapp)
      val argDummy  = context.owner.newValue(nme.SELECTOR_DUMMY, fun.pos, SYNTHETIC) setInfo pt
      val arg       = Ident(argDummy) setType pt

      val uncheckedTypeExtractor =
        if (unappType.paramTypes.nonEmpty)
          extractorForUncheckedType(tree.pos, unappType.paramTypes.head)
        else None

      if (!isApplicableSafe(Nil, unappType, List(pt), WildcardType)) {
        //Console.println(s"UNAPP: need to typetest, arg: ${arg.tpe} unappType: $unappType")
        val (freeVars, unappFormal) = freshArgType(unappType.skolemizeExistential(context.owner, tree))
        val unapplyContext = context.makeNewScope(context.tree, context.owner)
        freeVars foreach unapplyContext.scope.enter

        val typer1 = newTyper(unapplyContext)
        val pattp = typer1.infer.inferTypedPattern(tree, unappFormal, arg.tpe, canRemedy = uncheckedTypeExtractor.nonEmpty)

        // turn any unresolved type variables in freevars into existential skolems
        val skolems = freeVars map (fv => unapplyContext.owner.newExistentialSkolem(fv, fv))
        arg setType pattp.substSym(freeVars, skolems)
        argDummy setInfo arg.tpe
      }

      // clearing the type is necessary so that ref will be stabilized; see bug 881
      val fun1 = typedPos(fun.pos)(Apply(Select(fun.clearType(), unapp), List(arg)))

      if (fun1.tpe.isErroneous) duplErrTree
      else {
        val resTp     = fun1.tpe.finalResultType.normalize
        val nbSubPats = args.length

        val (formals, formalsExpanded) = extractorFormalTypes(fun0.pos, resTp, nbSubPats, fun1.symbol)
        if (formals == null) duplErrorTree(WrongNumberOfArgsError(tree, fun))
        else {
          val args1 = typedArgs(args, mode, formals, formalsExpanded)
          val pt1 = if (isFullyDefined(pt)) pt else makeFullyDefined(pt) // SI-1048

          val itype = glb(List(pt1, arg.tpe))
          arg setType pt1    // restore type (arg is a dummy tree, just needs to pass typechecking)
          val unapply = UnApply(fun1, args1) setPos tree.pos setType itype

          // if the type that the unapply method expects for its argument is uncheckable, wrap in classtag extractor
          // skip if the unapply's type is not a method type with (at least, but really it should be exactly) one argument
          // also skip if we already wrapped a classtag extractor (so we don't keep doing that forever)
          if (uncheckedTypeExtractor.isEmpty || fun1.symbol.owner.isNonBottomSubClass(ClassTagClass)) unapply
          else wrapClassTagUnapply(unapply, uncheckedTypeExtractor.get, unappType.paramTypes.head)
        }
      }
    }

    def wrapClassTagUnapply(uncheckedPattern: Tree, classTagExtractor: Tree, pt: Type): Tree = {
      // TODO: disable when in unchecked match
      // we don't create a new Context for a Match, so find the CaseDef, then go out one level and navigate back to the match that has this case
      // val thisCase = context.nextEnclosing(_.tree.isInstanceOf[CaseDef])
      // val unchecked = thisCase.outer.tree.collect{case Match(selector, cases) if cases contains thisCase => selector} match {
      //   case List(Typed(_, tpt)) if tpt.tpe hasAnnotation UncheckedClass => true
      //   case t => println("outer tree: "+ (t, thisCase, thisCase.outer.tree)); false
      // }
      // println("wrapClassTagUnapply"+ (!isPastTyper && infer.containsUnchecked(pt), pt, uncheckedPattern))
      // println("wrapClassTagUnapply: "+ extractor)
      // println(util.Position.formatMessage(uncheckedPattern.pos, "made unchecked type test into a checked one", true))

      val args = List(uncheckedPattern)
      val app  = atPos(uncheckedPattern.pos)(Apply(classTagExtractor, args))
      // must call doTypedUnapply directly, as otherwise we get undesirable rewrites
      // and re-typechecks of the target of the unapply call in PATTERNmode,
      // this breaks down when the classTagExtractor (which defineds the unapply member) is not a simple reference to an object,
      // but an arbitrary tree as is the case here
      doTypedUnapply(app, classTagExtractor, classTagExtractor, args, PATTERNmode, pt)
    }

    // if there's a ClassTag that allows us to turn the unchecked type test for `pt` into a checked type test
    // return the corresponding extractor (an instance of ClassTag[`pt`])
    def extractorForUncheckedType(pos: Position, pt: Type): Option[Tree] = if (isPastTyper) None else {
      // only look at top-level type, can't (reliably) do anything about unchecked type args (in general)
      pt.normalize.typeConstructor match {
        // if at least one of the types in an intersection is checkable, use the checkable ones
        // this avoids problems as in run/matchonseq.scala, where the expected type is `Coll with scala.collection.SeqLike`
        // Coll is an abstract type, but SeqLike of course is not
        case RefinedType(ps, _) if ps.length > 1 && (ps exists infer.isCheckable) =>
          None

        case ptCheckable if infer isUncheckable ptCheckable =>
          val classTagExtractor = resolveClassTag(pos, ptCheckable)

          if (classTagExtractor != EmptyTree && unapplyMember(classTagExtractor.tpe) != NoSymbol)
            Some(classTagExtractor)
          else None

        case _ => None
    }
    }

    /**
     * Convert an annotation constructor call into an AnnotationInfo.
     *
     * @param annClass the expected annotation class
     */
    def typedAnnotation(ann: Tree, mode: Mode = EXPRmode, selfsym: Symbol = NoSymbol, annClass: Symbol = AnnotationClass, requireJava: Boolean = false): AnnotationInfo = {
      var hasError: Boolean = false
      val pending = ListBuffer[AbsTypeError]()

      def reportAnnotationError(err: AbsTypeError) = {
        pending += err
        hasError = true
        ErroneousAnnotation
      }

      /** Calling constfold right here is necessary because some trees (negated
       *  floats and literals in particular) are not yet folded.
       */
      def tryConst(tr: Tree, pt: Type): Option[LiteralAnnotArg] = {
        val const: Constant = typed(constfold(tr), EXPRmode, pt) match {
          case l @ Literal(c) if !l.isErroneous => c
          case tree => tree.tpe match {
            case ConstantType(c)  => c
            case tpe              => null
          }
        }

        if (const == null) {
          reportAnnotationError(AnnotationNotAConstantError(tr)); None
        } else if (const.value == null) {
          reportAnnotationError(AnnotationArgNullError(tr)); None
        } else
          Some(LiteralAnnotArg(const))
      }

      /** Converts an untyped tree to a ClassfileAnnotArg. If the conversion fails,
       *  an error message is reported and None is returned.
       */
      def tree2ConstArg(tree: Tree, pt: Type): Option[ClassfileAnnotArg] = tree match {
        case Apply(Select(New(tpt), nme.CONSTRUCTOR), args) if (pt.typeSymbol == ArrayClass) =>
          reportAnnotationError(ArrayConstantsError(tree)); None

        case ann @ Apply(Select(New(tpt), nme.CONSTRUCTOR), args) =>
          val annInfo = typedAnnotation(ann, mode, NoSymbol, pt.typeSymbol, true)
          if (annInfo.atp.isErroneous) { hasError = true; None }
          else Some(NestedAnnotArg(annInfo))

        // use of Array.apply[T: ClassTag](xs: T*): Array[T]
        // and    Array.apply(x: Int, xs: Int*): Array[Int]       (and similar)
        case Apply(fun, args) =>
          val typedFun = typed(fun, mode.forFunMode, WildcardType)
          if (typedFun.symbol.owner == ArrayModule.moduleClass && typedFun.symbol.name == nme.apply)
            pt match {
              case TypeRef(_, ArrayClass, targ :: _) =>
                trees2ConstArg(args, targ)
              case _ =>
                // For classfile annotations, pt can only be T:
                //   BT = Int, .., String, Class[_], JavaAnnotClass
                //   T = BT | Array[BT]
                // So an array literal as argument can only be valid if pt is Array[_]
                reportAnnotationError(ArrayConstantsTypeMismatchError(tree, pt))
                None
            }
          else tryConst(tree, pt)

        case Typed(t, _) =>
          tree2ConstArg(t, pt)

        case tree =>
          tryConst(tree, pt)
      }
      def trees2ConstArg(trees: List[Tree], pt: Type): Option[ArrayAnnotArg] = {
        val args = trees.map(tree2ConstArg(_, pt))
        if (args.exists(_.isEmpty)) None
        else Some(ArrayAnnotArg(args.flatten.toArray))
      }

      // begin typedAnnotation
      val (fun, argss) = {
        def extract(fun: Tree, outerArgss: List[List[Tree]]):
          (Tree, List[List[Tree]]) = fun match {
            case Apply(f, args) =>
              extract(f, args :: outerArgss)
            case Select(New(tpt), nme.CONSTRUCTOR) =>
              (fun, outerArgss)
            case _ =>
              reportAnnotationError(UnexpectedTreeAnnotation(fun))
              (setError(fun), outerArgss)
          }
        extract(ann, List())
      }

      val res = if (fun.isErroneous) ErroneousAnnotation
      else {
        val typedFun @ Select(New(tpt), _) = typed(fun, mode.forFunMode, WildcardType)
        val annType = tpt.tpe

        if (typedFun.isErroneous) ErroneousAnnotation
        else if (annType.typeSymbol isNonBottomSubClass ClassfileAnnotationClass) {
          // annotation to be saved as java classfile annotation
          val isJava = typedFun.symbol.owner.isJavaDefined
          if (!annType.typeSymbol.isNonBottomSubClass(annClass)) {
            reportAnnotationError(AnnotationTypeMismatchError(tpt, annClass.tpe, annType))
          } else if (argss.length > 1) {
            reportAnnotationError(MultipleArgumentListForAnnotationError(ann))
          } else {
            val annScope = annType.decls
                .filter(sym => sym.isMethod && !sym.isConstructor && sym.isJavaDefined)
            val names = new scala.collection.mutable.HashSet[Symbol]
            def hasValue = names exists (_.name == nme.value)
            names ++= (if (isJava) annScope.iterator
                       else typedFun.tpe.params.iterator)
            val args = argss match {
              case List(List(arg)) if !isNamed(arg) && hasValue =>
                List(new AssignOrNamedArg(Ident(nme.value), arg))
              case as :: _ => as
            }

            val nvPairs = args map {
              case arg @ AssignOrNamedArg(Ident(name), rhs) =>
                val sym = if (isJava) annScope.lookup(name)
                          else typedFun.tpe.params.find(p => p.name == name).getOrElse(NoSymbol)
                if (sym == NoSymbol) {
                  reportAnnotationError(UnknownAnnotationNameError(arg, name))
                  (nme.ERROR, None)
                } else if (!names.contains(sym)) {
                  reportAnnotationError(DuplicateValueAnnotationError(arg, name))
                  (nme.ERROR, None)
                } else {
                  names -= sym
                  if (isJava) sym.cookJavaRawInfo() // #3429
                  val annArg = tree2ConstArg(rhs, sym.tpe.resultType)
                  (sym.name, annArg)
                }
              case arg =>
                reportAnnotationError(ClassfileAnnotationsAsNamedArgsError(arg))
                (nme.ERROR, None)
            }
            for (sym <- names) {
              // make sure the flags are up to date before erroring (jvm/t3415 fails otherwise)
              sym.initialize
              if (!sym.hasAnnotation(AnnotationDefaultAttr) && !sym.hasDefault)
                reportAnnotationError(AnnotationMissingArgError(ann, annType, sym))
            }

            if (hasError) ErroneousAnnotation
            else AnnotationInfo(annType, List(), nvPairs map {p => (p._1, p._2.get)}).setOriginal(Apply(typedFun, args).setPos(ann.pos))
          }
        } else if (requireJava) {
          reportAnnotationError(NestedAnnotationError(ann, annType))
        } else {
          val typedAnn = if (selfsym == NoSymbol) {
            // local dummy fixes SI-5544
            val localTyper = newTyper(context.make(ann, context.owner.newLocalDummy(ann.pos)))
            localTyper.typed(ann, mode, annClass.tpe)
          }
          else {
            // Since a selfsym is supplied, the annotation should have an extra
            // "self" identifier in scope for type checking. This is implemented
            // by wrapping the rhs in a function like "self => rhs" during type
            // checking, and then stripping the "self =>" and substituting in
            // the supplied selfsym.
            val funcparm = ValDef(NoMods, nme.self, TypeTree(selfsym.info), EmptyTree)
            // The .duplicate of annot.constr deals with problems that accur
            // if this annotation is later typed again, which the compiler
            // sometimes does. The problem is that "self" ident's within
            // annot.constr will retain the old symbol from the previous typing.
            val func     = Function(funcparm :: Nil, ann.duplicate)
            val funcType = appliedType(FunctionClass(1), selfsym.info, annClass.tpe_*)
            val Function(arg :: Nil, rhs) = typed(func, mode, funcType)

            rhs.substituteSymbols(arg.symbol :: Nil, selfsym :: Nil)
            }

          def annInfo(t: Tree): AnnotationInfo = t match {
            case Apply(Select(New(tpt), nme.CONSTRUCTOR), args) =>
              AnnotationInfo(annType, args, List()).setOriginal(typedAnn).setPos(t.pos)

            case Block(stats, expr) =>
              context.warning(t.pos, "Usage of named or default arguments transformed this annotation\n"+
                                "constructor call into a block. The corresponding AnnotationInfo\n"+
                                "will contain references to local values and default getters instead\n"+
                                "of the actual argument trees")
              annInfo(expr)

            case Apply(fun, args) =>
              context.warning(t.pos, "Implementation limitation: multiple argument lists on annotations are\n"+
                                     "currently not supported; ignoring arguments "+ args)
              annInfo(fun)

            case _ =>
              reportAnnotationError(UnexpectedTreeAnnotationError(t, typedAnn))
          }

          if (annType.typeSymbol == DeprecatedAttr && argss.flatten.size < 2)
            unit.deprecationWarning(ann.pos, "@deprecated now takes two arguments; see the scaladoc.")

          if ((typedAnn.tpe == null) || typedAnn.tpe.isErroneous) ErroneousAnnotation
          else annInfo(typedAnn)
        }
      }

      if (hasError) {
        pending.foreach(ErrorUtils.issueTypeError)
        ErroneousAnnotation
      } else res
    }

    def isRawParameter(sym: Symbol) = // is it a type parameter leaked by a raw type?
      sym.isTypeParameter && sym.owner.isJavaDefined

    /** If we map a set of hidden symbols to their existential bounds, we
     *  have a problem: the bounds may themselves contain references to the
     *  hidden symbols.  So this recursively calls existentialBound until
     *  the typeSymbol is not amongst the symbols being hidden.
     */
    def existentialBoundsExcludingHidden(hidden: List[Symbol]): Map[Symbol, Type] = {
      def safeBound(t: Type): Type =
        if (hidden contains t.typeSymbol) safeBound(t.typeSymbol.existentialBound.bounds.hi) else t

      def hiBound(s: Symbol): Type = safeBound(s.existentialBound.bounds.hi) match {
        case tp @ RefinedType(parents, decls) =>
          val parents1 = parents mapConserve safeBound
          if (parents eq parents1) tp
          else copyRefinedType(tp, parents1, decls)
        case tp => tp
      }

      // Hanging onto lower bound in case anything interesting
      // happens with it.
      mapFrom(hidden)(s => s.existentialBound match {
        case TypeBounds(lo, hi) => TypeBounds(lo, hiBound(s))
        case _                  => hiBound(s)
      })
    }

    /** Given a set `rawSyms` of term- and type-symbols, and a type
     *  `tp`, produce a set of fresh type parameters and a type so that
     *  it can be abstracted to an existential type. Every type symbol
     *  `T` in `rawSyms` is mapped to a clone. Every term symbol `x` of
     *  type `T` in `rawSyms` is given an associated type symbol of the
     *  following form:
     *
     *    type x.type <: T with Singleton
     *
     *  The name of the type parameter is `x.type`, to produce nice
     *  diagnostics. The Singleton parent ensures that the type
     *  parameter is still seen as a stable type. Type symbols in
     *  rawSyms are fully replaced by the new symbols. Term symbols are
     *  also replaced, except for term symbols of an Ident tree, where
     *  only the type of the Ident is changed.
     */
    protected def existentialTransform[T](rawSyms: List[Symbol], tp: Type)(creator: (List[Symbol], Type) => T): T = {
      val allBounds = existentialBoundsExcludingHidden(rawSyms)
      val typeParams: List[Symbol] = rawSyms map { sym =>
        val name = sym.name match {
          case x: TypeName  => x
          case x            => tpnme.singletonName(x)
        }
        val bound      = allBounds(sym)
        val sowner     = if (isRawParameter(sym)) context.owner else sym.owner
        val quantified = sowner.newExistential(name, sym.pos)

        quantified setInfo bound.cloneInfo(quantified)
      }
      // Higher-kinded existentials are not yet supported, but this is
      // tpeHK for when they are: "if a type constructor is expected/allowed,
      // tpeHK must be called instead of tpe."
      val typeParamTypes = typeParams map (_.tpeHK)
      def doSubst(info: Type) = info.subst(rawSyms, typeParamTypes)

      creator(typeParams map (_ modifyInfo doSubst), doSubst(tp))
    }

    /** Compute an existential type from raw hidden symbols `syms` and type `tp`
     */
    def packSymbols(hidden: List[Symbol], tp: Type): Type =
      if (hidden.isEmpty) tp
      else existentialTransform(hidden, tp)(existentialAbstraction)

    def isReferencedFrom(ctx: Context, sym: Symbol): Boolean =
      ctx.owner.isTerm &&
      (ctx.scope.exists { dcl => dcl.isInitialized && (dcl.info contains sym) }) ||
      {
        var ctx1 = ctx.outer
        while ((ctx1 != NoContext) && (ctx1.scope eq ctx.scope)) ctx1 = ctx1.outer
        (ctx1 != NoContext) && isReferencedFrom(ctx1, sym)
      }

    def isCapturedExistential(sym: Symbol) =
      (sym hasAllFlags (EXISTENTIAL | CAPTURED)) && {
      val start = if (Statistics.canEnable) Statistics.startTimer(isReferencedNanos) else null
      try !isReferencedFrom(context, sym)
      finally if (Statistics.canEnable) Statistics.stopTimer(isReferencedNanos, start)
    }

    def packCaptured(tpe: Type): Type = {
      val captured = mutable.Set[Symbol]()
      for (tp <- tpe)
        if (isCapturedExistential(tp.typeSymbol))
          captured += tp.typeSymbol
      existentialAbstraction(captured.toList, tpe)
    }

    /** convert local symbols and skolems to existentials */
    def packedType(tree: Tree, owner: Symbol): Type = {
      def defines(tree: Tree, sym: Symbol) =
        sym.isExistentialSkolem && sym.unpackLocation == tree ||
        tree.isDef && tree.symbol == sym
      def isVisibleParameter(sym: Symbol) =
        sym.isParameter && (sym.owner == owner) && (sym.isType || !owner.isAnonymousFunction)
      def containsDef(owner: Symbol, sym: Symbol): Boolean =
        (!sym.hasPackageFlag) && {
          var o = sym.owner
          while (o != owner && o != NoSymbol && !o.hasPackageFlag) o = o.owner
          o == owner && !isVisibleParameter(sym)
        }
      var localSyms = scala.collection.immutable.Set[Symbol]()
      var boundSyms = scala.collection.immutable.Set[Symbol]()
      def isLocal(sym: Symbol): Boolean =
        if (sym == NoSymbol || sym.isRefinementClass || sym.isLocalDummy) false
        else if (owner == NoSymbol) tree exists (defines(_, sym))
        else containsDef(owner, sym) || isRawParameter(sym) || isCapturedExistential(sym)
      def containsLocal(tp: Type): Boolean =
        tp exists (t => isLocal(t.typeSymbol) || isLocal(t.termSymbol))
      val normalizeLocals = new TypeMap {
        def apply(tp: Type): Type = tp match {
          case TypeRef(pre, sym, args) =>
            if (sym.isAliasType && containsLocal(tp)) apply(tp.dealias)
            else {
              if (pre.isVolatile)
                InferTypeWithVolatileTypeSelectionError(tree, pre)
              mapOver(tp)
            }
          case _ =>
            mapOver(tp)
        }
      }
      // add all local symbols of `tp` to `localSyms`
      // TODO: expand higher-kinded types into individual copies for each instance.
      def addLocals(tp: Type) {
        val remainingSyms = new ListBuffer[Symbol]
        def addIfLocal(sym: Symbol, tp: Type) {
          if (isLocal(sym) && !localSyms(sym) && !boundSyms(sym)) {
            if (sym.typeParams.isEmpty) {
              localSyms += sym
              remainingSyms += sym
            } else {
              AbstractExistentiallyOverParamerizedTpeError(tree, tp)
            }
          }
        }

        for (t <- tp) {
          t match {
            case ExistentialType(tparams, _) =>
              boundSyms ++= tparams
            case AnnotatedType(annots, _, _) =>
              for (annot <- annots; arg <- annot.args) {
                arg match {
                  case Ident(_) =>
                    // Check the symbol of an Ident, unless the
                    // Ident's type is already over an existential.
                    // (If the type is already over an existential,
                    // then remap the type, not the core symbol.)
                    if (!arg.tpe.typeSymbol.hasFlag(EXISTENTIAL))
                      addIfLocal(arg.symbol, arg.tpe)
                  case _ => ()
                }
              }
            case _ =>
          }
          addIfLocal(t.termSymbol, t)
          addIfLocal(t.typeSymbol, t)
        }
        for (sym <- remainingSyms) addLocals(sym.existentialBound)
      }

      val normalizedTpe = normalizeLocals(tree.tpe)
      addLocals(normalizedTpe)
      packSymbols(localSyms.toList, normalizedTpe)
    }

    def typedClassOf(tree: Tree, tpt: Tree, noGen: Boolean = false) =
      if (!checkClassType(tpt) && noGen) tpt
      else atPos(tree.pos)(gen.mkClassOf(tpt.tpe))

    protected def typedExistentialTypeTree(tree: ExistentialTypeTree, mode: Mode): Tree = {
      for (wc <- tree.whereClauses)
        if (wc.symbol == NoSymbol) { namer.enterSym(wc); wc.symbol setFlag EXISTENTIAL }
        else context.scope enter wc.symbol
      val whereClauses1 = typedStats(tree.whereClauses, context.owner)
      for (vd @ ValDef(_, _, _, _) <- whereClauses1)
        if (vd.symbol.tpe.isVolatile)
          AbstractionFromVolatileTypeError(vd)
      val tpt1 = typedType(tree.tpt, mode)
      existentialTransform(whereClauses1 map (_.symbol), tpt1.tpe)((tparams, tp) =>
        TypeTree(newExistentialType(tparams, tp)) setOriginal tree
      )
    }

    // lifted out of typed1 because it's needed in typedImplicit0
    protected def typedTypeApply(tree: Tree, mode: Mode, fun: Tree, args: List[Tree]): Tree = fun.tpe match {
      case OverloadedType(pre, alts) =>
        inferPolyAlternatives(fun, args map (_.tpe))
        val tparams = fun.symbol.typeParams //@M TODO: fun.symbol.info.typeParams ? (as in typedAppliedTypeTree)
        val args1 = if (sameLength(args, tparams)) {
          //@M: in case TypeApply we can't check the kind-arities of the type arguments,
          // as we don't know which alternative to choose... here we do
          map2Conserve(args, tparams) {
            //@M! the polytype denotes the expected kind
            (arg, tparam) => typedHigherKindedType(arg, mode, GenPolyType(tparam.typeParams, AnyClass.tpe))
          }
        } else // @M: there's probably something wrong when args.length != tparams.length... (triggered by bug #320)
         // Martin, I'm using fake trees, because, if you use args or arg.map(typedType),
         // inferPolyAlternatives loops...  -- I have no idea why :-(
         // ...actually this was looping anyway, see bug #278.
          return TypedApplyWrongNumberOfTpeParametersError(fun, fun)

        typedTypeApply(tree, mode, fun, args1)
      case SingleType(_, _) =>
        typedTypeApply(tree, mode, fun setType fun.tpe.widen, args)
      case PolyType(tparams, restpe) if tparams.nonEmpty =>
        if (sameLength(tparams, args)) {
          val targs = args map (_.tpe)
          checkBounds(tree, NoPrefix, NoSymbol, tparams, targs, "")
          if (fun.symbol == Predef_classOf)
            typedClassOf(tree, args.head, true)
          else {
            if (!isPastTyper && fun.symbol == Any_isInstanceOf && targs.nonEmpty) {
              val scrutineeType = fun match {
                case Select(qual, _) => qual.tpe
                case _               => AnyClass.tpe
              }
              checkCheckable(tree, targs.head, scrutineeType, inPattern = false)
            }
            val resultpe = restpe.instantiateTypeParams(tparams, targs)
            //@M substitution in instantiateParams needs to be careful!
            //@M example: class Foo[a] { def foo[m[x]]: m[a] = error("") } (new Foo[Int]).foo[List] : List[Int]
            //@M    --> first, m[a] gets changed to m[Int], then m gets substituted for List,
            //          this must preserve m's type argument, so that we end up with List[Int], and not List[a]
            //@M related bug: #1438
            //println("instantiating type params "+restpe+" "+tparams+" "+targs+" = "+resultpe)
            treeCopy.TypeApply(tree, fun, args) setType resultpe
          }
        }
        else {
          TypedApplyWrongNumberOfTpeParametersError(tree, fun)
        }
      case ErrorType =>
        setError(treeCopy.TypeApply(tree, fun, args))
      case _ =>
        fun match {
          // drop the application for an applyDynamic or selectDynamic call since it has been pushed down
          case treeInfo.DynamicApplication(_, _) => fun
          case _ => TypedApplyDoesNotTakeTpeParametersError(tree, fun)
        }
    }

    object dyna {
      import treeInfo.{isApplyDynamicName, DynamicUpdate, DynamicApplicationNamed}

      def acceptsApplyDynamic(tp: Type) = tp.typeSymbol isNonBottomSubClass DynamicClass

      /** Returns `Some(t)` if `name` can be selected dynamically on `qual`, `None` if not.
       * `t` specifies the type to be passed to the applyDynamic/selectDynamic call (unless it is NoType)
       * NOTE: currently either returns None or Some(NoType) (scala-virtualized extends this to Some(t) for selections on staged Structs)
       */
      def acceptsApplyDynamicWithType(qual: Tree, name: Name): Option[Type] =
        // don't selectDynamic selectDynamic, do select dynamic at unknown type,
        // in scala-virtualized, we may return a Some(tp) where tp ne NoType
        if (!isApplyDynamicName(name) && acceptsApplyDynamic(qual.tpe.widen)) Some(NoType)
        else None

      def isDynamicallyUpdatable(tree: Tree) = tree match {
        case DynamicUpdate(qual, name) =>
          // if the qualifier is a Dynamic, that's all we need to know
          acceptsApplyDynamic(qual.tpe)
        case _ => false
      }

      def isApplyDynamicNamed(fun: Tree): Boolean = fun match {
        case DynamicApplicationNamed(qual, _) if acceptsApplyDynamic(qual.tpe.widen) => true
        case _ => false
          // look deeper?
          // val treeInfo.Applied(methPart, _, _) = fun
          // println("methPart of "+ fun +" is "+ methPart)
          // if (methPart ne fun) isApplyDynamicNamed(methPart)
          // else false
      }

      def typedNamedApply(orig: Tree, fun: Tree, args: List[Tree], mode: Mode, pt: Type): Tree = {
        def argToBinding(arg: Tree): Tree = arg match {
          case AssignOrNamedArg(Ident(name), rhs) => gen.mkTuple(List(CODE.LIT(name.toString), rhs))
          case _ => gen.mkTuple(List(CODE.LIT(""), arg))
        }
        val t = treeCopy.Apply(orig, fun, args map argToBinding)
        wrapErrors(t, _.typed(t, mode, pt))
      }

      /** Translate selection that does not typecheck according to the normal rules into a selectDynamic/applyDynamic.
       *
       * foo.method("blah")  ~~> foo.applyDynamic("method")("blah")
       * foo.method(x = "blah")  ~~> foo.applyDynamicNamed("method")(("x", "blah"))
       * foo.varia = 10      ~~> foo.updateDynamic("varia")(10)
       * foo.field           ~~> foo.selectDynamic("field")
       * foo.arr(10) = 13    ~~> foo.selectDynamic("arr").update(10, 13)
       *
       * what if we want foo.field == foo.selectDynamic("field") == 1, but `foo.field = 10` == `foo.selectDynamic("field").update(10)` == ()
       * what would the signature for selectDynamic be? (hint: it needs to depend on whether an update call is coming or not)
       *
       * need to distinguish selectDynamic and applyDynamic somehow: the former must return the selected value, the latter must accept an apply or an update
       *  - could have only selectDynamic and pass it a boolean whether more is to come,
       *    so that it can either return the bare value or something that can handle the apply/update
       *      HOWEVER that makes it hard to return unrelated values for the two cases
       *      --> selectDynamic's return type is now dependent on the boolean flag whether more is to come
       *  - simplest solution: have two method calls
       *
       */
      def mkInvoke(cxTree: Tree, tree: Tree, qual: Tree, name: Name): Option[Tree] = {
        log(s"dyna.mkInvoke($cxTree, $tree, $qual, $name)")
        val treeInfo.Applied(treeSelection, _, _) = tree
        def isDesugaredApply = treeSelection match {
          case Select(`qual`, nme.apply) => true
          case _                         => false
        }
        acceptsApplyDynamicWithType(qual, name) map { tp =>
          // If tp == NoType, pass only explicit type arguments to applyXXX.  Not used at all
          // here - it is for scala-virtualized, where tp will be passed as an argument (for
          // selection on a staged Struct)
          def hasNamed(args: List[Tree]): Boolean = args exists (_.isInstanceOf[AssignOrNamedArg])
          // not supported: foo.bar(a1,..., an: _*)
          def hasStar(args: List[Tree]) = treeInfo.isWildcardStarArgList(args)
          def applyOp(args: List[Tree]) = if (hasNamed(args)) nme.applyDynamicNamed else nme.applyDynamic
          def matches(t: Tree)          = isDesugaredApply || treeInfo.dissectApplied(t).core == treeSelection

          /** Note that the trees which arrive here are potentially some distance from
           *  the trees of direct interest. `cxTree` is some enclosing expression which
           *  may apparently be arbitrarily larger than `tree`; and `tree` itself is
           *  too small, having at least in some cases lost its explicit type parameters.
           *  This logic is designed to use `tree` to pinpoint the immediately surrounding
           *  Apply/TypeApply/Select node, and only then creates the dynamic call.
           *  See SI-6731 among others.
           */
          def findSelection(t: Tree): Option[(TermName, Tree)] = t match {
            case Apply(fn, args) if hasStar(args) => DynamicVarArgUnsupported(tree, applyOp(args)) ; None
            case Apply(fn, args) if matches(fn)   => Some((applyOp(args), fn))
            case Assign(lhs, _) if matches(lhs)   => Some((nme.updateDynamic, lhs))
            case _ if matches(t)                  => Some((nme.selectDynamic, t))
            case _                                => t.children flatMap findSelection headOption
          }
          findSelection(cxTree) match {
            case Some((opName, treeInfo.Applied(_, targs, _))) =>
              val fun = gen.mkTypeApply(Select(qual, opName), targs)
              atPos(qual.pos)(Apply(fun, Literal(Constant(name.decode)) :: Nil))
            case _ =>
              setError(tree)
          }
        }
      }

      def wrapErrors(tree: Tree, typeTree: Typer => Tree): Tree =
        silent(typeTree) orElse (err => DynamicRewriteError(tree, err))
        }

    final def deindentTyping() = context.typingIndentLevel -= 2
    final def indentTyping() = context.typingIndentLevel += 2
    @inline final def printTyping(s: => String) = {
      if (printTypings)
        println(context.typingIndent + s.replaceAll("\n", "\n" + context.typingIndent))
    }
    @inline final def printInference(s: => String) = {
      if (printInfers)
        println(s)
    }

    def typed1(tree: Tree, mode: Mode, pt: Type): Tree = {
      def isPatternMode = mode.inPatternMode
      def inPatternConstructor = mode.inAll(PATTERNmode | FUNmode)
      def isQualifierMode      = mode.inAll(QUALmode)

      // Lookup in the given class using the root mirror.
      def lookupInOwner(owner: Symbol, name: Name): Symbol =
        if (isQualifierMode) rootMirror.missingHook(owner, name) else NoSymbol

      // Lookup in the given qualifier.  Used in last-ditch efforts by typedIdent and typedSelect.
      def lookupInRoot(name: Name): Symbol  = lookupInOwner(rootMirror.RootClass, name)
      def lookupInEmpty(name: Name): Symbol = lookupInOwner(rootMirror.EmptyPackageClass, name)
      def lookupInQualifier(qual: Tree, name: Name): Symbol = (
        if (name == nme.ERROR || qual.tpe.widen.isErroneous)
          NoSymbol
        else lookupInOwner(qual.tpe.typeSymbol, name) orElse {
          NotAMemberError(tree, qual, name)
          NoSymbol
      }
      )

      def typedAnnotated(atd: Annotated): Tree = {
        val ann = atd.annot
        val arg1 = typed(atd.arg, mode, pt)
        /** mode for typing the annotation itself */
        val annotMode = (mode &~ TYPEmode) | EXPRmode

        def resultingTypeTree(tpe: Type) = {
          // we need symbol-ful originals for reification
          // hence we go the extra mile to hand-craft tis guy
          val original =
            if (arg1.isType)
              arg1 match {
                case tt @ TypeTree() => Annotated(ann, tt.original)
                // this clause is needed to correctly compile stuff like "new C @D" or "@(inline @getter)"
                case _ => Annotated(ann, arg1)
              }
            else
              tree
          original setType ann.tpe
          TypeTree(tpe) setOriginal original setPos tree.pos.focus
        }

        if (arg1.isType) {
          // make sure the annotation is only typechecked once
          if (ann.tpe == null) {
            // an annotated type
            val selfsym =
              if (!settings.selfInAnnots.value)
                NoSymbol
              else
                arg1.tpe.selfsym orElse {
                  /* Implementation limitation: Currently this
                   * can cause cyclical reference errors even
                   * when the self symbol is not referenced at all.
                   * Surely at least some of these cases can be
                   * fixed by proper use of LazyType's.  Lex tinkered
                   * on this but did not succeed, so is leaving
                   * it alone for now. Example code with the problem:
                   *  class peer extends Annotation
                   *  class NPE[T <: NPE[T] @peer]
                   *
                   * (Note: -Yself-in-annots must be on to see the problem)
                   * */
                  ( context.owner
                      newLocalDummy (ann.pos)
                      newValue (nme.self, ann.pos)
                      setInfo (arg1.tpe.withoutAnnotations)
                  )
                }

            val ainfo = typedAnnotation(ann, annotMode, selfsym)
            val atype0 = arg1.tpe.withAnnotation(ainfo)
            val atype =
              if ((selfsym != NoSymbol) && (ainfo.refsSymbol(selfsym)))
                atype0.withSelfsym(selfsym)
              else
                atype0 // do not record selfsym if
                       // this annotation did not need it

            if (ainfo.isErroneous)
              // Erroneous annotations were already reported in typedAnnotation
              arg1  // simply drop erroneous annotations
            else {
              ann setType atype
              resultingTypeTree(atype)
            }
          } else {
            // the annotation was typechecked before
            resultingTypeTree(ann.tpe)
          }
        }
        else {
          if (ann.tpe == null) {
            val annotInfo = typedAnnotation(ann, annotMode)
            ann setType arg1.tpe.withAnnotation(annotInfo)
          }
          val atype = ann.tpe
          Typed(arg1, resultingTypeTree(atype)) setPos tree.pos setType atype
        }
      }

      def typedBind(tree: Bind) = {
        val name = tree.name
        val body = tree.body
        name match {
          case name: TypeName  => assert(body == EmptyTree, context.unit + " typedBind: " + name.debugString + " " + body + " " + body.getClass)
            val sym =
              if (tree.symbol != NoSymbol) tree.symbol
              else {
                if (isFullyDefined(pt))
                  context.owner.newAliasType(name, tree.pos) setInfo pt
                else
                  context.owner.newAbstractType(name, tree.pos) setInfo TypeBounds.empty
              }

            if (name != tpnme.WILDCARD) namer.enterInScope(sym)
            else context.scope.enter(sym)

            tree setSymbol sym setType sym.tpeHK

          case name: TermName  =>
            val sym =
              if (tree.symbol != NoSymbol) tree.symbol
              else context.owner.newValue(name, tree.pos)

            if (name != nme.WILDCARD) {
              if (mode.inAll(ALTmode)) VariableInPatternAlternativeError(tree)
              namer.enterInScope(sym)
            }

            val body1 = typed(body, mode, pt)
            val symTp =
              if (treeInfo.isSequenceValued(body)) seqType(body1.tpe)
              else body1.tpe
            sym setInfo symTp

            // have to imperatively set the symbol for this bind to keep it in sync with the symbols used in the body of a case
            // when type checking a case we imperatively update the symbols in the body of the case
            // those symbols are bound by the symbols in the Binds in the pattern of the case,
            // so, if we set the symbols in the case body, but not in the patterns,
            // then re-type check the casedef (for a second try in typedApply for example -- SI-1832),
            // we are no longer in sync: the body has symbols set that do not appear in the patterns
            // since body1 is not necessarily equal to body, we must return a copied tree,
            // but we must still mutate the original bind
            tree setSymbol sym
            treeCopy.Bind(tree, name, body1) setSymbol sym setType body1.tpe
        }
      }

      def typedArrayValue(tree: ArrayValue) = {
        val elemtpt1 = typedType(tree.elemtpt, mode)
        val elems1 = tree.elems mapConserve (elem => typed(elem, mode, elemtpt1.tpe))
        treeCopy.ArrayValue(tree, elemtpt1, elems1)
          .setType(
            (if (isFullyDefined(pt) && !phase.erasedTypes) pt
             else arrayType(elemtpt1.tpe)).notNull)
      }

      def typedAssign(lhs: Tree, rhs: Tree): Tree = {
        val lhs1    = typed(lhs, EXPRmode | LHSmode, WildcardType)
        val varsym  = lhs1.symbol

        // see #2494 for double error message example
        def fail() =
          if (lhs1.isErrorTyped) lhs1
          else AssignmentError(tree, varsym)

        if (varsym == null)
          return fail()

        if (treeInfo.mayBeVarGetter(varsym)) {
          lhs1 match {
            case treeInfo.Applied(Select(qual, name), _, _) =>
              val sel = Select(qual, nme.getterToSetter(name.toTermName)) setPos lhs.pos
              val app = Apply(sel, List(rhs)) setPos tree.pos
              return typed(app, mode, pt)

            case _ =>
          }
        }
//      if (varsym.isVariable ||
//        // setter-rewrite has been done above, so rule out methods here, but, wait a minute, why are we assigning to non-variables after erasure?!
//        (phase.erasedTypes && varsym.isValue && !varsym.isMethod)) {
        if (varsym.isVariable || varsym.isValue && phase.erasedTypes) {
          val rhs1 = typed(rhs, EXPRmode | BYVALmode, lhs1.tpe)
          treeCopy.Assign(tree, lhs1, checkDead(rhs1)) setType UnitClass.tpe
        }
        else if(dyna.isDynamicallyUpdatable(lhs1)) {
          val rhs1 = typed(rhs, EXPRmode | BYVALmode, WildcardType)
          val t = Apply(lhs1, List(rhs1))
          dyna.wrapErrors(t, _.typed1(t, mode, pt))
        }
        else fail()
      }

      def typedIf(tree: If) = {
        val cond1 = checkDead(typed(tree.cond, EXPRmode | BYVALmode, BooleanClass.tpe))
        val thenp = tree.thenp
        val elsep = tree.elsep
        if (elsep.isEmpty) { // in the future, should be unnecessary
          val thenp1 = typed(thenp, UnitClass.tpe)
          treeCopy.If(tree, cond1, thenp1, elsep) setType thenp1.tpe
        } else {
          var thenp1 = typed(thenp, pt)
          var elsep1 = typed(elsep, pt)
          def thenTp = packedType(thenp1, context.owner)
          def elseTp = packedType(elsep1, context.owner)

          // println("typedIf: "+(thenp1.tpe, elsep1.tpe, ptOrLub(List(thenp1.tpe, elsep1.tpe)),"\n", thenTp, elseTp, thenTp =:= elseTp))
          val (owntype, needAdapt) =
            // in principle we should pack the types of each branch before lubbing, but lub doesn't really work for existentials anyway
            // in the special (though common) case where the types are equal, it pays to pack before comparing
            // especially virtpatmat needs more aggressive unification of skolemized types
            // this breaks src/library/scala/collection/immutable/TrieIterator.scala
            if (!isPastTyper && thenp1.tpe.annotations.isEmpty && elsep1.tpe.annotations.isEmpty // annotated types need to be lubbed regardless (at least, continations break if you by pass them like this)
              && thenTp =:= elseTp
               ) (thenp1.tpe.deconst, false) // use unpacked type. Important to deconst, as is done in ptOrLub, otherwise `if (???) 0 else 0` evaluates to 0 (SI-6331)
            // TODO: skolemize (lub of packed types) when that no longer crashes on files/pos/t4070b.scala
            else ptOrLub(thenp1.tpe :: elsep1.tpe :: Nil, pt)

          if (needAdapt) { //isNumericValueType(owntype)) {
            thenp1 = adapt(thenp1, mode, owntype)
            elsep1 = adapt(elsep1, mode, owntype)
          }
          treeCopy.If(tree, cond1, thenp1, elsep1) setType owntype
        }
      }

      // When there's a suitable __match in scope, virtualize the pattern match
      // otherwise, type the Match and leave it until phase `patmat` (immediately after typer)
      // empty-selector matches are transformed into synthetic PartialFunction implementations when the expected type demands it
      def typedVirtualizedMatch(tree: Match): Tree = {
        val selector = tree.selector
        val cases = tree.cases
        if (selector == EmptyTree) {
          if (newPatternMatching && (pt.typeSymbol == PartialFunctionClass))
            synthesizePartialFunction(newTermName(context.unit.fresh.newName("x")), tree.pos, tree, mode, pt)
          else {
            val arity = if (isFunctionType(pt)) pt.normalize.typeArgs.length - 1 else 1
            val params = for (i <- List.range(0, arity)) yield
              atPos(tree.pos.focusStart) {
                ValDef(Modifiers(PARAM | SYNTHETIC),
                       unit.freshTermName("x" + i + "$"), TypeTree(), EmptyTree)
              }
            val ids = for (p <- params) yield Ident(p.name)
            val selector1 = atPos(tree.pos.focusStart) { if (arity == 1) ids.head else gen.mkTuple(ids) }
            val body = treeCopy.Match(tree, selector1, cases)
            typed1(atPos(tree.pos) { Function(params, body) }, mode, pt)
          }
        } else
          virtualizedMatch(typedMatch(selector, cases, mode, pt, tree), mode, pt)
      }

      def typedReturn(tree: Return) = {
        val expr = tree.expr
        val enclMethod = context.enclMethod
        if (enclMethod == NoContext ||
            enclMethod.owner.isConstructor ||
            context.enclClass.enclMethod == enclMethod // i.e., we are in a constructor of a local class
            ) {
          ReturnOutsideOfDefError(tree)
        } else {
          val DefDef(_, name, _, _, restpt, _) = enclMethod.tree
          if (restpt.tpe eq null) {
            ReturnWithoutTypeError(tree, enclMethod.owner)
          } else {
            context.enclMethod.returnsSeen = true
            val expr1: Tree = typed(expr, EXPRmode | BYVALmode | RETmode, restpt.tpe)
            // Warn about returning a value if no value can be returned.
            if (restpt.tpe.typeSymbol == UnitClass) {
              // The typing in expr1 says expr is Unit (it has already been coerced if
              // it is non-Unit) so we have to retype it.  Fortunately it won't come up much
              // unless the warning is legitimate.
              if (typed(expr).tpe.typeSymbol != UnitClass)
                unit.warning(tree.pos, "enclosing method " + name + " has result type Unit: return value discarded")
            }
            treeCopy.Return(tree, checkDead(expr1)).setSymbol(enclMethod.owner)
                                                   .setType(adaptTypeOfReturn(expr1, restpt.tpe, NothingClass.tpe))
          }
        }
      }

      def typedNew(tree: New) = {
        val tpt = tree.tpt
        val tpt1 = {
          // This way typedNew always returns a dealiased type. This used to happen by accident
          // for instantiations without type arguments due to ad hoc code in typedTypeConstructor,
          // and annotations depended on it (to the extent that they worked, which they did
          // not when given a parameterized type alias which dealiased to an annotation.)
          // typedTypeConstructor dealiases nothing now, but it makes sense for a "new" to always be
          // given a dealiased type.
          val tpt0 = typedTypeConstructor(tpt) modifyType (_.dealias)
          if (checkStablePrefixClassType(tpt0))
            if (tpt0.hasSymbolField && !tpt0.symbol.typeParams.isEmpty) {
              context.undetparams = cloneSymbols(tpt0.symbol.typeParams)
              notifyUndetparamsAdded(context.undetparams)
              TypeTree().setOriginal(tpt0)
                        .setType(appliedType(tpt0.tpe, context.undetparams map (_.tpeHK))) // @PP: tpeHK! #3343, #4018, #4347.
            } else tpt0
          else tpt0
        }

        /** If current tree <tree> appears in <val x(: T)? = <tree>>
         *  return `tp with x.type' else return `tp`.
         */
        def narrowRhs(tp: Type) = { val sym = context.tree.symbol
          context.tree match {
            case ValDef(mods, _, _, Apply(Select(`tree`, _), _)) if !mods.isMutable && sym != null && sym != NoSymbol =>
              val sym1 = if (sym.owner.isClass && sym.getter(sym.owner) != NoSymbol) sym.getter(sym.owner)
                else sym.lazyAccessorOrSelf
              val pre = if (sym1.owner.isClass) sym1.owner.thisType else NoPrefix
              intersectionType(List(tp, singleType(pre, sym1)))
            case _ => tp
          }}

        val tp = tpt1.tpe
        val sym = tp.typeSymbol.initialize
        if (sym.isAbstractType || sym.hasAbstractFlag)
          IsAbstractError(tree, sym)
        else if (isPrimitiveValueClass(sym)) {
          NotAMemberError(tpt, TypeTree(tp), nme.CONSTRUCTOR)
          setError(tpt)
        }
        else if (!(  tp == sym.thisSym.tpe_* // when there's no explicit self type -- with (#3612) or without self variable
                     // sym.thisSym.tpe == tp.typeOfThis (except for objects)
                  || narrowRhs(tp) <:< tp.typeOfThis
                  || phase.erasedTypes
                  )) {
          DoesNotConformToSelfTypeError(tree, sym, tp.typeOfThis)
        } else
          treeCopy.New(tree, tpt1).setType(tp)
      }

      def typedEta(expr1: Tree): Tree = expr1.tpe match {
        case TypeRef(_, ByNameParamClass, _) =>
          val expr2 = Function(List(), expr1) setPos expr1.pos
          new ChangeOwnerTraverser(context.owner, expr2.symbol).traverse(expr2)
          typed1(expr2, mode, pt)
        case NullaryMethodType(restpe) =>
          val expr2 = Function(List(), expr1) setPos expr1.pos
          new ChangeOwnerTraverser(context.owner, expr2.symbol).traverse(expr2)
          typed1(expr2, mode, pt)
        case PolyType(_, MethodType(formals, _)) =>
          if (isFunctionType(pt)) expr1
          else adapt(expr1, mode, functionType(formals map (t => WildcardType), WildcardType))
        case MethodType(formals, _) =>
          if (isFunctionType(pt)) expr1
          else adapt(expr1, mode, functionType(formals map (t => WildcardType), WildcardType))
        case ErrorType =>
          expr1
        case _ =>
          UnderscoreEtaError(expr1)
      }

      def tryTypedArgs(args: List[Tree], mode: Mode): Option[List[Tree]] = {
        val c = context.makeSilent(false)
        c.retyping = true
        try {
          val res = newTyper(c).typedArgs(args, mode)
          if (c.hasErrors) None else Some(res)
        } catch {
          case ex: CyclicReference =>
            throw ex
          case te: TypeError =>
            // @H some of typer erros can still leak,
            // for instance in continuations
            None
        } finally {
          c.flushBuffer()
        }
      }

      /** Try to apply function to arguments; if it does not work, try to convert Java raw to existentials, or try to
       *  insert an implicit conversion.
       */
      def tryTypedApply(fun: Tree, args: List[Tree]): Tree = {
        val start = if (Statistics.canEnable) Statistics.startTimer(failedApplyNanos) else null

        def onError(typeError: AbsTypeError): Tree = {
            if (Statistics.canEnable) Statistics.stopTimer(failedApplyNanos, start)

            // If the problem is with raw types, copnvert to existentials and try again.
            // See #4712 for a case where this situation arises,
            if ((fun.symbol ne null) && fun.symbol.isJavaDefined) {
              val newtpe = rawToExistential(fun.tpe)
              if (fun.tpe ne newtpe) {
                // println("late cooking: "+fun+":"+fun.tpe) // DEBUG
                return tryTypedApply(fun setType newtpe, args)
              }
            }

            def treesInResult(tree: Tree): List[Tree] = tree :: (tree match {
              case Block(_, r)                        => treesInResult(r)
              case Match(_, cases)                    => cases
              case CaseDef(_, _, r)                   => treesInResult(r)
              case Annotated(_, r)                    => treesInResult(r)
              case If(_, t, e)                        => treesInResult(t) ++ treesInResult(e)
              case Try(b, catches, _)                 => treesInResult(b) ++ catches
              case Typed(r, Function(Nil, EmptyTree)) => treesInResult(r)
              case _                                  => Nil
            })
            def errorInResult(tree: Tree) = treesInResult(tree) exists (_.pos == typeError.errPos)

            val retry = (typeError.errPos != null) && (fun :: tree :: args exists errorInResult)
            printTyping {
              val funStr = ptTree(fun) + " and " + (args map ptTree mkString ", ")
              if (retry) "second try: " + funStr
              else "no second try: " + funStr + " because error not in result: " + typeError.errPos+"!="+tree.pos
            }
            if (retry) {
              val Select(qual, name) = fun
              tryTypedArgs(args, forArgMode(fun, mode)) match {
                case Some(args1) =>
                  val qual1 =
                    if (!pt.isError) adaptToArguments(qual, name, args1, pt, true, true)
                    else qual
                  if (qual1 ne qual) {
                    val tree1 = Apply(Select(qual1, name) setPos fun.pos, args1) setPos tree.pos
                    return typed1(tree1, mode | SNDTRYmode, pt)
                  }
                case _ => ()
              }
            }
            issue(typeError)
            setError(treeCopy.Apply(tree, fun, args))
        }

        silent(_.doTypedApply(tree, fun, args, mode, pt)) orElse onError
        }

      def normalTypedApply(tree: Tree, fun: Tree, args: List[Tree]) = {
        val stableApplication = (fun.symbol ne null) && fun.symbol.isMethod && fun.symbol.isStable
        if (stableApplication && isPatternMode) {
          // treat stable function applications f() as expressions.
          typed1(tree, (mode &~ PATTERNmode) | EXPRmode, pt)
        } else {
          val funpt = if (isPatternMode) pt else WildcardType
          val appStart = if (Statistics.canEnable) Statistics.startTimer(failedApplyNanos) else null
          val opeqStart = if (Statistics.canEnable) Statistics.startTimer(failedOpEqNanos) else null

          def onError(reportError: => Tree): Tree = {
              fun match {
                case Select(qual, name)
                if !isPatternMode && nme.isOpAssignmentName(newTermName(name.decode)) =>
                  val qual1 = typedQualifier(qual)
                  if (treeInfo.isVariableOrGetter(qual1)) {
                    if (Statistics.canEnable) Statistics.stopTimer(failedOpEqNanos, opeqStart)
                    convertToAssignment(fun, qual1, name, args)
                  } else {
                    if (Statistics.canEnable) Statistics.stopTimer(failedApplyNanos, appStart)
                      reportError
                  }
                case _ =>
                  if (Statistics.canEnable) Statistics.stopTimer(failedApplyNanos, appStart)
                  reportError
              }
          }
          silent(_.typed(fun, mode.forFunMode, funpt),
                 if (mode.inExprMode) false else context.ambiguousErrors,
                 if (mode.inExprMode) tree else context.tree) match {
            case SilentResultValue(fun1) =>
              val fun2 = if (stableApplication) stabilizeFun(fun1, mode, pt) else fun1
              if (Statistics.canEnable) Statistics.incCounter(typedApplyCount)
              def isImplicitMethod(tpe: Type) = tpe match {
                case mt: MethodType => mt.isImplicit
                case _ => false
              }
              val useTry = (
                   !isPastTyper
                && fun2.isInstanceOf[Select]
                && !isImplicitMethod(fun2.tpe)
                && ((fun2.symbol eq null) || !fun2.symbol.isConstructor)
                && (mode & (EXPRmode | SNDTRYmode)) == EXPRmode
              )
              val res =
                if (useTry) tryTypedApply(fun2, args)
                else doTypedApply(tree, fun2, args, mode, pt)

              if (fun2.symbol == Array_apply && !res.isErrorTyped) {
                val checked = gen.mkCheckInit(res)
                // this check is needed to avoid infinite recursion in Duplicators
                // (calling typed1 more than once for the same tree)
                if (checked ne res) typed { atPos(tree.pos)(checked) }
                else res
              } else
                res
            case SilentTypeError(err) =>
              onError({issue(err); setError(tree)})
          }
        }
      }

                // convert new Array[T](len) to evidence[ClassTag[T]].newArray(len)
      // convert new Array^N[T](len) for N > 1 to evidence[ClassTag[Array[...Array[T]...]]].newArray(len)
      // where Array HK gets applied (N-1) times
      object ArrayInstantiation {
        def unapply(tree: Apply) = tree match {
          case Apply(Select(New(tpt), name), arg :: Nil) if tpt.tpe != null && tpt.tpe.typeSymbol == ArrayClass =>
            Some(tpt.tpe) collect {
              case erasure.GenericArray(level, componentType) =>
                val tagType = (1 until level).foldLeft(componentType)((res, _) => arrayType(res))

                resolveClassTag(tree.pos, tagType) match {
                  case EmptyTree => MissingClassTagError(tree, tagType)
                  case tag       => atPos(tree.pos)(new ApplyToImplicitArgs(Select(tag, nme.newArray), arg :: Nil))
                }
            }
          case _ => None
        }
      }

      def typedApply(tree: Apply) = tree match {
        case Apply(Block(stats, expr), args) =>
          typed1(atPos(tree.pos)(Block(stats, Apply(expr, args) setPos tree.pos.makeTransparent)), mode, pt)
        case Apply(fun, args) =>
          normalTypedApply(tree, fun, args) match {
            case ArrayInstantiation(tree1)                                           => typed(tree1, mode, pt)
            case Apply(Select(fun, nme.apply), _) if treeInfo.isSuperConstrCall(fun) => TooManyArgumentListsForConstructor(tree) //SI-5696
            case tree1                                                               => tree1
          }
      }

      def convertToAssignment(fun: Tree, qual: Tree, name: Name, args: List[Tree]): Tree = {
        val prefix = name.toTermName stripSuffix nme.EQL
        def mkAssign(vble: Tree): Tree =
          Assign(
            vble,
            Apply(
              Select(vble.duplicate, prefix) setPos fun.pos.focus, args) setPos tree.pos.makeTransparent
          ) setPos tree.pos

        def mkUpdate(table: Tree, indices: List[Tree]) = {
          gen.evalOnceAll(table :: indices, context.owner, context.unit) {
            case tab :: is =>
              def mkCall(name: Name, extraArgs: Tree*) = (
                Apply(
                  Select(tab(), name) setPos table.pos,
                  is.map(i => i()) ++ extraArgs
                ) setPos tree.pos
              )
              mkCall(
                nme.update,
                Apply(Select(mkCall(nme.apply), prefix) setPos fun.pos, args) setPos tree.pos
              )
            case _ => EmptyTree
          }
        }

        val tree1 = qual match {
          case Ident(_) =>
            mkAssign(qual)

          case Select(qualqual, vname) =>
            gen.evalOnce(qualqual, context.owner, context.unit) { qq =>
              val qq1 = qq()
              mkAssign(Select(qq1, vname) setPos qual.pos)
            }

          case Apply(fn, indices) =>
            fn match {
              case treeInfo.Applied(Select(table, nme.apply), _, _) => mkUpdate(table, indices)
              case _  => UnexpectedTreeAssignmentConversionError(qual)
            }
        }
        typed1(tree1, mode, pt)
      }

      def typedSuper(tree: Super) = {
        val mix = tree.mix
        val qual1 = typed(tree.qual)

        val clazz = qual1 match {
          case This(_) => qual1.symbol
          case _ => qual1.tpe.typeSymbol
        }
        def findMixinSuper(site: Type): Type = {
          var ps = site.parents filter (_.typeSymbol.name == mix)
          if (ps.isEmpty)
            ps = site.parents filter (_.typeSymbol.toInterface.name == mix)
          if (ps.isEmpty) {
            debuglog("Fatal: couldn't find site " + site + " in " + site.parents.map(_.typeSymbol.name))
            if (phase.erasedTypes && context.enclClass.owner.isImplClass) {
              // the reference to super class got lost during erasure
              restrictionError(tree.pos, unit, "traits may not select fields or methods from super[C] where C is a class")
              ErrorType
            } else {
              MixinMissingParentClassNameError(tree, mix, clazz)
              ErrorType
            }
          } else if (!ps.tail.isEmpty) {
            AmbiguousParentClassError(tree)
            ErrorType
          } else {
            ps.head
          }
        }

        val owntype = (
          if (!mix.isEmpty) findMixinSuper(clazz.tpe)
          else if (mode.inAll(SUPERCONSTRmode)) clazz.info.firstParent
          else intersectionType(clazz.info.parents)
        )
        treeCopy.Super(tree, qual1, mix) setType SuperType(clazz.thisType, owntype)
      }

      def typedThis(tree: This) =
        tree.symbol orElse qualifyingClass(tree, tree.qual, packageOK = false) match {
          case NoSymbol => tree
          case clazz    =>
            tree setSymbol clazz setType clazz.thisType.underlying
            if (isStableContext(tree, mode, pt)) tree setType clazz.thisType else tree
        }

      /** Attribute a selection where `tree` is `qual.name`.
       *  `qual` is already attributed.
       */
      def typedSelect(tree: Tree, qual: Tree, name: Name): Tree = {
        val t = typedSelectInternal(tree, qual, name)
        // Checking for OverloadedTypes being handed out after overloading
        // resolution has already happened.
        if (isPastTyper) t.tpe match {
          case OverloadedType(pre, alts) =>
            if (alts forall (s => (s.owner == ObjectClass) || (s.owner == AnyClass) || isPrimitiveValueClass(s.owner))) ()
            else if (settings.debug.value) printCaller(
              s"""|Select received overloaded type during $phase, but typer is over.
                  |If this type reaches the backend, we are likely doomed to crash.
                  |$t has these overloads:
                  |${alts map (s => "  " + s.defStringSeenAs(pre memberType s)) mkString "\n"}
                  |""".stripMargin
            )("")
          case _ =>
        }
        t
      }
      def typedSelectInternal(tree: Tree, qual: Tree, name: Name): Tree = {
        def asDynamicCall = dyna.mkInvoke(context.tree, tree, qual, name) map { t =>
          dyna.wrapErrors(t, (_.typed1(t, mode, pt)))
        }

        val sym = tree.symbol orElse member(qual, name) orElse {
          // symbol not found? --> try to convert implicitly to a type that does have the required
          // member.  Added `| PATTERNmode` to allow enrichment in patterns (so we can add e.g., an
          // xml member to StringContext, which in turn has an unapply[Seq] method)
          if (name != nme.CONSTRUCTOR && mode.inExprModeOr(PATTERNmode)) {
            val qual1 = adaptToMemberWithArgs(tree, qual, name, mode, true, true)
            if ((qual1 ne qual) && !qual1.isErrorTyped)
              return typed(treeCopy.Select(tree, qual1, name), mode, pt)
          }
          NoSymbol
        }
        if (phase.erasedTypes && qual.isInstanceOf[Super] && tree.symbol != NoSymbol)
          qual setType tree.symbol.owner.tpe

        if (!reallyExists(sym)) {
          def handleMissing: Tree = {
            def errorTree = tree match {
              case _ if !forInteractive     => tree
                case Select(_, _) => treeCopy.Select(tree, qual, name)
                case SelectFromTypeTree(_, _) => treeCopy.SelectFromTypeTree(tree, qual, name)
              }
            def asTypeSelection = (
              if (context.owner.enclosingTopLevelClass.isJavaDefined && name.isTypeName) {
                atPos(tree.pos)(gen.convertToSelectFromType(qual, name)) match {
                  case EmptyTree => None
                  case tree1     => Some(typed1(tree1, mode, pt))
            }
              }
              else None
            )
            debuglog(s"""
              |qual=$qual:${qual.tpe}
              |symbol=${qual.tpe.termSymbol.defString}
              |scope-id=${qual.tpe.termSymbol.info.decls.hashCode}
              |members=${qual.tpe.members mkString ", "}
              |name=$name
              |found=$sym
              |owner=${context.enclClass.owner}
              """.stripMargin)

            // 1) Try converting a term selection on a java class into a type selection.
            // 2) Try expanding according to Dynamic rules.
            // 3) Try looking up the name in the qualifier.
            asTypeSelection orElse asDynamicCall getOrElse (lookupInQualifier(qual, name) match {
              case NoSymbol => setError(errorTree)
              case found    => typed1(tree setSymbol found, mode, pt)
            })
          }
          handleMissing
        }
        else {
          val tree1 = tree match {
            case Select(_, _) => treeCopy.Select(tree, qual, name)
            case SelectFromTypeTree(_, _) => treeCopy.SelectFromTypeTree(tree, qual, name)
          }
          val (result, accessibleError) = silent(_.makeAccessible(tree1, sym, qual.tpe, qual)) match {
            case SilentTypeError(err) =>
              if (err.kind != ErrorKinds.Access) {
                context issue err
                return setError(tree)
              }
              else (tree1, Some(err))
            case SilentResultValue(treeAndPre) =>
              (stabilize(treeAndPre._1, treeAndPre._2, mode, pt), None)
          }

          def isPotentialNullDeference() = {
            !isPastTyper &&
            !sym.isConstructor &&
            !(qual.tpe <:< NotNullClass.tpe) && !qual.tpe.isNotNull &&
            !(List(Any_isInstanceOf, Any_asInstanceOf) contains result.symbol)  // null.is/as is not a dereference
          }
          // unit is null here sometimes; how are we to know when unit might be null? (See bug #2467.)
          if (settings.warnSelectNullable.value && isPotentialNullDeference && unit != null)
            unit.warning(tree.pos, "potential null pointer dereference: "+tree)

          result match {
            // could checkAccessible (called by makeAccessible) potentially have skipped checking a type application in qual?
            case SelectFromTypeTree(qual@TypeTree(), name) if qual.tpe.typeArgs.nonEmpty => // TODO: somehow the new qual is not checked in refchecks
              treeCopy.SelectFromTypeTree(
                result,
                (TypeTreeWithDeferredRefCheck(){ () => val tp = qual.tpe; val sym = tp.typeSymbolDirect
                  // will execute during refchecks -- TODO: make private checkTypeRef in refchecks public and call that one?
                  checkBounds(qual, tp.prefix, sym.owner, sym.typeParams, tp.typeArgs, "")
                  qual // you only get to see the wrapped tree after running this check :-p
                }) setType qual.tpe setPos qual.pos,
                name)
            case _ if accessibleError.isDefined =>
              // don't adapt constructor, SI-6074
              val qual1 = if (name == nme.CONSTRUCTOR) qual
                          else adaptToMemberWithArgs(tree, qual, name, mode, false, false)
              if (!qual1.isErrorTyped && (qual1 ne qual))
                typed(Select(qual1, name) setPos tree.pos, mode, pt)
              else
                // before failing due to access, try a dynamic call.
                asDynamicCall getOrElse {
                  issue(accessibleError.get)
                  setError(tree)
                }
            case _ =>
              result
          }
        }
      }

      def typedSelectOrSuperCall(tree: Select) = {
        val qual = tree.qualifier
        val name = tree.name
        qual match {
          case _: Super if name == nme.CONSTRUCTOR =>
            val qual1 =
              typed(qual, EXPRmode | QUALmode | POLYmode | SUPERCONSTRmode, WildcardType)
              // the qualifier type of a supercall constructor is its first parent class
            typedSelect(tree, qual1, nme.CONSTRUCTOR)
          case _ =>
            if (Statistics.canEnable) Statistics.incCounter(typedSelectCount)
            var qual1 = checkDead(typedQualifier(qual, mode))
            if (name.isTypeName) qual1 = checkStable(qual1)

            val tree1 = // temporarily use `filter` and an alternative for `withFilter`
              if (name == nme.withFilter)
                silent(_ => typedSelect(tree, qual1, name)) orElse { _ =>
                    silent(_ => typed1(Select(qual1, nme.filter) setPos tree.pos, mode, pt)) match {
                      case SilentResultValue(result2) =>
                        unit.deprecationWarning(
                          tree.pos, "`withFilter' method does not yet exist on " + qual1.tpe.widen +
                            ", using `filter' method instead")
                        result2
                      case SilentTypeError(err) =>
                        WithFilterError(tree, err)
                    }
                }
              else
                typedSelect(tree, qual1, name)

            if (tree.isInstanceOf[PostfixSelect])
              checkFeature(tree.pos, PostfixOpsFeature, name.decode)
            if (tree1.symbol != null && tree1.symbol.isOnlyRefinementMember)
              checkFeature(tree1.pos, ReflectiveCallsFeature, tree1.symbol.toString)

            if (qual1.hasSymbolWhich(_.isRootPackage)) treeCopy.Ident(tree1, name)
            else tree1
        }
      }

      /** A symbol qualifies if:
       *  - it exists
       *  - it is not stale (stale symbols are made to disappear here)
       *  - if we are in a pattern constructor, method definitions do not qualify
       *    unless they are stable.  Otherwise, 'case x :: xs' would find the :: method.
       */
      def qualifies(sym: Symbol) = (
           sym.hasRawInfo
        && reallyExists(sym)
        && !(inPatternConstructor && sym.isMethod && !sym.isStable)
      )

      /** Attribute an identifier consisting of a simple name or an outer reference.
       *
       *  @param tree      The tree representing the identifier.
       *  @param name      The name of the identifier.
       *  Transformations: (1) Prefix class members with this.
       *                   (2) Change imported symbols to selections
       */
      def typedIdent(tree: Tree, name: Name): Tree = {
        // setting to enable unqualified idents in empty package
        def inEmptyPackage = if (settings.exposeEmptyPackage.value) lookupInEmpty(name) else NoSymbol

        def issue(err: AbsTypeError) = {
          // Avoiding some spurious error messages: see SI-2388.
          val suppress = reporter.hasErrors && (name startsWith tpnme.ANON_CLASS_NAME)
          if (!suppress)
            ErrorUtils.issueTypeError(err)

          setError(tree)
        }
          // ignore current variable scope in patterns to enforce linearity
        val startContext = if (mode.inNone(PATTERNmode | TYPEPATmode)) context else context.outer
        val nameLookup   = tree.symbol match {
          case NoSymbol   => startContext.lookupSymbol(name, qualifies)
          case sym        => LookupSucceeded(EmptyTree, sym)
        }
        import InferErrorGen._
        nameLookup match {
          case LookupAmbiguous(msg)         => issue(AmbiguousIdentError(tree, name, msg))
          case LookupInaccessible(sym, msg) => issue(AccessError(tree, sym, context, msg))
          case LookupNotFound               =>
            inEmptyPackage orElse lookupInRoot(name) match {
              case NoSymbol => issue(SymbolNotFoundError(tree, name, context.owner, startContext))
              case sym      => typed1(tree setSymbol sym, mode, pt)
                }
          case LookupSucceeded(qual, sym)   =>
            (// this -> Foo.this
            if (sym.isThisSym)
              typed1(This(sym.owner) setPos tree.pos, mode, pt)
          // Inferring classOf type parameter from expected type.  Otherwise an
          // actual call to the stubbed classOf method is generated, returning null.
            else if (isPredefMemberNamed(sym, nme.classOf) && pt.typeSymbol == ClassClass && pt.typeArgs.nonEmpty)
            typedClassOf(tree, TypeTree(pt.typeArgs.head))
          else {
              val pre1  = if (sym.owner.isPackageClass) sym.owner.thisType else if (qual == EmptyTree) NoPrefix else qual.tpe
              val tree1 = if (qual == EmptyTree) tree else atPos(tree.pos)(Select(atPos(tree.pos.focusStart)(qual), name))
              val (tree2, pre2) = makeAccessible(tree1, sym, pre1, qual)
            // SI-5967 Important to replace param type A* with Seq[A] when seen from from a reference, to avoid
            //         inference errors in pattern matching.
              stabilize(tree2, pre2, mode, pt) modifyType dropIllegalStarTypes
            }) setAttachments tree.attachments
          }
        }

      def typedIdentOrWildcard(tree: Ident) = {
        val name = tree.name
        if (Statistics.canEnable) Statistics.incCounter(typedIdentCount)
        if ((name == nme.WILDCARD && mode.inPatternNotFunMode) ||
            (name == tpnme.WILDCARD && mode.inAll(TYPEmode)))
          tree setType makeFullyDefined(pt)
        else
          typedIdent(tree, name)
      }

      def typedCompoundTypeTree(tree: CompoundTypeTree) = {
        val templ = tree.templ
        val parents1 = templ.parents mapConserve (typedType(_, mode))

        // This is also checked later in typedStats, but that is too late for SI-5361, so
        // we eagerly check this here.
        for (stat <- templ.body if !treeInfo.isDeclarationOrTypeDef(stat))
          OnlyDeclarationsError(stat)

        if ((parents1 ++ templ.body) exists (_.isErrorTyped)) tree setType ErrorType
        else {
          val decls = newScope
          //Console.println("Owner: " + context.enclClass.owner + " " + context.enclClass.owner.id)
          val self = refinedType(parents1 map (_.tpe), context.enclClass.owner, decls, templ.pos)
          newTyper(context.make(templ, self.typeSymbol, decls)).typedRefinement(templ)
          templ updateAttachment CompoundTypeTreeOriginalAttachment(parents1, Nil) // stats are set elsewhere
          tree setType (if (templ.exists(_.isErroneous)) ErrorType else self) // Being conservative to avoid SI-5361
        }
      }

      def typedAppliedTypeTree(tree: AppliedTypeTree) = {
        val tpt = tree.tpt
        val args = tree.args
        val tpt1 = typed1(tpt, mode | FUNmode | TAPPmode, WildcardType)
        if (tpt1.isErrorTyped) {
          tpt1
        } else if (!tpt1.hasSymbolField) {
          AppliedTypeNoParametersError(tree, tpt1.tpe)
        } else {
          val tparams = tpt1.symbol.typeParams
          if (sameLength(tparams, args)) {
            // @M: kind-arity checking is done here and in adapt, full kind-checking is in checkKindBounds (in Infer)
            val args1 =
              if (!tpt1.symbol.rawInfo.isComplete)
                args mapConserve (typedHigherKindedType(_, mode))
                // if symbol hasn't been fully loaded, can't check kind-arity
              else map2Conserve(args, tparams) { (arg, tparam) =>
                //@M! the polytype denotes the expected kind
                typedHigherKindedType(arg, mode, GenPolyType(tparam.typeParams, AnyClass.tpe))
              }
            val argtypes = args1 map (_.tpe)

            foreach2(args, tparams)((arg, tparam) => arg match {
              // note: can't use args1 in selector, because Bind's got replaced
              case Bind(_, _) =>
                if (arg.symbol.isAbstractType)
                  arg.symbol setInfo // XXX, feedback. don't trackSymInfo here!
                    TypeBounds(
                      lub(List(arg.symbol.info.bounds.lo, tparam.info.bounds.lo.subst(tparams, argtypes))),
                      glb(List(arg.symbol.info.bounds.hi, tparam.info.bounds.hi.subst(tparams, argtypes))))
              case _ =>
            })
            val original = treeCopy.AppliedTypeTree(tree, tpt1, args1)
            val result = TypeTree(appliedType(tpt1.tpe, argtypes)) setOriginal original
            if(tpt1.tpe.isInstanceOf[PolyType]) // did the type application (performed by appliedType) involve an unchecked beta-reduction?
              TypeTreeWithDeferredRefCheck(){ () =>
                // wrap the tree and include the bounds check -- refchecks will perform this check (that the beta reduction was indeed allowed) and unwrap
                // we can't simply use original in refchecks because it does not contains types
                // (and the only typed trees we have have been mangled so they're not quite the original tree anymore)
                checkBounds(result, tpt1.tpe.prefix, tpt1.symbol.owner, tpt1.symbol.typeParams, argtypes, "")
                result // you only get to see the wrapped tree after running this check :-p
              } setType (result.tpe) setPos(result.pos)
            else result
          } else if (tparams.isEmpty) {
            AppliedTypeNoParametersError(tree, tpt1.tpe)
          } else {
            //Console.println("\{tpt1}:\{tpt1.symbol}:\{tpt1.symbol.info}")
            if (settings.debug.value) Console.println(tpt1+":"+tpt1.symbol+":"+tpt1.symbol.info)//debug
            AppliedTypeWrongNumberOfArgsError(tree, tpt1, tparams)
          }
        }
      }

      val sym: Symbol = tree.symbol
      if ((sym ne null) && (sym ne NoSymbol)) sym.initialize

      def typedPackageDef(pdef: PackageDef) = {
        val pid1 = typedQualifier(pdef.pid).asInstanceOf[RefTree]
        assert(sym.moduleClass ne NoSymbol, sym)
        val stats1 = newTyper(context.make(tree, sym.moduleClass, sym.info.decls))
          .typedStats(pdef.stats, NoSymbol)
        treeCopy.PackageDef(tree, pid1, stats1) setType NoType
      }
      def defDefTyper(ddef: DefDef) = {
        val flag = ddef.mods.hasDefaultFlag && sym.owner.isModuleClass &&
            nme.defaultGetterToMethod(sym.name) == nme.CONSTRUCTOR
        newTyper(context.makeNewScope(ddef, sym)).constrTyperIf(flag)
      }

      def typedAlternative(alt: Alternative) = {
        val alts1 = alt.trees mapConserve (alt => typed(alt, mode | ALTmode, pt))
        treeCopy.Alternative(tree, alts1) setType pt
      }

      def typedStar(tree: Star) = {
        if (mode.inNone(STARmode) && !isPastTyper)
          StarPatternWithVarargParametersError(tree)
        treeCopy.Star(tree, typed(tree.elem, mode, pt)) setType makeFullyDefined(pt)
      }

      def typedUnApply(tree: UnApply) = {
        val fun1 = typed(tree.fun)
        val tpes = formalTypes(unapplyTypeList(tree.fun.pos, tree.fun.symbol, fun1.tpe, tree.args.length), tree.args.length)
        val args1 = map2(tree.args, tpes)(typedPattern)
        treeCopy.UnApply(tree, fun1, args1) setType pt
      }

      def typedTry(tree: Try) = {
        var block1 = typed(tree.block, pt)
        var catches1 = typedCases(tree.catches, ThrowableClass.tpe, pt)

        for (cdef <- catches1; if treeInfo catchesThrowable cdef) {
          val name = (treeInfo assignedNameOfPattern cdef).decoded
          context.warning(cdef.pat.pos,
            s"""|This catches all Throwables, which often has undesirable consequences.
                |If intentional, use `case $name : Throwable` to clear this warning.""".stripMargin
          )
          }

        val finalizer1 =
          if (tree.finalizer.isEmpty) tree.finalizer
          else typed(tree.finalizer, UnitClass.tpe)
        val (owntype, needAdapt) = ptOrLub(block1.tpe :: (catches1 map (_.tpe)), pt)
        if (needAdapt) {
          block1 = adapt(block1, mode, owntype)
          catches1 = catches1 map (adaptCase(_, mode, owntype))
        }

        treeCopy.Try(tree, block1, catches1, finalizer1) setType owntype
      }

      def typedThrow(tree: Throw) = {
        val expr1 = typed(tree.expr, EXPRmode | BYVALmode, ThrowableClass.tpe)
        treeCopy.Throw(tree, expr1) setType NothingClass.tpe
      }

      def typedTyped(tree: Typed) = {
        val expr = tree.expr
        val tpt = tree.tpt
        tpt match {
          case Function(List(), EmptyTree) =>
            // find out whether the programmer is trying to eta-expand a macro def
            // to do that we need to typecheck the tree first (we need a symbol of the eta-expandee)
            // that typecheck must not trigger macro expansions, so we explicitly prohibit them
            // however we cannot do `context.withMacrosDisabled`
            // because `expr` might contain nested macro calls (see SI-6673)
            val exprTyped = typed1(suppressMacroExpansion(expr), mode, pt)
            exprTyped match {
              case macroDef if treeInfo.isMacroApplication(macroDef) =>
                MacroEtaError(exprTyped)
              case _ =>
                typedEta(checkDead(exprTyped))
            }

          case Ident(tpnme.WILDCARD_STAR) =>
            val exprTyped = typed(expr, mode.onlySticky, WildcardType)
            def subArrayType(pt: Type) =
              if (isPrimitiveValueClass(pt.typeSymbol) || !isFullyDefined(pt)) arrayType(pt)
              else {
                val tparam = context.owner freshExistential "" setInfo TypeBounds.upper(pt)
                newExistentialType(List(tparam), arrayType(tparam.tpe))
              }

            val (exprAdapted, baseClass) = exprTyped.tpe.typeSymbol match {
              case ArrayClass => (adapt(exprTyped, mode.onlySticky, subArrayType(pt)), ArrayClass)
              case _ => (adapt(exprTyped, mode.onlySticky, seqType(pt)), SeqClass)
            }
            exprAdapted.tpe.baseType(baseClass) match {
              case TypeRef(_, _, List(elemtp)) =>
                treeCopy.Typed(tree, exprAdapted, tpt setType elemtp) setType elemtp
              case _ =>
                setError(tree)
            }

          case _ =>
            val tptTyped = typedType(tpt, mode)
            val exprTyped = typed(expr, mode.onlySticky, tptTyped.tpe.deconst)
            val treeTyped = treeCopy.Typed(tree, exprTyped, tptTyped)

            if (isPatternMode) {
              val uncheckedTypeExtractor = extractorForUncheckedType(tpt.pos, tptTyped.tpe)

              // make fully defined to avoid bounded wildcard types that may be in pt from calling dropExistential (SI-2038)
              val ptDefined = if (isFullyDefined(pt)) pt else makeFullyDefined(pt)
              val ownType = inferTypedPattern(tptTyped, tptTyped.tpe, ptDefined, canRemedy = uncheckedTypeExtractor.nonEmpty)
              treeTyped setType ownType

              uncheckedTypeExtractor match {
                case None => treeTyped
                case Some(extractor) => wrapClassTagUnapply(treeTyped, extractor, tptTyped.tpe)
              }
            } else
              treeTyped setType tptTyped.tpe
        }
      }

      def typedTypeApply(tree: TypeApply) = {
        val fun = tree.fun
        val args = tree.args
        // @M: kind-arity checking is done here and in adapt, full kind-checking is in checkKindBounds (in Infer)
        //@M! we must type fun in order to type the args, as that requires the kinds of fun's type parameters.
        // However, args should apparently be done first, to save context.undetparams. Unfortunately, the args
        // *really* have to be typed *after* fun. We escape from this classic Catch-22 by simply saving&restoring undetparams.

        // @M TODO: the compiler still bootstraps&all tests pass when this is commented out..
        //val undets = context.undetparams

        // @M: fun is typed in TAPPmode because it is being applied to its actual type parameters
        val fun1 = typed(fun, mode.forFunMode | TAPPmode, WildcardType)
        val tparams = fun1.symbol.typeParams

        //@M TODO: val undets_fun = context.undetparams  ?
        // "do args first" (by restoring the context.undetparams) in order to maintain context.undetparams on the function side.

        // @M TODO: the compiler still bootstraps when this is commented out.. TODO: run tests
        //context.undetparams = undets

        // @M maybe the well-kindedness check should be done when checking the type arguments conform to the type parameters' bounds?
        val args1 = if (sameLength(args, tparams)) map2Conserve(args, tparams) {
          //@M! the polytype denotes the expected kind
          (arg, tparam) => typedHigherKindedType(arg, mode, GenPolyType(tparam.typeParams, AnyClass.tpe))
        }
        else {
          //@M  this branch is correctly hit for an overloaded polymorphic type. It also has to handle erroneous cases.
          // Until the right alternative for an overloaded method is known, be very liberal,
          // typedTypeApply will find the right alternative and then do the same check as
          // in the then-branch above. (see pos/tcpoly_overloaded.scala)
          // this assert is too strict: be tolerant for errors like trait A { def foo[m[x], g]=error(""); def x[g] = foo[g/*ERR: missing argument type*/] }
          //assert(fun1.symbol.info.isInstanceOf[OverloadedType] || fun1.symbol.isError) //, (fun1.symbol,fun1.symbol.info,fun1.symbol.info.getClass,args,tparams))
          args mapConserve (typedHigherKindedType(_, mode))
        }

        //@M TODO: context.undetparams = undets_fun ?
        Typer.this.typedTypeApply(tree, mode, fun1, args1)
      }

      def typedApplyDynamic(tree: ApplyDynamic) = {
        assert(phase.erasedTypes)
        val reflectiveCalls = !(settings.refinementMethodDispatch.value == "invoke-dynamic")
        val qual1 = typed(tree.qual, AnyRefClass.tpe)
        val args1 = tree.args mapConserve (arg => if (reflectiveCalls) typed(arg, AnyRefClass.tpe) else typed(arg))
        treeCopy.ApplyDynamic(tree, qual1, args1) setType (if (reflectiveCalls) AnyRefClass.tpe else tree.symbol.info.resultType)
      }

      def typedReferenceToBoxed(tree: ReferenceToBoxed) = {
        val id = tree.ident
        val id1 = typed1(id, mode, pt) match { case id: Ident => id }
        // [Eugene] am I doing it right?
        val erasedTypes = phaseId(currentPeriod) >= currentRun.erasurePhase.id
        val tpe = capturedVariableType(id.symbol, erasedTypes = erasedTypes)
        treeCopy.ReferenceToBoxed(tree, id1) setType tpe
      }

      def typedLiteral(tree: Literal) = {
        val value = tree.value
        tree setType (
          if (value.tag == UnitTag) UnitClass.tpe
          else ConstantType(value))
      }

      def typedSingletonTypeTree(tree: SingletonTypeTree) = {
        val ref1 = checkStable(
          context.withImplicitsDisabled(
            typed(tree.ref, EXPRmode | QUALmode | (mode & TYPEPATmode), AnyRefClass.tpe)
          )
        )
        tree setType ref1.tpe.resultType
      }

      def typedSelectFromTypeTree(tree: SelectFromTypeTree) = {
        val qual1 = typedType(tree.qualifier, mode)
        if (qual1.tpe.isVolatile) TypeSelectionFromVolatileTypeError(tree, qual1)
        else typedSelect(tree, qual1, tree.name)
      }

      def typedTypeBoundsTree(tree: TypeBoundsTree) = {
        val lo1 = typedType(tree.lo, mode)
        val hi1 = typedType(tree.hi, mode)
        treeCopy.TypeBoundsTree(tree, lo1, hi1) setType TypeBounds(lo1.tpe, hi1.tpe)
      }

      def typedExistentialTypeTree(tree: ExistentialTypeTree) = {
        val tree1 = typerWithLocalContext(context.makeNewScope(tree, context.owner)){
          _.typedExistentialTypeTree(tree, mode)
        }
        checkExistentialsFeature(tree1.pos, tree1.tpe, "the existential type")
        tree1
      }

      def typedTypeTree(tree: TypeTree) = {
        if (tree.original != null) {
          val newTpt = typedType(tree.original, mode)
          tree setType newTpt.tpe
          newTpt match {
            case tt @ TypeTree() => tree setOriginal tt.original
            case _ => tree
          }
        }
        else
          // we should get here only when something before failed
          // and we try again (@see tryTypedApply). In that case we can assign
          // whatever type to tree; we just have to survive until a real error message is issued.
          tree setType AnyClass.tpe
      }
      def typedFunction(fun: Function) = {
        if (fun.symbol == NoSymbol)
          fun.symbol = context.owner.newAnonymousFunctionValue(fun.pos)

        typerWithLocalContext(context.makeNewScope(fun, fun.symbol))(_.typedFunction(fun, mode, pt))
      }

      // begin typed1
      //if (settings.debug.value && tree.isDef) log("typing definition of "+sym);//DEBUG
      tree match {
        case tree: Ident                        => typedIdentOrWildcard(tree)
        case tree: Select                       => typedSelectOrSuperCall(tree)
        case tree: Apply                        => typedApply(tree)
        case tree: TypeTree                     => typedTypeTree(tree)
        case tree: Literal                      => typedLiteral(tree)
        case tree: This                         => typedThis(tree)
        case tree: ValDef                       => typedValDef(tree)
        case tree: DefDef                       => defDefTyper(tree).typedDefDef(tree)
        case tree: Block                        => typerWithLocalContext(context.makeNewScope(tree, context.owner))(_.typedBlock(tree, mode, pt))
        case tree: If                           => typedIf(tree)
        case tree: TypeApply                    => typedTypeApply(tree)
        case tree: AppliedTypeTree              => typedAppliedTypeTree(tree)
        case tree: Bind                         => typedBind(tree)
        case tree: Function                     => typedFunction(tree)
        case tree: Match                        => typedVirtualizedMatch(tree)
        case tree: New                          => typedNew(tree)
        case tree: Assign                       => typedAssign(tree.lhs, tree.rhs)
        case tree: AssignOrNamedArg             => typedAssign(tree.lhs, tree.rhs) // called by NamesDefaults in silent typecheck
        case tree: Super                        => typedSuper(tree)
        case tree: TypeBoundsTree               => typedTypeBoundsTree(tree)
        case tree: Typed                        => typedTyped(tree)
        case tree: ClassDef                     => newTyper(context.makeNewScope(tree, sym)).typedClassDef(tree)
        case tree: ModuleDef                    => newTyper(context.makeNewScope(tree, sym.moduleClass)).typedModuleDef(tree)
        case tree: TypeDef                      => typedTypeDef(tree)
        case tree: LabelDef                     => labelTyper(tree).typedLabelDef(tree)
        case tree: PackageDef                   => typedPackageDef(tree)
        case tree: DocDef                       => typedDocDef(tree, mode, pt)
        case tree: Annotated                    => typedAnnotated(tree)
        case tree: SingletonTypeTree            => typedSingletonTypeTree(tree)
        case tree: SelectFromTypeTree           => typedSelectFromTypeTree(tree)
        case tree: CompoundTypeTree             => typedCompoundTypeTree(tree)
        case tree: ExistentialTypeTree          => typedExistentialTypeTree(tree)
        case tree: Return                       => typedReturn(tree)
        case tree: Try                          => typedTry(tree)
        case tree: Throw                        => typedThrow(tree)
        case tree: Alternative                  => typedAlternative(tree)
        case tree: Star                         => typedStar(tree)
        case tree: UnApply                      => typedUnApply(tree)
        case tree: ArrayValue                   => typedArrayValue(tree)
        case tree: ApplyDynamic                 => typedApplyDynamic(tree)
        case tree: ReferenceToBoxed             => typedReferenceToBoxed(tree)
        case tree: TypeTreeWithDeferredRefCheck => tree // TODO: retype the wrapped tree? TTWDRC would have to change to hold the wrapped tree (not a closure)
        case tree: Import                       => assert(forInteractive, "!forInteractive") ; tree setType tree.symbol.tpe // should not happen in normal circumstances.
        case _                                  => abort(s"unexpected tree: ${tree.getClass}\n$tree")
      }
    }

    def typed(tree: Tree, mode: Mode, pt: Type): Tree = {
      lastTreeToTyper = tree
      indentTyping()

      val startByType = if (Statistics.canEnable) Statistics.pushTimer(byTypeStack, byTypeNanos(tree.getClass)) else null
      if (Statistics.canEnable) Statistics.incCounter(visitsByType, tree.getClass)
      try {
        if (context.retyping &&
            (tree.tpe ne null) && (tree.tpe.isErroneous || !(tree.tpe <:< pt))) {
          tree.clearType()
          if (tree.hasSymbolField) tree.symbol = NoSymbol
        }

        val alreadyTyped = tree.tpe ne null
        val tree1: Tree = if (alreadyTyped) tree else {
          printTyping(
            ptLine("typing %s: pt = %s".format(ptTree(tree), pt),
              "undetparams"      -> context.undetparams,
              "implicitsEnabled" -> context.implicitsEnabled,
              "enrichmentEnabled"   -> context.enrichmentEnabled,
              "mode"             -> mode,
              "silent"           -> context.bufferErrors,
              "context.owner"    -> context.owner
            )
          )
          typed1(tree, mode, dropExistential(pt))
        }
        // Can happen during erroneous compilation - error(s) have been
        // reported, but we need to avoid causing an NPE with this tree
        if (tree1.tpe eq null)
          return setError(tree)

        if (!alreadyTyped) {
          printTyping("typed %s: %s%s".format(
            ptTree(tree1), tree1.tpe,
            if (isSingleType(tree1.tpe)) " with underlying "+tree1.tpe.widen else "")
          )
        }

        tree1 modifyType (addAnnotations(tree1, _))
        val result =
          if (tree1.isEmpty) tree1
          else {
            val result = adapt(tree1, mode, pt, tree)
            if (hasPendingMacroExpansions) macroExpandAll(this, result) else result
          }

        if (!alreadyTyped) {
          printTyping("adapted %s: %s to %s, %s".format(
            tree1, tree1.tpe.widen, pt, context.undetparamsString)
          ) //DEBUG
        }
        if (!isPastTyper) signalDone(context.asInstanceOf[analyzer.Context], tree, result)
        result
      } catch {
        case ex: TypeError =>
          tree.clearType()
          // The only problematic case are (recoverable) cyclic reference errors which can pop up almost anywhere.
          printTyping("caught %s: while typing %s".format(ex, tree)) //DEBUG

          reportTypeError(context, tree.pos, ex)
          setError(tree)
        case ex: Exception =>
          if (settings.debug.value) // @M causes cyclic reference error
            Console.println("exception when typing "+tree+", pt = "+pt)
          if (context != null && context.unit.exists && tree != null)
            logError("AT: " + (tree.pos).dbgString, ex)
          throw ex
      }
      finally {
        deindentTyping()
        if (Statistics.canEnable) Statistics.popTimer(byTypeStack, startByType)
      }
    }

    def atOwner(owner: Symbol): Typer =
      newTyper(context.make(context.tree, owner))

    def atOwner(tree: Tree, owner: Symbol): Typer =
      newTyper(context.make(tree, owner))

    /** Types expression or definition `tree`.
     */
    def typed(tree: Tree): Tree = {
      val ret = typed(tree, EXPRmode, WildcardType)
      ret
    }

    def typedPos(pos: Position, mode: Mode, pt: Type)(tree: Tree) = typed(atPos(pos)(tree), mode, pt)
    def typedPos(pos: Position)(tree: Tree) = typed(atPos(pos)(tree))
    // TODO: see if this formulation would impose any penalty, since
    // it makes for a lot less casting.
    // def typedPos[T <: Tree](pos: Position)(tree: T): T = typed(atPos(pos)(tree)).asInstanceOf[T]

    /** Types expression `tree` with given prototype `pt`.
     */
    def typed(tree: Tree, pt: Type): Tree =
      typed(tree, EXPRmode, pt)

    /** Types qualifier `tree` of a select node.
     *  E.g. is tree occurs in a context like `tree.m`.
     */
    def typedQualifier(tree: Tree, mode: Mode, pt: Type): Tree =
      typed(tree, EXPRmode | QUALmode | POLYmode | mode & TYPEPATmode, pt) // TR: don't set BYVALmode, since qualifier might end up as by-name param to an implicit

    /** Types qualifier `tree` of a select node.
     *  E.g. is tree occurs in a context like `tree.m`.
     */
    def typedQualifier(tree: Tree, mode: Mode): Tree =
      typedQualifier(tree, mode, WildcardType)

    def typedQualifier(tree: Tree): Tree = typedQualifier(tree, NOmode, WildcardType)

    /** Types function part of an application */
    def typedOperator(tree: Tree): Tree =
      typed(tree, EXPRmode | FUNmode | POLYmode | TAPPmode, WildcardType)

    /** Types a pattern with prototype `pt` */
    def typedPattern(tree: Tree, pt: Type): Tree = {
      // We disable implicits because otherwise some constructs will
      // type check which should not.  The pattern matcher does not
      // perform implicit conversions in an attempt to consummate a match.

      // on the one hand,
      //   "abc" match { case Seq('a', 'b', 'c') => true }
      // should be ruled out statically, otherwise this is a runtime
      // error both because there is an implicit from String to Seq
      // (even though such implicits are not used by the matcher) and
      // because the typer is fine with concluding that "abc" might
      // be of type "String with Seq[T]" and thus eligible for a call
      // to unapplySeq.

      // on the other hand, we want to be able to use implicits to add members retro-actively (e.g., add xml to StringContext)

      // as a compromise, context.enrichmentEnabled tells adaptToMember to go ahead and enrich,
      // but arbitrary conversions (in adapt) are disabled
      // TODO: can we achieve the pattern matching bit of the string interpolation SIP without this?
      typingInPattern(context.withImplicitsDisabledAllowEnrichment(typed(tree, PATTERNmode, pt)))
    }

    /** Types a (fully parameterized) type tree */
    def typedType(tree: Tree, mode: Mode): Tree =
      typed(tree, mode.forTypeMode, WildcardType)

    /** Types a (fully parameterized) type tree */
    def typedType(tree: Tree): Tree = typedType(tree, NOmode)

    /** Types a higher-kinded type tree -- pt denotes the expected kind*/
    def typedHigherKindedType(tree: Tree, mode: Mode, pt: Type): Tree =
      if (pt.typeParams.isEmpty) typedType(tree, mode) // kind is known and it's *
      else typed(tree, HKmode, pt)

    def typedHigherKindedType(tree: Tree, mode: Mode): Tree =
      typed(tree, HKmode, WildcardType)

    /** Types a type constructor tree used in a new or supertype */
    def typedTypeConstructor(tree: Tree, mode: Mode): Tree = {
      val result = typed(tree, mode.forTypeMode | FUNmode, WildcardType)

      // get rid of type aliases for the following check (#1241)
      result.tpe.dealias match {
        case restpe @ TypeRef(pre, _, _) if !phase.erasedTypes && !pre.isStable && !context.unit.isJava =>
          // The isJava exception if OK only because the only type constructors scalac gets
          // to see are those in the signatures. These do not need a unique object as a prefix.
          // The situation is different for new's and super's, but scalac does not look deep
          // enough to see those. See #3938
          ConstructorPrefixError(tree, restpe)
        case _ =>
          // must not normalize: type application must be (bounds-)checked (during RefChecks), see #2208
          // during uncurry (after refchecks), all types are normalized
          result
      }
    }

    def typedTypeConstructor(tree: Tree): Tree = typedTypeConstructor(tree, NOmode)

    def computeType(tree: Tree, pt: Type): Type = {
      // macros employ different logic of `computeType`
      assert(!context.owner.isMacro, context.owner)
      val tree1 = typed(tree, pt)
      transformed(tree) = tree1
      val tpe = packedType(tree1, context.owner)
      checkExistentialsFeature(tree.pos, tpe, "inferred existential type")
      tpe
    }

    def computeMacroDefType(tree: Tree, pt: Type): Type = {
      assert(context.owner.isMacro, context.owner)
      assert(tree.symbol.isMacro, tree.symbol)
      assert(tree.isInstanceOf[DefDef], tree.getClass)
      val ddef = tree.asInstanceOf[DefDef]

      val tree1 =
        if (transformed contains ddef.rhs) {
          // macro defs are typechecked in `methodSig` (by calling this method) in order to establish their link to macro implementation asap
          // if a macro def doesn't have explicitly specified return type, this method will be called again by `assignTypeToTree`
          // here we guard against this case
          transformed(ddef.rhs)
        } else {
          val tree1 = typedMacroBody(this, ddef)
          transformed(ddef.rhs) = tree1
          tree1
        }

      val isMacroBodyOkay = !tree.symbol.isErroneous && !(tree1 exists (_.isErroneous))
      val shouldInheritMacroImplReturnType = ddef.tpt.isEmpty
      if (isMacroBodyOkay && shouldInheritMacroImplReturnType) computeMacroDefTypeFromMacroImpl(ddef, tree1.symbol) else AnyClass.tpe
    }

    def transformedOr(tree: Tree, op: => Tree): Tree = transformed.get(tree) match {
      case Some(tree1) => transformed -= tree; tree1
      case None => op
    }

    def transformedOrTyped(tree: Tree, mode: Mode, pt: Type): Tree = transformed.get(tree) match {
      case Some(tree1) => transformed -= tree; tree1
      case None => typed(tree, mode, pt)
    }
    }
  }

object TypersStats {
  import scala.reflect.internal.TypesStats._
  val typedIdentCount     = Statistics.newCounter("#typechecked identifiers")
  val typedSelectCount    = Statistics.newCounter("#typechecked selections")
  val typedApplyCount     = Statistics.newCounter("#typechecked applications")
  val rawTypeFailed       = Statistics.newSubCounter ("  of which in failed", rawTypeCount)
  val subtypeFailed       = Statistics.newSubCounter("  of which in failed", subtypeCount)
  val findMemberFailed    = Statistics.newSubCounter("  of which in failed", findMemberCount)
  val failedSilentNanos   = Statistics.newSubTimer("time spent in failed", typerNanos)
  val failedApplyNanos    = Statistics.newSubTimer("  failed apply", typerNanos)
  val failedOpEqNanos     = Statistics.newSubTimer("  failed op=", typerNanos)
  val isReferencedNanos   = Statistics.newSubTimer("time spent ref scanning", typerNanos)
  val visitsByType        = Statistics.newByClass("#visits by tree node", "typer")(Statistics.newCounter(""))
  val byTypeNanos         = Statistics.newByClass("time spent by tree node", "typer")(Statistics.newStackableTimer("", typerNanos))
  val byTypeStack         = Statistics.newTimerStack()
}<|MERGE_RESOLUTION|>--- conflicted
+++ resolved
@@ -1826,7 +1826,7 @@
         })
       }
       val impl2  = finishMethodSynthesis(impl1, clazz, context)
-      
+
       // SI-5954. On second compile of a companion class contained in a package object we end up
       // with some confusion of names which leads to having two symbols with the same name in the
       // same owner. Until that can be straightened out we can't allow companion objects in package
@@ -1839,20 +1839,20 @@
           // can't handle case classes in package objects
           if (m.isCaseClass) pkgObjectRestriction(m, mdef, "case")
           // can't handle companion class/object pairs in package objects
-          else if ((m.isClass && m.companionModule != NoSymbol && !m.companionModule.isSynthetic) || 
-                   (m.isModule && m.companionClass != NoSymbol && !m.companionClass.isSynthetic)) 
+          else if ((m.isClass && m.companionModule != NoSymbol && !m.companionModule.isSynthetic) ||
+                   (m.isModule && m.companionClass != NoSymbol && !m.companionClass.isSynthetic))
                      pkgObjectRestriction(m, mdef, "companion")
         }
 
         def pkgObjectRestriction(m : Symbol, mdef : ModuleDef, restricted : String) = {
           val pkgName = mdef.symbol.ownerChain find (_.isPackage) map (_.decodedName) getOrElse mdef.symbol.toString
           context.error(if (m.pos.isDefined) m.pos else mdef.pos, s"implementation restriction: package object ${pkgName} cannot contain ${restricted} ${m}. Instead, ${m} should be placed directly in package ${pkgName}.")
-        }          
+        }
       }
 
       if (!settings.companionsInPkgObjs.value && mdef.symbol.isPackageObject)
         restrictPackageObjectMembers(mdef)
-      
+
       treeCopy.ModuleDef(mdef, typedMods, mdef.name, impl2) setType NoType
     }
     /** In order to override this in the TreeCheckers Typer so synthetics aren't re-added
@@ -2172,46 +2172,6 @@
         failStruct(ddef.tpt.pos, "a user-defined value class", where = "Result type")
     }
 
-<<<<<<< HEAD
-=======
-    def typedUseCase(useCase: UseCase) {
-      def stringParser(str: String): syntaxAnalyzer.Parser = {
-        val file = new BatchSourceFile(context.unit.source.file, str) {
-          override def positionInUltimateSource(pos: Position) = {
-            pos.withSource(context.unit.source, useCase.pos.start)
-          }
-        }
-        val unit = new CompilationUnit(file)
-        new syntaxAnalyzer.UnitParser(unit)
-      }
-      val trees = stringParser(useCase.body+";").nonLocalDefOrDcl
-      val enclClass = context.enclClass.owner
-      def defineAlias(name: Name) =
-        if (context.scope.lookup(name) == NoSymbol) {
-          lookupVariable(name.toString.substring(1), enclClass) foreach { repl =>
-            silent(_.typedTypeConstructor(stringParser(repl).typ())) map { tpt =>
-                  val alias = enclClass.newAliasType(name.toTypeName, useCase.pos)
-                  val tparams = cloneSymbolsAtOwner(tpt.tpe.typeSymbol.typeParams, alias)
-                  val newInfo = genPolyType(tparams, appliedType(tpt.tpe, tparams map (_.tpe)))
-                  alias setInfo newInfo
-                  context.scope.enter(alias)
-              }
-          }
-        }
-      for (tree <- trees; t <- tree)
-        t match {
-          case Ident(name) if name startsWith '$' => defineAlias(name)
-          case _ =>
-        }
-      useCase.aliases = context.scope.toList
-      namer.enterSyms(trees)
-      typedStats(trees, NoSymbol)
-      useCase.defined = context.scope.toList filterNot (useCase.aliases contains _)
-      if (settings.debug.value)
-        useCase.defined foreach (sym => println("defined use cases: %s:%s".format(sym, sym.tpe)))
-    }
-
->>>>>>> 77dffe4a
     def typedDefDef(ddef: DefDef): DefDef = {
       val meth = ddef.symbol.initialize
 
