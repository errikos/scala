/*
 * Scala (https://www.scala-lang.org)
 *
 * Copyright EPFL and Lightbend, Inc.
 *
 * Licensed under Apache License 2.0
 * (http://www.apache.org/licenses/LICENSE-2.0).
 *
 * See the NOTICE file distributed with this work for
 * additional information regarding copyright ownership.
 */

//todo: rewrite or disallow new T where T is a mixin (currently: <init> not a member of T)
//todo: use inherited type info also for vars and values
//todo: disallow C#D in superclass
//todo: treat :::= correctly

package scala
package tools.nsc
package typechecker

import scala.annotation.tailrec
import scala.collection.mutable
import mutable.{ LinkedHashMap, ListBuffer }
import scala.util.matching.Regex
import symtab.Flags._
import scala.reflect.internal.util.{TriState, Statistics, StatisticsStatics}
import scala.reflect.internal.TypesStats
import scala.language.implicitConversions

/** This trait provides methods to find various kinds of implicits.
 *
 *  @author  Martin Odersky
 *  @version 1.0
 */
trait Implicits {
  self: Analyzer =>

  import global._
  import definitions._
  import statistics._
  import typingStack.printTyping
  import typeDebug._

  // standard usage
  def inferImplicitFor(pt: Type, tree: Tree, context: Context, reportAmbiguous: Boolean = true): SearchResult =
    inferImplicit(tree, pt, reportAmbiguous, isView = false, context, saveAmbiguousDivergent = true, tree.pos)

  // used by typer to find an implicit coercion
  def inferImplicitView(from: Type, to: Type, tree: Tree, context: Context, reportAmbiguous: Boolean, saveAmbiguousDivergent: Boolean) =
    inferImplicit(tree, Function1(from, to), reportAmbiguous, isView = true, context, saveAmbiguousDivergent, tree.pos)

  // used for manifests, typetags, checking language features, scaladoc
  def inferImplicitByType(pt: Type, context: Context, pos: Position = NoPosition): SearchResult =
    inferImplicit(EmptyTree, pt, reportAmbiguous = true, isView = false, context, saveAmbiguousDivergent = true, pos)

  def inferImplicitByTypeSilent(pt: Type, context: Context, pos: Position = NoPosition): SearchResult =
    inferImplicit(EmptyTree, pt, reportAmbiguous = false, isView = false, context, saveAmbiguousDivergent = false, pos)

  @deprecated("Unused in scalac", "2.12.0-M4")
  def inferImplicit(tree: Tree, pt: Type, reportAmbiguous: Boolean, isView: Boolean, context: Context): SearchResult =
    inferImplicit(tree, pt, reportAmbiguous, isView, context, saveAmbiguousDivergent = true, tree.pos)

  @deprecated("Unused in scalac", "2.12.0-M4")
  def inferImplicit(tree: Tree, pt: Type, reportAmbiguous: Boolean, isView: Boolean, context: Context, saveAmbiguousDivergent: Boolean): SearchResult =
    inferImplicit(tree, pt, reportAmbiguous, isView, context, saveAmbiguousDivergent, tree.pos)

  /** Search for an implicit value. Consider using one of the convenience methods above. This one has many boolean levers.
   *
   * See the comment on `result` at the end of class `ImplicitSearch` for more info how the search is conducted.
   *
   *  @param tree                    The tree for which the implicit needs to be inserted.
   *                                 (the inference might instantiate some of the undetermined
   *                                 type parameters of that tree.
   *  @param pt                      The expected type of the implicit.
   *  @param reportAmbiguous         Should ambiguous implicit errors be reported?
   *                                 False iff we search for a view to find out
   *                                 whether one type is coercible to another.
   *  @param isView                  We are looking for a view
   *  @param context                 The current context
   *  @param saveAmbiguousDivergent  False if any divergent/ambiguous errors should be ignored after
   *                                 implicits search,
   *                                 true if they should be reported (used in further typechecking).
   *  @param pos                     Position that should be used for tracing and error reporting
   *                                 (useful when we infer synthetic stuff and pass EmptyTree in the `tree` argument)
   *                                 If it's set to NoPosition, then position-based services will use `tree.pos`
   *  @return                        A search result
   */
  def inferImplicit(tree: Tree, pt: Type, reportAmbiguous: Boolean, isView: Boolean, context: Context, saveAmbiguousDivergent: Boolean, pos: Position): SearchResult = {
    // Note that the isInvalidConversionTarget seems to make a lot more sense right here, before all the
    // work is performed, than at the point where it presently exists.
    val shouldPrint     = printTypings && !context.undetparams.isEmpty
    val rawTypeStart    = if (StatisticsStatics.areSomeColdStatsEnabled) statistics.startCounter(rawTypeImpl) else null
    val findMemberStart = if (StatisticsStatics.areSomeColdStatsEnabled) statistics.startCounter(findMemberImpl) else null
    val subtypeStart    = if (StatisticsStatics.areSomeColdStatsEnabled) statistics.startCounter(subtypeImpl) else null
    val start           = if (StatisticsStatics.areSomeColdStatsEnabled) statistics.startTimer(implicitNanos) else null
    if (shouldPrint)
      typingStack.printTyping(tree, "typing implicit: %s %s".format(tree, context.undetparamsString))
    val implicitSearchContext = context.makeImplicit(reportAmbiguous)
    val dpt = if (isView) pt else dropByName(pt)
    val isByName = dpt ne pt
    val search = new ImplicitSearch(tree, dpt, isView, implicitSearchContext, pos, isByName)
    pluginsNotifyImplicitSearch(search)
    val result = search.bestImplicit
    pluginsNotifyImplicitSearchResult(result)

    if (result.isFailure && saveAmbiguousDivergent && implicitSearchContext.reporter.hasErrors)
      implicitSearchContext.reporter.propagateImplicitTypeErrorsTo(context.reporter)

    // scala/bug#7944 undetermined type parameters that result from inference within typedImplicit land in
    //         `implicitSearchContext.undetparams`, *not* in `context.undetparams`
    //         Here, we copy them up to parent context (analogously to the way the errors are copied above),
    //         and then filter out any which *were* inferred and are part of the substitutor in the implicit search result.
    context.undetparams = ((context.undetparams ++ result.undetparams) filterNot result.subst.from.contains).distinct

    if (StatisticsStatics.areSomeColdStatsEnabled) statistics.stopTimer(implicitNanos, start)
    if (StatisticsStatics.areSomeColdStatsEnabled) statistics.stopCounter(rawTypeImpl, rawTypeStart)
    if (StatisticsStatics.areSomeColdStatsEnabled) statistics.stopCounter(findMemberImpl, findMemberStart)
    if (StatisticsStatics.areSomeColdStatsEnabled) statistics.stopCounter(subtypeImpl, subtypeStart)

    if (result.isSuccess && settings.warnSelfImplicit && result.tree.symbol != null) {
      val s =
        if (result.tree.symbol.isAccessor) result.tree.symbol.accessed
        else if (result.tree.symbol.isModule) result.tree.symbol.moduleClass
        else result.tree.symbol
      if (context.owner.hasTransOwner(s))
        context.warning(result.tree.pos, s"Implicit resolves to enclosing ${result.tree.symbol}")
    }
    implicitSearchContext.emitImplicitDictionary(search.pos, result)
  }

  /** A friendly wrapper over inferImplicit to be used in macro contexts and toolboxes.
   */
  def inferImplicit(tree: Tree, pt: Type, isView: Boolean, context: Context, silent: Boolean, withMacrosDisabled: Boolean, pos: Position, onError: (Position, String) => Unit): Tree = {
    val result = context.withMacros(enabled = !withMacrosDisabled) {
      inferImplicit(tree, pt, reportAmbiguous = true, isView = isView, context, saveAmbiguousDivergent = !silent, pos)
    }

    if (result.isFailure && !silent) {
      val err = context.reporter.firstError
      val errPos = err.map(_.errPos).getOrElse(pos)
      val errMsg = err.map(_.errMsg).getOrElse("implicit search has failed. to find out the reason, turn on -Xlog-implicits")
      onError(errPos, errMsg)
    }
    result.tree
  }

  /** Find all views from type `tp` (in which `tpars` are free)
   *
   * Note that the trees in the search results in the returned list share the same type variables.
   * Ignore their constr field! The list of type constraints returned along with each tree specifies the constraints that
   * must be met by the corresponding type parameter in `tpars` (for the returned implicit view to be valid).
   *
   * @param tp      from-type for the implicit conversion
   * @param context search implicits here
   * @param tpars   symbols that should be considered free type variables
   *                (implicit search should not try to solve them, just track their constraints)
   */
  def allViewsFrom(tp: Type, context: Context, tpars: List[Symbol]): List[(SearchResult, List[TypeConstraint])] = {
    // my untouchable typevars are better than yours (they can't be constrained by them)
    val tvars = tpars map (TypeVar untouchable _)
    val tpSubsted = tp.subst(tpars, tvars)

    val search = new ImplicitSearch(EmptyTree, functionType(List(tpSubsted), AnyTpe), true, context.makeImplicit(reportAmbiguousErrors = false), isByNamePt = false)

    search.allImplicitsPoly(tvars)
  }

  private final val sizeLimit = 50000
  private type Infos = List[ImplicitInfo]
  private type Infoss = List[List[ImplicitInfo]]
  private type InfoMap = LinkedHashMap[Symbol, List[ImplicitInfo]] // A map from class symbols to their associated implicits
  private val implicitsCache = new LinkedHashMap[Type, Infoss]
  private val infoMapCache = new LinkedHashMap[Symbol, InfoMap]
  private val improvesCache = perRunCaches.newMap[(ImplicitInfo, ImplicitInfo), Boolean]()
  private val implicitSearchId = { var id = 1 ; () => try id finally id += 1 }

  def resetImplicits(): Unit = {
    implicitsCache.clear()
    infoMapCache.clear()
    improvesCache.clear()
  }

  /* Map a polytype to one in which all type parameters and argument-dependent types are replaced by wildcards.
   * Consider `implicit def b(implicit x: A): x.T = error("")`. We need to approximate de Bruijn index types
   * when checking whether `b` is a valid implicit, as we haven't even searched a value for the implicit arg `x`,
   * so we have to approximate (otherwise it is excluded a priori).
   */
  private def depoly(tp: Type): Type = tp match {
    case PolyType(tparams, restpe) => deriveTypeWithWildcards(tparams)(ApproximateDependentMap(restpe))
    case _                         => ApproximateDependentMap(tp)
  }

  /** The result of an implicit search
   *  @param  tree    The tree representing the implicit
   *  @param  subst   A substituter that represents the undetermined type parameters
   *                  that were instantiated by the winning implicit.
   *  @param undetparams undetermined type parameters
   */
  class SearchResult(val tree: Tree, val subst: TreeTypeSubstituter, val undetparams: List[Symbol]) {
    override def toString = "SearchResult(%s, %s)".format(tree,
      if (subst.isEmpty) "" else subst)

    def isFailure          = false
    def isAmbiguousFailure = false
    def isDivergent        = false
    final def isSuccess    = !isFailure
  }

  lazy val SearchFailure = new SearchResult(EmptyTree, EmptyTreeTypeSubstituter, Nil) {
    override def isFailure = true
  }

  lazy val DivergentSearchFailure = new SearchResult(EmptyTree, EmptyTreeTypeSubstituter, Nil) {
    override def isFailure   = true
    override def isDivergent = true
  }

  lazy val AmbiguousSearchFailure = new SearchResult(EmptyTree, EmptyTreeTypeSubstituter, Nil) {
    override def isFailure          = true
    override def isAmbiguousFailure = true
  }

  /** A class that records an available implicit
   *  @param   name   The name of the implicit
   *  @param   pre    The prefix type of the implicit
   *  @param   sym    The symbol of the implicit
   */
  class ImplicitInfo(val name: Name, val pre: Type, val sym: Symbol) {
    private var tpeCache: Type = null
    private var isErroneousCache: TriState = TriState.Unknown

    /** Computes member type of implicit from prefix `pre` (cached). */
    def tpe: Type = {
      if (tpeCache eq null) tpeCache = pre.memberType(sym)
      tpeCache
    }

    def dependsOnPrefix: Boolean = pre match {
      case SingleType(pre0, _) => tpe.exists(_ =:= pre0)
      case _ => false
    }

    def isSearchedPrefix: Boolean = name == null && sym == NoSymbol

    def isCyclicOrErroneous: Boolean =
      if(sym.hasFlag(LOCKED)) true
      else {
        if(!isErroneousCache.isKnown)
          isErroneousCache = computeErroneous
        isErroneousCache.booleanValue
      }

    private[this] final def computeErroneous =
      try containsError(tpe)
      catch { case _: CyclicReference => true }

    var useCountArg: Int = 0
    var useCountView: Int = 0

    /** Does type `tp` contain an Error type as parameter or result?
     */
    private def containsError(tp: Type): Boolean = tp match {
      case PolyType(tparams, restpe) =>
        containsError(restpe)
      case NullaryMethodType(restpe) =>
        containsError(restpe)
      case mt @ MethodType(_, restpe) =>
        // OPT avoiding calling `mt.paramTypes` which creates a new list.
        (mt.params exists symTypeIsError) || containsError(restpe)
      case _ =>
        tp.isError
    }

    def isStablePrefix = pre.isStable

    override def equals(other: Any) = other match {
      case that: ImplicitInfo =>
          this.name == that.name &&
          this.pre =:= that.pre &&
          this.sym == that.sym
      case _ => false
    }
    override def hashCode = {
      import scala.util.hashing.MurmurHash3._
      finalizeHash(mix(mix(productSeed, name.##), sym.##), 2)
    }
    override def toString = (
      if (tpeCache eq null) name + ": ?"
      else name + ": " + tpe
    )
  }

  /** A class which is used to track pending implicits to prevent infinite implicit searches.
   */
  case class OpenImplicit(info: ImplicitInfo, pt: Type, tree: Tree) {
    // JZ: should be a case class parameter, but I have reason to believe macros/plugins peer into OpenImplicit
    // so I'm avoiding a signature change
    def isView: Boolean = _isView
    private def isView_=(value: Boolean): Unit = _isView = value

    private[this] var _isView: Boolean = false

    def isByName: Boolean = _isByName
    private def isByName_=(value: Boolean): Unit = _isByName = value
    private[this] var _isByName: Boolean = false
  }
  object OpenImplicit {
    def apply(info: ImplicitInfo, pt: Type, tree: Tree, isView: Boolean, isByName: Boolean): OpenImplicit = {
      val result = new OpenImplicit(info, pt, tree)
      result.isView = isView
      result.isByName = isByName
      result
    }
  }

  /** A sentinel indicating no implicit was found */
  val NoImplicitInfo = new ImplicitInfo(null, NoType, NoSymbol) {
    // equals used to be implemented in ImplicitInfo with an `if(this eq NoImplicitInfo)`
    // overriding the equals here seems cleaner and benchmarks show no difference in performance
    override def equals(other: Any) = other match { case that: AnyRef => that eq this  case _ => false }
    override def hashCode = 1
  }

  def SearchedPrefixImplicitInfo(pre: Type) = new ImplicitInfo(null, pre, NoSymbol)

  /** A constructor for types ?{ def/type name: tp }, used in infer view to member
   *  searches.
   */
  def memberWildcardType(name: Name, tp: Type) = {
    val result = refinedType(List(WildcardType), NoSymbol)
    name match {
      case x: TermName => result.typeSymbol.newMethod(x) setInfoAndEnter tp
      case x: TypeName => result.typeSymbol.newAbstractType(x) setInfoAndEnter tp
    }
    result
  }

  // TODO: use ProtoType for HasMember/HasMethodMatching

  /** An extractor for types of the form ? { name: ? }
   */
  object HasMember {
    private val hasMemberCache = perRunCaches.newMap[Name, Type]()
    def apply(name: Name): Type = hasMemberCache.getOrElseUpdate(name, memberWildcardType(name, WildcardType))
    }

  /** An extractor for types of the form ? { name: (? >: argtpe <: Any*)restp }
   */
  object HasMethodMatching {
    val dummyMethod = NoSymbol.newTermSymbol(TermName("typer$dummy")) setInfo NullaryMethodType(AnyTpe)

    def templateArgType(argtpe: Type) = new BoundedWildcardType(TypeBounds.lower(argtpe))

    def apply(name: Name, argtpes: List[Type], restpe: Type): Type = {
      val mtpe = MethodType(dummyMethod.newSyntheticValueParams(argtpes map templateArgType), restpe)
      memberWildcardType(name, mtpe)
    }
    def unapply(pt: Type): Option[(Name, List[Type], Type)] = pt match {
      case RefinedType(List(WildcardType), decls) =>
        decls.toList match {
          case List(sym) =>
            sym.tpe match {
              case MethodType(params, restpe)
              if (params forall (_.tpe.isInstanceOf[BoundedWildcardType])) =>
                Some((sym.name, params map (_.tpe.lowerBound), restpe))
              case _ => None
            }
          case _ => None
        }
      case _ => None
    }
  }

  /** An extractor for unary function types arg => res
   */
  object Function1 {
    val Sym = FunctionClass(1)
    val Pre = Sym.typeConstructor.prefix

    def apply(from: Type, to: Type) = TypeRef(Pre, Sym, List(from, to))

    // It is tempting to think that this should be inspecting "tp baseType Sym"
    // rather than tp. See test case run/t8280 and the commit message which
    // accompanies it for explanation why that isn't done.
    def unapply(tp: Type) = tp match {
      case TypeRef(_, Sym, arg1 :: arg2 :: _) => Some((arg1, arg2))
      case _                                  => None
    }
  }

  /** A class that sets up an implicit search. For more info, see comments for `inferImplicit`.
   *  @param tree             The tree for which the implicit needs to be inserted.
   *  @param pt               The original expected type of the implicit.
   *  @param isView           We are looking for a view
   *  @param context0         The context used for the implicit search
   *  @param pos0             Position that is preferable for use in tracing and error reporting
   *                          (useful when we infer synthetic stuff and pass EmptyTree in the `tree` argument)
   *                          If it's set to NoPosition, then position-based services will use `tree.pos`
   */
  class ImplicitSearch(val tree: Tree, val pt: Type, val isView: Boolean, val context0: Context, val pos0: Position = NoPosition, val isByNamePt: Boolean = false) extends Typer(context0) with ImplicitsContextErrors {
    val searchId = implicitSearchId()
    private def typingLog(what: String, msg: => String) = {
      if (printingOk(tree))
        typingStack.printTyping(f"[search #$searchId] $what $msg")
    }

    import infer._
    if (StatisticsStatics.areSomeColdStatsEnabled) statistics.incCounter(implicitSearchCount)

    /** The type parameters to instantiate */
    val undetParams = if (isView) Nil else context.outer.undetparams
    val wildPt = approximate(pt)
    private[this] def functionArityOf(tp: Type): Int = {
      val dealiased = tp.dealiasWiden
      if (isFunctionTypeDirect(dealiased)) dealiased.typeArgs.length - 1 else -1
    }
    private val cachedPtFunctionArity: Int = functionArityOf(pt)
    final def functionArity(tp: Type): Int = if (tp eq pt) cachedPtFunctionArity else functionArityOf(tp)

    private val stableRunDefsForImport = currentRun.runDefinitions
    import stableRunDefsForImport._

    def undet_s = if (undetParams.isEmpty) "" else undetParams.mkString(" inferring ", ", ", "")
    def tree_s = typeDebug ptTree tree
    def ctx_s = fullSiteString(context)
    typingLog("start", s"`$tree_s`$undet_s, searching for adaptation to pt=$pt $ctx_s")

    def pos = if (pos0 != NoPosition) pos0 else tree.pos

    @inline final def failure(what: Any, reason: => String, pos: Position = this.pos): SearchResult = {
      if (settings.XlogImplicits)
        reporter.echo(pos, what+" is not a valid implicit value for "+pt+" because:\n"+reason)
      SearchFailure
    }
    /** Is implicit info `info1` better than implicit info `info2`?
     */
    def improves(info1: ImplicitInfo, info2: ImplicitInfo) = {
      if (StatisticsStatics.areSomeColdStatsEnabled) statistics.incCounter(improvesCount)
      (info2 == NoImplicitInfo) ||
      (info1 != NoImplicitInfo) && {
        if (info1.sym.isStatic && info2.sym.isStatic) {
          improvesCache get ((info1, info2)) match {
            case Some(b) => if (StatisticsStatics.areSomeColdStatsEnabled) statistics.incCounter(improvesCachedCount); b
            case None =>
              val result = isStrictlyMoreSpecific(info1.tpe, info2.tpe, info1.sym, info2.sym)
              improvesCache((info1, info2)) = result
              result
          }
        } else isStrictlyMoreSpecific(info1.tpe, info2.tpe, info1.sym, info2.sym)
      }
    }
    def isPlausiblyCompatible(tp: Type, pt: Type) = checkCompatibility(fast = true, tp, pt)
    def normSubType(tp: Type, pt: Type) = checkCompatibility(fast = false, tp, pt)

    /** Does type `dtor` dominate type `dted`?
     *  This is the case if the stripped cores `dtor1` and `dted1` of both types are
     *  the same wrt `=:=`, or if they overlap and the complexity of `dtor1` is higher
     *  than the complexity of `dted1`.
     *  The _stripped core_ of a type is the type where
     *   - all refinements and annotations are dropped,
     *   - all universal and existential quantification is eliminated
     *     by replacing variables by their upper bounds,
     *   - all remaining free type parameters in the type are replaced by WildcardType.
     *  The _complexity_ of a stripped core type corresponds roughly to the number of
     *  nodes in its ast, except that singleton types are widened before taking the complexity.
     *  Two types overlap if they have the same type symbol, or
     *  if one or both are intersection types with a pair of overlapping parent types.
     */
    private def dominates(dtor: Type, dted: Type): Boolean = {
      def complexity(tp: Type): Int = tp.dealias match {
        case NoPrefix                => 0
        case SingleType(pre, sym)    => if (sym.hasPackageFlag) 0 else complexity(tp.dealiasWiden)
        case ThisType(sym)           => if (sym.hasPackageFlag) 0 else 1
        case TypeRef(pre, sym, args) => complexity(pre) + (args map complexity).sum + 1
        case RefinedType(parents, _) => (parents map complexity).sum + 1
        case _                       => 1
      }
      def overlaps(tp1: Type, tp2: Type): Boolean = (tp1, tp2) match {
        case (RefinedType(parents, _), _) => parents exists (overlaps(_, tp2))
        case (_, RefinedType(parents, _)) => parents exists (overlaps(tp1, _))
        case _                            => tp1.typeSymbol == tp2.typeSymbol
      }
      val dtor1 = stripped(core(dtor))
      val dted1 = stripped(core(dted))
      overlaps(dtor1, dted1) && (dtor1 =:= dted1 || complexity(dtor1) > complexity(dted1))
    }

    private def core(tp: Type): Type = tp.dealiasWiden match {
      case RefinedType(parents, defs)         => intersectionType(parents map core, tp.typeSymbol.owner)
      case AnnotatedType(annots, tp)          => core(tp)
      case ExistentialType(tparams, result)   => core(result).subst(tparams, tparams map (t => core(t.info.upperBound)))
      case PolyType(tparams, result)          => core(result).subst(tparams, tparams map (t => core(t.info.upperBound)))
      case TypeRef(pre, sym, args)            =>
        val coreArgs = args.mapConserve(core)
        if (coreArgs eq args) tp
        else typeRef(pre, sym, coreArgs)
      case _                                  => tp
    }

    private def stripped(tp: Type): Type = {
      // `t.typeSymbol` returns the symbol of the normalized type. If that normalized type
      // is a `PolyType`, the symbol of the result type is collected. This is precisely
      // what we require for scala/bug#5318.
      val syms = for (t <- tp; if t.typeSymbol.isTypeParameter) yield t.typeSymbol
      deriveTypeWithWildcards(syms.distinct)(tp)
    }

    private def allSymbols(tp: Type): Set[Symbol] = {
      @tailrec
      def loop(tps: List[Type], acc: Set[Symbol]): Set[Symbol] = tps match {
        case Nil => acc
        case hd :: tl =>
          def hdSym(syms: Set[Symbol]) = {
            val sym = hd.typeSymbol
            if(sym != NoSymbol) syms + sym else syms
          }
          hd.dealias match {
            case SingleType(pre, sym)    => loop(pre :: hd.dealiasWiden :: tl, hdSym(acc + sym))
            case ThisType(sym)           => loop(tl, hdSym(acc + sym))
            case TypeRef(pre, sym, args) => loop(pre :: args ++ tl, hdSym(acc + sym))
            case RefinedType(parents, _) => loop(parents ++ tl, hdSym(acc))
            case _ => loop(tl, hdSym(acc))
          }
        }
      loop(List(tp), Set())
    }

    /** The expected type with all undetermined type parameters replaced with wildcards. */
    def approximate(tp: Type) = deriveTypeWithWildcards(undetParams)(tp)

    /** Try to construct a typed tree from given implicit info with given
     *  expected type.
     *  Detect infinite search trees for implicits.
     *
     *  @param info              The given implicit info describing the implicit definition
     *  @param isLocalToCallsite Is the implicit in the local scope of the call site?
     *  @pre `info.tpe` does not contain an error
     */
    private def typedImplicit(info: ImplicitInfo, ptChecked: Boolean, isLocalToCallsite: Boolean): SearchResult = {
      // scala/bug#7167 let implicit macros decide what amounts for a divergent implicit search
      // imagine a macro writer which wants to synthesize a complex implicit Complex[T] by making recursive calls to Complex[U] for its parts
      // e.g. we have `class Foo(val bar: Bar)` and `class Bar(val x: Int)`
      // then it's quite reasonable for the macro writer to synthesize Complex[Foo] by calling `inferImplicitValue(typeOf[Complex[Bar])`
      // however if we didn't insert the `info.sym.isMacro` check here, then under some circumstances
      // (e.g. as described here http://groups.google.com/group/scala-internals/browse_thread/thread/545462b377b0ac0a)
      // `dominates` might decide that `Bar` dominates `Foo` and therefore a recursive implicit search should be prohibited
      // now when we yield control of divergent expansions to the macro writer, what happens next?
      // in the worst case, if the macro writer is careless, we'll get a StackOverflowException from repeated macro calls
      // otherwise, the macro writer could check `c.openMacros` and `c.openImplicits` and do `c.abort` when expansions are deemed to be divergent
      // upon receiving `c.abort` the typechecker will decide that the corresponding implicit search has failed
      // which will fail the entire stack of implicit searches, producing a nice error message provided by the programmer
      val existsDominatedImplicit: Boolean =
        if(tree == EmptyTree) false
        else {
          lazy val spt = stripped(core(pt))
          lazy val sptSyms = allSymbols(spt)
          // Are all the symbols of the stripped core of pt contained in the stripped core of tp?
          def coversPt(tp: Type): Boolean = {
            val stp = stripped(core(tp))
            (stp =:= spt) || (sptSyms == allSymbols(stp))
          }

          @tailrec
          def loop(ois: List[OpenImplicit], belowByName: Boolean): Boolean = {
            ois match {
              case Nil => false
              case (hd@OpenImplicit(info1, tp, tree1)) :: tl =>
                (if (!info1.sym.isMacro && tree1.symbol == tree.symbol) {
                  if(belowByName && (tp =:= pt)) Some(false) // if there is a byname argument between tp and pt we can tie the knot
                  else if (dominates(pt, tp) && coversPt(tp)) Some(true)
                  else None
                } else None) match {
                  case Some(res) => res
                  case None => loop(tl, hd.isByName || belowByName)
                }
            }
          }
          loop(context.openImplicits, this.isByNamePt)
        }

      if(existsDominatedImplicit) {
        //println("Pending implicit "+pending+" dominates "+pt+"/"+undetParams) //@MDEBUG
        DivergentSearchFailure
      } else {
        val ref = context.refByNameImplicit(pt)
        if(ref != EmptyTree)
          new SearchResult(ref, EmptyTreeTypeSubstituter, Nil)
        else {
          val recursiveImplicit: Option[OpenImplicit] =
            if(tree == EmptyTree) None
            else context.openImplicits find {
              case oi @ OpenImplicit(info, tp, tree1) =>
                (oi.isByName || isByNamePt) && oi.pt <:< pt
            }

          recursiveImplicit match {
            case Some(rec) =>
              val ref = atPos(pos.focus)(context.linkByNameImplicit(rec.pt))
              new SearchResult(ref, EmptyTreeTypeSubstituter, Nil)
            case None =>
              try {
                context.openImplicits = OpenImplicit(info, pt, tree, isView, isByNamePt) :: context.openImplicits
                //println("  "*context.openImplicits.length+"typed implicit "+info+" for "+pt) //@MDEBUG
                val result = typedImplicit0(info, ptChecked, isLocalToCallsite)
                if (result.isDivergent) {
                  //println("DivergentImplicit for pt:"+ pt +", open implicits:"+context.openImplicits) //@MDEBUG
                  if (context.openImplicits.tail.isEmpty && !pt.isErroneous)
                    DivergingImplicitExpansionError(tree, pt, info.sym)(context)
                  result
                } else context.defineByNameImplicit(pt, result)
              } finally {
                context.openImplicits = context.openImplicits.tail
              }
          }
        }
      }
    }

    /** Does type `tp` match expected type `pt`
     *  This is the case if either `pt` is a unary function type with a
     *  HasMethodMatching type as result, and `tp` is a unary function
     *  or method type whose result type has a method whose name and type
     *  correspond to the HasMethodMatching type,
     *  or otherwise if `tp` is compatible with `pt`.
     *  This method is performance critical: 5-8% of typechecking time.
     */
    private def matchesPt(tp: Type, pt: Type, undet: List[Symbol]): Boolean = {
      val start = if (StatisticsStatics.areSomeColdStatsEnabled) statistics.startTimer(matchesPtNanos) else null
      val result = normSubType(tp, pt) || isView && {
        pt match {
          case Function1(arg1, arg2) => matchesPtView(tp, arg1, arg2, undet)
          case _                     => false
        }
      }
      if (StatisticsStatics.areSomeColdStatsEnabled) statistics.stopTimer(matchesPtNanos, start)
      result
    }
    private def matchesPt(info: ImplicitInfo): Boolean = (
      info.isStablePrefix && matchesPt(depoly(info.tpe), wildPt, Nil)
    )

    private def matchesPtView(tp: Type, ptarg: Type, ptres: Type, undet: List[Symbol]): Boolean = tp match {
      case MethodType(p :: _, restpe) if p.isImplicit => matchesPtView(restpe, ptarg, ptres, undet)
      case MethodType(p :: Nil, restpe)               => matchesArgRes(p.tpe, restpe, ptarg, ptres, undet)
      case ExistentialType(_, qtpe)                   => matchesPtView(methodToExpressionTp(qtpe), ptarg, ptres, undet)
      case Function1(arg1, res1)                      => matchesArgRes(arg1, res1, ptarg, ptres, undet)
      case _                                          => false
    }

    private def matchesArgRes(tparg: Type, tpres: Type, ptarg: Type, ptres: Type, undet: List[Symbol]): Boolean =
     (ptarg weak_<:< tparg) && {
       ptres match {
         case HasMethodMatching(name, argtpes, restpe) =>
           (tpres.member(name) filter (m =>
             isApplicableSafe(undet, m.tpe, argtpes, restpe))) != NoSymbol
         case _ =>
           tpres <:< ptres
       }
     }

    private def matchesPtInst(info: ImplicitInfo): Boolean = {
      def isViewLike = pt match {
        case Function1(_, _) => true
        case _ => false
      }

      if (StatisticsStatics.areSomeColdStatsEnabled) statistics.incCounter(matchesPtInstCalls)
      info.tpe match {
        case PolyType(tparams, restpe) =>
          try {
            val allUndetparams = (undetParams ++ tparams).distinct
            val tvars = allUndetparams map freshVar
            val tp = ApproximateDependentMap(restpe)
            val tpInstantiated = tp.instantiateTypeParams(allUndetparams, tvars)
            if(!matchesPt(tpInstantiated, wildPt, allUndetparams)) {
              if (StatisticsStatics.areSomeColdStatsEnabled) statistics.incCounter(matchesPtInstMismatch1)
              false
            } else if(!isView && !isViewLike) {
              // we can't usefully prune views any further because we would need to type an application
              // of the view to the term as is done in the computation of itree2 in typedImplicit1.
              tvars.foreach(_.constr.stopWideningIfPrecluded)
              val targs = solvedTypes(tvars, allUndetparams, allUndetparams map varianceInType(wildPt), upper = false, lubDepth(tpInstantiated :: wildPt :: Nil))
              val AdjustedTypeArgs(okParams, okArgs) = adjustTypeArgs(allUndetparams, tvars, targs)
              val remainingUndet = allUndetparams diff okParams
              val tpSubst = deriveTypeWithWildcards(remainingUndet)(tp.instantiateTypeParams(okParams, okArgs))
              if(!matchesPt(tpSubst, wildPt, remainingUndet)) {
                if (StatisticsStatics.areSomeColdStatsEnabled) statistics.incCounter(matchesPtInstMismatch2)
                false
              } else true
            } else true
          } catch {
            case _: NoInstance => false
          }
        case _ => true
      }
    }

    /** Capturing the overlap between isPlausiblyCompatible and normSubType.
     *  This is a faithful translation of the code which was there, but it
     *  seems likely the methods are intended to be even more similar than
     *  they are: perhaps someone more familiar with the intentional distinctions
     *  can examine the now much smaller concrete implementations below.
     */
    private def checkCompatibility(fast: Boolean, tp0: Type, pt0: Type): Boolean = {
      @tailrec def loop(tp: Type, pt: Type): Boolean = tp match {
        case mt @ MethodType(params, restpe) =>
          if (mt.isImplicit)
            loop(restpe, pt)
          else pt match {
            case tr @ TypeRef(pre, sym, args) =>
              if (sym.isAliasType) loop(tp, pt.dealias)
              else if (sym.isAbstractType) loop(tp, pt.lowerBound)
              else {
                val ptFunctionArity = functionArity(pt)
                ptFunctionArity > 0 && hasLength(params, ptFunctionArity) && {
                  var ps = params
                  var as = args
                  if (fast) {
                    while (!(ps.isEmpty || as.isEmpty)) {
                      if (!isPlausiblySubType(as.head, ps.head.tpe))
                        return false
                      ps = ps.tail
                      as = as.tail
                    }
                  } else {
                    while (ps.nonEmpty && as.nonEmpty) {
                      if (!(as.head <:< ps.head.tpe))
                        return false
                      ps = ps.tail
                      as = as.tail
                    }
                  }
                  ps.isEmpty && as.nonEmpty && {
                    val lastArg = as.head
                    as.tail.isEmpty && loop(restpe, lastArg)
                  }
                }
              }

            case _            => if (fast) false else tp <:< pt
          }
        case NullaryMethodType(restpe)  => loop(restpe, pt)
        case PolyType(_, restpe)        => loop(restpe, pt)
        case ExistentialType(_, qtpe)   => if (fast) loop(qtpe, pt) else methodToExpressionTp(tp) <:< pt // is !fast case needed??
        case _                          => if (fast) isPlausiblySubType(tp, pt) else tp <:< pt
      }
      loop(tp0, pt0)
    }

<<<<<<< HEAD
    /** This expresses more cleanly in the negative: there's a linear path
     *  to a final true or false.
     */
    private def isPlausiblySubType(tp1: Type, tp2: Type): Boolean = !isImpossibleSubType(tp1, tp2)
    private def isImpossibleSubType(tp1: Type, tp2: Type): Boolean = tp1.dealiasWiden match {
      // We can only rule out a subtype relationship if the left hand
      // side is a class, else we may not know enough.
      case tr1 @ TypeRef(_, sym1, args1) if sym1.isClass =>
        def typeRefHasMember(tp: TypeRef, name: Name) = {
          tp.baseClasses.exists(_.info.decls.lookupEntry(name) != null)
        }

        def existentialUnderlying(t: Type) = t match {
          case et: ExistentialType => et.underlying
          case tp => tp
        }
        val tp2Bounds = existentialUnderlying(tp2.dealiasWiden.upperBound)
        tp2Bounds match {
          case TypeRef(_, sym2, args2) if sym2 ne SingletonClass =>
            val impossible = if ((sym1 eq sym2) && (args1 ne Nil)) !corresponds3(sym1.typeParams, args1, args2) {(tparam, arg1, arg2) =>
              if (tparam.isCovariant) isPlausiblySubType(arg1, arg2) else isPlausiblySubType(arg2, arg1)
            } else {
              (sym2.isClass && !(sym1 isWeakSubClass sym2))
=======
    private def isImpossibleSubType(tp1: Type, tp2: Type): Boolean = !isPlausiblySubType(tp1, tp2)
    private def isPlausiblySubType(tp1: Type, tp2: Type): Boolean =
      tp1.dealiasWiden match {
        // We only know enough to rule out a subtype relationship if the left hand side is a class.
        case tr1@TypeRef(_, sym1, args1) if sym1.isClass =>
          val tp2Wide =
            tp2.dealiasWiden.bounds.hi match {
              case et: ExistentialType => et.underlying // OPT meant as cheap approximation of skolemizeExistential?
              case tp                  => tp
>>>>>>> eee46f8e
            }
          tp2Wide match {
            case TypeRef(_, sym2, args2) if sym2 ne SingletonClass =>
              // The order of these two checks can be material for performance (scala/bug#8478)
              def isSubArg(tparam: Symbol, t1: Type, t2: Type) =
                (!tparam.isContravariant || isPlausiblySubType(t2, t1)) &&
                (!tparam.isCovariant || isPlausiblySubType(t1, t2))

              if ((sym1 eq sym2) && (args1 ne Nil)) corresponds3(sym1.typeParams, args1, args2)(isSubArg)
              else (sym1 eq ByNameParamClass) == (sym2 eq ByNameParamClass) && (!sym2.isClass || (sym1 isWeakSubClass sym2))
            case RefinedType(parents, decls)                       =>
              // OPT avoid full call to .member
              decls.isEmpty || {
                // Do any of the base classes of the class on the left declare the first member in the refinement on the right?
                // (We randomly pick the first member as a good candidate for eliminating this subtyping pair.)
                val firstDeclName = decls.head.name
                tr1.baseClasses.exists(_.info.decls.lookupEntry(firstDeclName) != null)
              }

            case _ => true
          }
        case _ => true
      }

    private def typedImplicit0(info: ImplicitInfo, ptChecked: Boolean, isLocalToCallsite: Boolean): SearchResult = {
      if (StatisticsStatics.areSomeColdStatsEnabled) statistics.incCounter(plausiblyCompatibleImplicits)
      val ok = ptChecked || matchesPt(info) && {
        def word = if (isLocalToCallsite) "local " else ""
        typingLog("match", s"$word$info")
        true
      }
      if (ok) typedImplicit1(info, isLocalToCallsite) else SearchFailure
    }

    private def typedImplicit1(info: ImplicitInfo, isLocalToCallsite: Boolean): SearchResult = {
      if (StatisticsStatics.areSomeColdStatsEnabled) statistics.incCounter(matchingImplicits)

      // workaround for deficient context provided by ModelFactoryImplicitSupport#makeImplicitConstraints
      val isScaladoc = context.tree == EmptyTree

      val itree0 = atPos(pos.focus) {
        if (isLocalToCallsite && !isScaladoc) {
          // scala/bug#4270 scala/bug#5376 Always use an unattributed Ident for implicits in the local scope,
          // rather than an attributed Select, to detect shadowing.
          Ident(info.name)
        } else {
          assert(info.pre != NoPrefix, info)
          // scala/bug#2405 Not info.name, which might be an aliased import
          val implicitMemberName = info.sym.name
          Select(gen.mkAttributedQualifier(info.pre), implicitMemberName)
        }
      }
      val itree1 = if (isBlackbox(info.sym)) suppressMacroExpansion(itree0) else itree0
      typingLog("considering", typeDebug.ptTree(itree1))

      @inline def fail(reason: => String): SearchResult = failure(itree0, reason)
      def fallback = typed1(itree1, EXPRmode, wildPt)
      try {
        val itree2 = if (!isView) fallback else pt match {
          case Function1(arg1, arg2) =>
            typed1(
              atPos(itree0.pos)(Apply(itree1, Ident(nme.argument).setType(approximate(arg1)) :: Nil)),
              EXPRmode,
              approximate(arg2)
            ) match {
              // try to infer implicit parameters immediately in order to:
              //   1) guide type inference for implicit views
              //   2) discard ineligible views right away instead of risking spurious ambiguous implicits
              //
              // this is an improvement of the state of the art that brings consistency to implicit resolution rules
              // (and also helps fundep materialization to be applicable to implicit views)
              //
              // there's one caveat though. we need to turn this behavior off for scaladoc
              // because scaladoc usually doesn't know the entire story
              // and is just interested in views that are potentially applicable
              // for instance, if we have `class C[T]` and `implicit def conv[T: Numeric](c: C[T]) = ???`
              // then Scaladoc will give us something of type `C[T]`, and it would like to know
              // that `conv` is potentially available under such and such conditions
              case tree if isImplicitMethodType(tree.tpe) && !isScaladoc =>
                applyImplicitArgs(tree)
              case tree => tree
            }
          case _ => fallback
        }
        context.reporter.firstError match { // using match rather than foreach to avoid non local return.
          case Some(err) =>
            log("implicit adapt failed: " + err.errMsg)
            return fail(err.errMsg)
          case None      =>
        }

        if (StatisticsStatics.areSomeColdStatsEnabled) statistics.incCounter(typedImplicits)

        val itree3 = if (isView) treeInfo.dissectApplied(itree2).callee
                     else adapt(itree2, EXPRmode, wildPt)

        typingStack.showAdapt(itree0, itree3, pt, context)

        def hasMatchingSymbol(tree: Tree): Boolean = (tree.symbol == info.sym) || {
          tree match {
            case Apply(fun, _)          => hasMatchingSymbol(fun)
            case TypeApply(fun, _)      => hasMatchingSymbol(fun)
            case Select(pre, nme.apply) => pre.symbol == info.sym
            case _                      => false
          }
        }

        if (context.reporter.hasErrors)
          fail("hasMatchingSymbol reported error: " + context.reporter.firstError.get.errMsg)
        else if (itree3.isErroneous)
          fail("error typechecking implicit candidate")
        else if (isLocalToCallsite && !hasMatchingSymbol(itree2))
          fail("candidate implicit %s is shadowed by %s".format(
            info.sym.fullLocationString, itree2.symbol.fullLocationString))
        else {
          val tvars = undetParams map freshVar
          val ptInstantiated = pt.instantiateTypeParams(undetParams, tvars)

          if (matchesPt(itree3.tpe, ptInstantiated, undetParams)) {
            if (tvars.nonEmpty)
              typingLog("solve", ptLine("tvars" -> tvars, "tvars.constr" -> tvars.map(_.constr)))

            val targs = solvedTypes(tvars, undetParams, undetParams map varianceInType(pt), upper = false, lubDepth(itree3.tpe :: pt :: Nil))

            // #2421: check that we correctly instantiated type parameters outside of the implicit tree:
            checkBounds(itree3, NoPrefix, NoSymbol, undetParams, targs, "inferred ")

            // In case we stepped on a macro along the way, the macro was expanded during the call to adapt. Along the way,
            // any type parameters that were instantiated were NOT yet checked for bounds, so we need to repeat the above
            // bounds check on the expandee tree
            itree3.attachments.get[MacroExpansionAttachment] match {
              case Some(MacroExpansionAttachment(exp @ TypeApply(fun, targs), _)) =>
                checkBounds(exp, NoPrefix, NoSymbol, fun.symbol.typeParams, targs.map(_.tpe), "inferred ")
              case _ => ()
            }

            context.reporter.firstError match {
              case Some(err) =>
                return fail("type parameters weren't correctly instantiated outside of the implicit tree: " + err.errMsg)
              case None      =>
            }

            // filter out failures from type inference, don't want to remove them from undetParams!
            // we must be conservative in leaving type params in undetparams
            // prototype == WildcardType: want to remove all inferred Nothings
            val AdjustedTypeArgs(okParams, okArgs) = adjustTypeArgs(undetParams, tvars, targs)
            enhanceBounds(okParams, okArgs, undetParams)

            val subst: TreeTypeSubstituter =
              if (okParams.isEmpty) EmptyTreeTypeSubstituter
              else {
                val subst = new TreeTypeSubstituter(okParams, okArgs)
                subst traverse itree3
                notifyUndetparamsInferred(okParams, okArgs)
                subst
              }

            // #2421b: since type inference (which may have been
            // performed during implicit search) does not check whether
            // inferred arguments meet the bounds of the corresponding
            // parameter (see note in solvedTypes), must check again
            // here:
            // TODO: I would prefer to just call typed instead of
            // duplicating the code here, but this is probably a
            // hotspot (and you can't just call typed, need to force
            // re-typecheck)
            //
            // This is just called for the side effect of error detection,
            // see scala/bug#6966 to see what goes wrong if we use the result of this
            // as the SearchResult.
            itree3 match {
              case TypeApply(fun, args)           => typedTypeApply(itree3, EXPRmode, fun, args)
              case Apply(TypeApply(fun, args), _) => typedTypeApply(itree3, EXPRmode, fun, args) // t2421c
              case t                              => t
            }

            context.reporter.firstError match {
              case Some(err) =>
                fail("typing TypeApply reported errors for the implicit tree: " + err.errMsg)
              case None      =>
                val result = new SearchResult(unsuppressMacroExpansion(itree3), subst, context.undetparams)
                if (StatisticsStatics.areSomeColdStatsEnabled) statistics.incCounter(foundImplicits)
                typingLog("success", s"inferred value of type $ptInstantiated is $result")
                result
            }
          }
          else fail("incompatible: %s does not match expected type %s".format(itree3.tpe, ptInstantiated))
        }
      }
      catch {
        case ex: TypeError =>
          fail(ex.getMessage())
      }
    }

    /** Should implicit definition symbol `sym` be considered for applicability testing?
     *  This is the case if one of the following holds:
     *   - the symbol's type is initialized
     *   - the symbol comes from a classfile
     *   - the symbol comes from a different sourcefile than the current one
     *   - the symbol and the accessed symbol's definitions come before, and do not contain the closest enclosing definition, // see #3373
     *   - the symbol's definition is a val, var, or def with an explicit result type
     *  The aim of this method is to prevent premature cyclic reference errors
     *  by computing the types of only those implicits for which one of these
     *  conditions is true.
     */
    def isValid(sym: Symbol) = {
      def hasExplicitResultType(sym: Symbol) = {
        def hasExplicitRT(tree: Tree) = tree match {
          case x: ValOrDefDef => !x.tpt.isEmpty
          case _              => false
        }
        sym.rawInfo match {
          case tc: TypeCompleter => hasExplicitRT(tc.tree)
          case PolyType(_, tc: TypeCompleter) => hasExplicitRT(tc.tree)
          case _ => true
        }
      }
      def comesBefore(sym: Symbol, owner: Symbol) = {
        val ownerPos = owner.pos.pointOrElse(Int.MaxValue)
        sym.pos.pointOrElse(0) < ownerPos && (
          if (sym.hasAccessorFlag) {
            val symAcc = sym.accessed // #3373
            symAcc.pos.pointOrElse(0) < ownerPos &&
            !(owner.ownerChain exists (o => (o eq sym) || (o eq symAcc))) // probably faster to iterate only once, don't feel like duplicating hasTransOwner for this case
          } else !(owner hasTransOwner sym)) // faster than owner.ownerChain contains sym
      }

      sym.isInitialized || {
        val sourceFile = sym.sourceFile
        sourceFile == null ||
        (sourceFile ne context.unit.source.file) ||
        hasExplicitResultType(sym) ||
        comesBefore(sym, context.owner)
      }
    }

    /** Prune ImplicitInfos down to either all the eligible ones or the best one.
     *
     *  @param  iss                list of list of infos
     *  @param  isLocalToCallsite  if true, `iss` represents in-scope implicits, which must respect the normal rules of
     *                             shadowing. The head of the list `iss` must represent implicits from the closest
     *                             enclosing scope, and so on.
     */
    class ImplicitComputation(iss: Infoss, isLocalToCallsite: Boolean) {
      private val shadower: Shadower = if (isLocalToCallsite) new LocalShadower else NoShadower

      private var best: SearchResult = SearchFailure

      private def isIneligible(info: ImplicitInfo) = (
           info.isCyclicOrErroneous
        || isView && (info.sym eq Predef_conforms) // as an implicit conversion, Predef.$conforms is a no-op, so exclude it
        || (!context.macrosEnabled && info.sym.isTermMacro)
      )

      /** True if a given ImplicitInfo (already known isValid) is eligible.
       */
      def survives(info: ImplicitInfo) = (
           !isIneligible(info)                      // cyclic, erroneous, shadowed, or specially excluded
        && isPlausiblyCompatible(info.tpe, wildPt)  // optimization to avoid matchesPt
        && !shadower.isShadowed(info.name)          // OPT rare, only check for plausible candidates
        && matchesPt(info)                          // stable and matches expected type
      )
      /** The implicits that are not valid because they come later in the source and
       *  lack an explicit result type. Used for error diagnostics only.
       */
      val invalidImplicits = new ListBuffer[Symbol]

      /** Tests for validity and updates invalidImplicits by side effect when false.
       */
      private def checkValid(sym: Symbol) = isValid(sym) || { invalidImplicits += sym ; false }

      /** Preventing a divergent implicit from terminating implicit search,
       *  so that if there is a best candidate it can still be selected.
       */
      object DivergentImplicitRecovery {
        private var divergentError: Option[DivergentImplicitTypeError] = None

        private def saveDivergent(err: DivergentImplicitTypeError): Unit = {
          if (divergentError.isEmpty) divergentError = Some(err)
        }

        def issueSavedDivergentError(): Unit = {
          divergentError foreach (err => context.issue(err))
        }

        def apply(search: SearchResult, i: ImplicitInfo, errors: Seq[AbsTypeError]): SearchResult = {
          // A divergent error from a nested implicit search will be found in `errors`. Stash that
          // aside to be re-issued if this implicit search fails.
          errors.collectFirst { case err: DivergentImplicitTypeError => err } foreach saveDivergent

          if (search.isDivergent && divergentError.isEmpty) {
            // Divergence triggered by `i` at this level of the implicit search. We haven't
            // seen divergence so far, we won't issue this error just yet, and instead temporarily
            // treat `i` as a failed candidate.
            saveDivergent(DivergentImplicitTypeError(tree, pt, i.sym))
            log(s"discarding divergent implicit ${i.sym} during implicit search")
            SearchFailure
          } else {
            if (search.isFailure) {
              // Discard the divergentError we saved (if any), as well as all errors that are not of type DivergentImplicitTypeError
              // We don't want errors that occur while checking the implicit info
              // to influence the check of further infos, but we should retain divergent implicit errors
              // (except for the one we already squirreled away)
              context.reporter.retainDivergentErrorsExcept(divergentError.getOrElse(null))
            }
            search
          }
        }
      }

      /** Sorted list of eligible implicits.
       */
      val eligible = {
        val matches = iss flatMap { is =>
          val result = is filter (info => checkValid(info.sym) && survives(info))
          shadower addInfos is
          result
        }

        if (settings.isScala213) matches
        else {
          // most frequent one first under Scala 2.12 mode. We've turned this optimization off to avoid
          // compilation order variation in whether a search succeeds or diverges.
          matches sortBy (x => if (isView) -x.useCountView else -x.useCountArg)
        }
      }
      if (eligible.nonEmpty)
        printTyping(tree, eligible.size + s" eligible for pt=$pt at ${fullSiteString(context)}")

      /** Faster implicit search.  Overall idea:
       *   - prune aggressively
       *   - find the most likely one
       *   - if it matches, forget about all others it improves upon
       */

      // the pt for views can have embedded unification type variables, BoundedWildcardTypes or
      // Nothings which can't be solved for. Rather than attempt to patch things up later we
      // just skip those cases altogether.
      lazy val wildPtNotInstantiable =
        wildPt.exists { case _: BoundedWildcardType | _: TypeVar => true ; case tp if typeIsNothing(tp) => true; case _ => false }

      @tailrec private def rankImplicits(pending: Infos, acc: List[(SearchResult, ImplicitInfo)]): List[(SearchResult, ImplicitInfo)] = pending match {
        case Nil                          => acc
        case firstPending :: otherPending =>
          def firstPendingImproves(alt: ImplicitInfo) =
            firstPending == alt || (
              try improves(firstPending, alt)
              catch {
                case e: CyclicReference =>
                  devWarning(s"Discarding $firstPending during implicit search due to cyclic reference.")
                  true
              }
            )

          val mark = undoLog.log
<<<<<<< HEAD
          val savedInfos = undetParams.map(_.info)
          val typedFirstPending = {
            try {
              if(wildPtNotInstantiable || matchesPtInst(firstPending))
                typedImplicit(firstPending, ptChecked = true, isLocalToCallsite)
              else SearchFailure
            } finally {
              foreach2(undetParams, savedInfos){ (up, si) => up.setInfo(si) }
            }
          }
          if (typedFirstPending.isFailure)
=======
          val typedFirstPending =
            if(wildPtNotInstantiable || matchesPtInst(firstPending))
              typedImplicit(firstPending, ptChecked = true, isLocalToCallsite)
            else SearchFailure
          if (typedFirstPending.isFailure && settings.isScala213)
>>>>>>> eee46f8e
            undoLog.undoTo(mark) // Don't accumulate constraints from typechecking or type error message creation for failed candidates

          // Pass the errors to `DivergentImplicitRecovery` so that it can note
          // the first `DivergentImplicitTypeError` that is being propagated
          // from a nested implicit search; this one will be
          // re-issued if this level of the search fails.
          DivergentImplicitRecovery(typedFirstPending, firstPending, context.reporter.errors) match {
            case sr if sr.isDivergent => Nil
            case sr if sr.isFailure   => rankImplicits(otherPending, acc)
            case newBest              =>
              best = newBest // firstPending is our new best, since we already pruned last time around:
              val pendingImprovingBest = undoLog undo {
                otherPending filterNot firstPendingImproves
              }
              rankImplicits(pendingImprovingBest, (newBest, firstPending) :: acc)
          }
      }

      /** Returns all eligible ImplicitInfos and their SearchResults in a map.
       */
      def findAll() = linkedMapFrom(eligible)(x => try typedImplicit(x, ptChecked = false, isLocalToCallsite) finally context.reporter.clearAll())

      /** Returns the SearchResult of the best match.
       */
      def findBest(): SearchResult = {
        // After calling rankImplicits, the least frequent matching one is first and
        // earlier elems may improve on later ones, but not the other way.
        // So if there is any element not improved upon by the first it is an error.
        rankImplicits(eligible, Nil) match {
          case Nil            => ()
          case (chosenResult, chosenInfo) :: rest =>
            rest find { case (_, alt) => !improves(chosenInfo, alt) } match {
              case Some((competingResult, competingInfo))  =>
                AmbiguousImplicitError(chosenInfo, chosenResult.tree, competingInfo, competingResult.tree, "both", "and", "")(isView, pt, tree)(context)
                return AmbiguousSearchFailure // Stop the search once ambiguity is encountered, see t4457_2.scala
              case _                =>
                if (isView) chosenInfo.useCountView += 1
                else chosenInfo.useCountArg += 1
            }
        }

        if (best.isFailure) {
          // If there is no winner, and we witnessed and recorded a divergence error,
          // our recovery attempt has failed, so we must now issue it.
          DivergentImplicitRecovery.issueSavedDivergentError()

          if (invalidImplicits.nonEmpty)
            setAddendum(pos, () =>
              s"\n Note: implicit ${invalidImplicits.head} is not applicable here because it comes after the application point and it lacks an explicit result type"
            )
        }

        best
      }
    }

    /** Computes from a list of lists of implicit infos a map which takes
     *  infos which are applicable for given expected type `pt` to their attributed trees.
     *
     *  @param iss               The given list of lists of implicit infos
     *  @param isLocalToCallsite Is implicit definition visible without prefix?
     *                           If this is the case then symbols in preceding lists shadow
     *                           symbols of the same name in succeeding lists.
     *  @return                  map from infos to search results
     */
    def applicableInfos(iss: Infoss, isLocalToCallsite: Boolean): mutable.LinkedHashMap[ImplicitInfo, SearchResult] = {
      val start       = if (StatisticsStatics.areSomeColdStatsEnabled) statistics.startCounter(subtypeAppInfos) else null
      val computation = new ImplicitComputation(iss, isLocalToCallsite) { }
      val applicable  = computation.findAll()

      if (StatisticsStatics.areSomeColdStatsEnabled) statistics.stopCounter(subtypeAppInfos, start)
      applicable
    }

    /** Search list of implicit info lists for one matching prototype `pt`.
     *  If found return a search result with a tree from found implicit info
     *  which is typed with expected type `pt`. Otherwise return SearchFailure.
     *
     *  @param implicitInfoss    The given list of lists of implicit infos
     *  @param isLocalToCallsite Is implicit definition visible without prefix?
     *                           If this is the case then symbols in preceding lists shadow
     *                           symbols of the same name in succeeding lists.
     */
    def searchImplicit(implicitInfoss: Infoss, isLocalToCallsite: Boolean): SearchResult =
      if (implicitInfoss.forall(_.isEmpty)) SearchFailure
      else new ImplicitComputation(implicitInfoss, isLocalToCallsite) findBest()

    /** Produce an implicit info map, i.e. a map from the class symbols C of all parts of this type to
     *  the implicit infos in the companion objects of these class symbols C.
     * The parts of a type is the smallest set of types that contains
     *    - the type itself
     *    - the parts of its immediate components (prefix and argument)
     *    - the parts of its base types
     *    - for alias types and abstract types, we take instead the parts
     *      of their upper bounds.
     *  @return For those parts that refer to classes with companion objects that
     *  can be accessed with unambiguous stable prefixes that are not existentially
     *  bound, the implicits infos which are members of these companion objects.
     */
    private def companionImplicitMap(tp: Type): InfoMap = {
      val isScala213 = settings.isScala213

      /* Populate implicit info map by traversing all parts of type `tp`.
       * Parameters as for `getParts`.
       */
      def getClassParts(tp: Type)(implicit infoMap: InfoMap, seen: mutable.HashSet[Type], pending: Set[Symbol]) = tp match {
        case TypeRef(pre, sym, args) =>
          val infos1 = infoMap.get(sym).getOrElse(Nil)
          if(!infos1.exists(pre =:= _.pre.prefix)) {
            if (infos1.exists(_.isSearchedPrefix))
              infoMap(sym) = SearchedPrefixImplicitInfo(pre) :: infos1
            else if (pre.isStable && !pre.typeSymbol.isExistentiallyBound) {
              val pre1 =
                if (sym.isPackageClass) sym.packageObject.typeOfThis
                else singleType(pre, companionSymbolOf(sym, context))
              val infos = pre1.implicitMembers.iterator.map(mem => new ImplicitInfo(mem.name, pre1, mem)).toList
              val mergedInfos =
                if(infos1.isEmpty) infos
                else {
                  val nonDependentInfos = infos1.filterNot(_.dependsOnPrefix)
                  if(nonDependentInfos.nonEmpty)
                    log(s"Implicit members ${nonDependentInfos.mkString("(", ", ", ")")} of $pre#$sym which are also visible via another prefix: ${infos1.head.pre.prefix}")
                  infos1.filter(_.dependsOnPrefix) ++ infos.filter(_.dependsOnPrefix)
                }
              if(mergedInfos.isEmpty)
                infoMap(sym) = List(SearchedPrefixImplicitInfo(pre))
              else
                infoMap(sym) = mergedInfos
            }
            // Only strip annotations on the infrequent path
            val bts = (if(infos1.isEmpty) tp else tp.map(_.withoutAnnotations)).baseTypeSeq
            var i = 1
            while (i < bts.length) {
              getParts(bts(i))
              i += 1
            }
            getParts(pre)
          }
      }

      /* Populate implicit info map by traversing all parts of type `tp`.
       * This method is performance critical.
       * @param tp   The type for which we want to traverse parts
       * @param infoMap  The infoMap in which implicit infos corresponding to parts are stored
       * @param seen     The types that were already visited previously when collecting parts for the given infoMap
       * @param pending  The set of static symbols for which we are currently trying to collect their parts
       *                 in order to cache them in infoMapCache
       */
      def getParts(tp: Type)(implicit infoMap: InfoMap, seen: mutable.HashSet[Type], pending: Set[Symbol]): Unit = {
        if (seen add tp) tp match {
          case TypeRef(pre, sym, args) =>
            if (sym.isClass && !sym.isRoot &&
                (isScala213 || !sym.isAnonOrRefinementClass)) {
              if (sym.isStatic && !(pending contains sym))
                infoMap ++= {
                  infoMapCache get sym match {
                    case Some(imap) => imap
                    case None =>
                      val result = new InfoMap
                      getClassParts(sym.tpeHK)(result, new mutable.HashSet(), pending + sym)
                      infoMapCache(sym) = result
                      result
                  }
                }
              else
                getClassParts(tp)
              args foreach getParts
            } else if (sym.isAliasType) {
              getParts(tp.normalize) // scala/bug#7180 Normalize needed to expand HK type refs
            } else if (sym.isAbstractType) {
              // SLS 2.12, section 7.2:

              //  - if `T` is an abstract type, the parts of its upper bound;
              getParts(tp.upperBound)

              if (isScala213) {
                //  - if `T` is a parameterized type `S[T1,…,Tn]`, the union of the parts of `S` and `T1,…,Tn`
                args foreach getParts

                //  - if `T` is a type projection `S#U`, the parts of `S` as well as `T` itself;
                getParts(pre)
              }
            }
          case ThisType(_) =>
            getParts(tp.widen)
          case _: SingletonType =>
            getParts(tp.widen)
          case HasMethodMatching(_, argtpes, restpe) =>
            for (tp <- argtpes) getParts(tp)
            getParts(restpe)
          case RefinedType(ps, _) =>
            for (p <- ps) getParts(p)
          case AnnotatedType(_, t) =>
            getParts(t)
          case ExistentialType(_, t) =>
            getParts(t)
          case PolyType(_, t) =>
            getParts(t)
          case _ =>
        }
      }

      val infoMap = new InfoMap
      getParts(tp)(infoMap, new mutable.HashSet(), Set())
      val emptyInfos = infoMap.iterator.filter(_._2.exists(_.isSearchedPrefix)).map(_._1).toSeq
      emptyInfos.foreach(infoMap.remove)
      if (infoMap.nonEmpty)
        printTyping(tree, infoMap.size + " implicits in companion scope")

      infoMap
    }

    /** The implicits made available by type `pt`.
     *  These are all implicits found in companion objects of classes C
     *  such that some part of `tp` has C as one of its superclasses.
     */
    private def implicitsOfExpectedType: Infoss = {
      if (StatisticsStatics.areSomeColdStatsEnabled) statistics.incCounter(implicitCacheAccs)
      implicitsCache get pt match {
        case Some(implicitInfoss) =>
          if (StatisticsStatics.areSomeColdStatsEnabled) statistics.incCounter(implicitCacheHits)
          implicitInfoss
        case None =>
          val start = if (StatisticsStatics.areSomeColdStatsEnabled) statistics.startTimer(subtypeETNanos) else null
          //        val implicitInfoss = companionImplicits(pt)
          val implicitInfoss1 = companionImplicitMap(pt).valuesIterator.toList
          //        val is1 = implicitInfoss.flatten.toSet
          //        val is2 = implicitInfoss1.flatten.toSet
          //        for (i <- is1)
          //          if (!(is2 contains i)) println("!!! implicit infos of "+pt+" differ, new does not contain "+i+",\nold: "+implicitInfoss+",\nnew: "+implicitInfoss1)
          //        for (i <- is2)
          //          if (!(is1 contains i)) println("!!! implicit infos of "+pt+" differ, old does not contain "+i+",\nold: "+implicitInfoss+",\nnew: "+implicitInfoss1)
          if (StatisticsStatics.areSomeColdStatsEnabled) statistics.stopTimer(subtypeETNanos, start)
          implicitsCache(pt) = implicitInfoss1
          if (implicitsCache.size >= sizeLimit)
            implicitsCache -= implicitsCache.keysIterator.next
          implicitInfoss1
      }
    }

    /** Creates a tree will produce a tag of the requested flavor.
      * An EmptyTree is returned if materialization fails.
      */
    private def tagOfType(pre: Type, tp: Type, tagClass: Symbol): SearchResult = {
      def success(arg: Tree) = {
        def isMacroException(msg: String): Boolean =
          // [Eugene] very unreliable, ask Hubert about a better way
          msg contains "exception during macro expansion"

        def processMacroExpansionError(pos: Position, msg: String): SearchResult = {
          // giving up and reporting all macro exceptions regardless of their source
          // this might lead to an avalanche of errors if one of your implicit macros misbehaves
          if (isMacroException(msg)) context.error(pos, msg)
          failure(arg, "failed to typecheck the materialized tag: %n%s".format(msg), pos)
        }

        try {
          val tree1 = typedPos(pos.focus)(arg)
          context.reporter.firstError match {
            case Some(err) => processMacroExpansionError(err.errPos, err.errMsg)
            case None      => new SearchResult(tree1, EmptyTreeTypeSubstituter, Nil)
          }
        } catch {
          case ex: TypeError =>
            processMacroExpansionError(ex.pos, ex.msg)
        }
      }

      val prefix = (
        // ClassTags are not path-dependent, so their materializer doesn't care about prefixes
        if (tagClass eq ClassTagClass) EmptyTree
        else pre match {
          case SingleType(prePre, preSym) =>
            gen.mkAttributedRef(prePre, preSym) setType pre
          // necessary only to compile typetags used inside the Universe cake
          case ThisType(thisSym) =>
            gen.mkAttributedThis(thisSym)
          case _ =>
            // if `pre` is not a PDT, e.g. if someone wrote
            //   implicitly[scala.reflect.macros.blackbox.Context#TypeTag[Int]]
            // then we need to fail, because we don't know the prefix to use during type reification
            // upd. we also need to fail silently, because this is a very common situation
            // e.g. quite often we're searching for BaseUniverse#TypeTag, e.g. for a type tag in any universe
            // so that if we find one, we could convert it to whatever universe we need by the means of the `in` method
            // if no tag is found in scope, we end up here, where we ask someone to materialize the tag for us
            // however, since the original search was about a tag with no particular prefix, we cannot proceed
            // this situation happens very often, so emitting an error message here (even if only for -Xlog-implicits) would be too much
            //return failure(tp, "tag error: unsupported prefix type %s (%s)".format(pre, pre.kind))
            return SearchFailure
        }
      )
      // todo. migrate hardcoded materialization in Implicits to corresponding implicit macros
      val materializer = atPos(pos.focus)(gen.mkMethodCall(TagMaterializers(tagClass), List(tp), if (prefix != EmptyTree) List(prefix) else List()))
      if (settings.XlogImplicits) reporter.echo(pos, "materializing requested %s.%s[%s] using %s".format(pre, tagClass.name, tp, materializer))
      if (context.macrosEnabled) success(materializer)
      // don't call `failure` here. if macros are disabled, we just fail silently
      // otherwise -Xlog-implicits will spam the long with zillions of "macros are disabled"
      // this is ugly but temporary, since all this code will be removed once I fix implicit macros
      else SearchFailure
    }

    /** Creates a tree that calls the relevant factory method in object
      * scala.reflect.Manifest for type 'tp'. An EmptyTree is returned if
      * no manifest is found. todo: make this instantiate take type params as well?
      */
    private def manifestOfType(tp: Type, flavor: Symbol): SearchResult = {
      val full = flavor == FullManifestClass
      val opt = flavor == OptManifestClass

      /* Creates a tree that calls the factory method called constructor in object scala.reflect.Manifest */
      def manifestFactoryCall(constructor: String, tparg: Type, args: Tree*): Tree =
        if (args contains EmptyTree) EmptyTree
        else typedPos(tree.pos.focus) {
          val mani = gen.mkManifestFactoryCall(full, constructor, tparg, args.toList)
          if (settings.debug) println("generated manifest: "+mani) // DEBUG
          mani
        }

      /* Creates a tree representing one of the singleton manifests.*/
      def findSingletonManifest(name: String) = typedPos(tree.pos.focus) {
        Select(gen.mkAttributedRef(FullManifestModule), name)
      }

      /* Re-wraps a type in a manifest before calling inferImplicit on the result */
      def findManifest(tp: Type, manifestClass: Symbol = if (full) FullManifestClass else PartialManifestClass) =
        inferImplicitFor(appliedType(manifestClass, tp), tree, context).tree

      def findSubManifest(tp: Type) = findManifest(tp, if (full) FullManifestClass else OptManifestClass)
      def mot(tp0: Type, from: List[Symbol], to: List[Type]): SearchResult = {
        implicit def wrapResult(tree: Tree): SearchResult =
          if (tree == EmptyTree) SearchFailure else new SearchResult(tree, if (from.isEmpty) EmptyTreeTypeSubstituter else new TreeTypeSubstituter(from, to), Nil)

        val tp1 = tp0.dealias
        tp1 match {
          case ThisType(_) | SingleType(_, _) =>
            // can't generate a reference to a value that's abstracted over by an existential
            if (containsExistential(tp1)) EmptyTree
            else manifestFactoryCall("singleType", tp, gen.mkAttributedQualifier(tp1))
          case ConstantType(value) =>
            manifestOfType(tp1.deconst, FullManifestClass)
          case TypeRef(pre, sym, args) =>
            if (isPrimitiveValueClass(sym) || isPhantomClass(sym)) {
              findSingletonManifest(sym.name.toString)
            } else if (sym == ObjectClass || sym == AnyRefClass) {
              findSingletonManifest("Object")
            } else if (sym == RepeatedParamClass || sym == ByNameParamClass) {
              EmptyTree
            } else if (sym == ArrayClass && args.length == 1) {
              manifestFactoryCall("arrayType", args.head, findManifest(args.head))
            } else if (sym.isClass) {
              val classarg0 = gen.mkClassOf(tp1)
              val classarg = tp.dealias match {
                case _: ExistentialType => gen.mkCast(classarg0, ClassType(tp))
                case _                  => classarg0
              }
              val suffix = classarg :: (args map findSubManifest)
              manifestFactoryCall(
                "classType", tp,
                (if ((pre eq NoPrefix) || pre.typeSymbol.isStaticOwner) suffix
                 else findSubManifest(pre) :: suffix): _*)
            } else if (sym.isExistentiallyBound && full) {
              manifestFactoryCall("wildcardType", tp,
                                  findManifest(tp.lowerBound), findManifest(tp.upperBound))
            }
            // looking for a manifest of a type parameter that hasn't been inferred by now,
            // can't do much, but let's not fail
            else if (undetParams contains sym) {
              // #3859: need to include the mapping from sym -> NothingTpe in the SearchResult
              mot(NothingTpe, sym :: from, NothingTpe :: to)
            } else {
              // a manifest should have been found by normal searchImplicit
              EmptyTree
            }
          case RefinedType(parents, decls) => // !!! not yet: if !full || decls.isEmpty =>
            // refinement is not generated yet
            if (hasLength(parents, 1)) findManifest(parents.head)
            else if (full) manifestFactoryCall("intersectionType", tp, parents map findSubManifest: _*)
            else mot(erasure.intersectionDominator(parents), from, to)
          case ExistentialType(tparams, result) =>
            mot(tp1.skolemizeExistential, from, to)
          case _ =>
            EmptyTree
          }
      }

      if (full) {
        val tagInScope = resolveTypeTag(pos, NoType, tp, concrete = true, allowMaterialization = false)
        if (tagInScope.isEmpty) mot(tp, Nil, Nil)
        else {
          if (ReflectRuntimeUniverse == NoSymbol) {
            // TODO: write a test for this (the next error message is already checked by neg/interop_typetags_without_classtags_arenot_manifests.scala)
            // TODO: this was using context.error, and implicit search always runs in silent mode, thus it was actually throwing a TypeError
            // with the new strategy-based reporting, a BufferingReporter buffers instead of throwing
            // it would be good to rework this logic to fit into the regular context.error mechanism
            throw new TypeError(pos,
              sm"""to create a manifest here, it is necessary to interoperate with the type tag `$tagInScope` in scope.
                  |however typetag -> manifest conversion requires Scala reflection, which is not present on the classpath.
                  |to proceed put scala-reflect.jar on your compilation classpath and recompile.""")
          }
          if (resolveClassTag(pos, tp, allowMaterialization = true) == EmptyTree) {
            throw new TypeError(pos,
              sm"""to create a manifest here, it is necessary to interoperate with the type tag `$tagInScope` in scope.
                  |however typetag -> manifest conversion requires a class tag for the corresponding type to be present.
                  |to proceed add a class tag to the type `$tp` (e.g. by introducing a context bound) and recompile.""")
          }
          val cm = typed(Ident(ReflectRuntimeCurrentMirror))
          val internal = gen.mkAttributedSelect(gen.mkAttributedRef(ReflectRuntimeUniverse), UniverseInternal)
          val interop = gen.mkMethodCall(Select(internal, nme.typeTagToManifest), List(tp), List(cm, tagInScope))
          wrapResult(interop)
        }
      } else {
        mot(tp, Nil, Nil) match {
          case SearchFailure if opt => wrapResult(gen.mkAttributedRef(NoManifest))
          case result               => result
        }
      }
    }

    /** Creates a tree that will produce a ValueOf instance for the requested type.
      * An EmptyTree is returned if materialization fails.
      */
    private def valueOfType(tp: Type): SearchResult = {
      def success(t: Tree) = wrapResult(Apply(Select(New(gen.scalaDot(tpnme.ValueOf)), nme.CONSTRUCTOR), List(t)))

      tp.dealias match {
        case ConstantType(c: Constant) => success(Literal(c))
        case SingleType(p, v) => success(gen.mkAttributedRef(p, v) setType tp)
        case ThisType(sym) => success(gen.mkAttributedThis(sym) setType tp)
        case UnitTpe => success(Literal(Constant(())))
        case TypeRef(pre, sym, Nil) if sym.isModuleClass => success(gen.mkAttributedRef(pre, sym.sourceModule) setType tp)
        case _ => SearchFailure
      }
    }

    def wrapResult(tree: Tree): SearchResult =
      if (tree == EmptyTree) SearchFailure else new SearchResult(atPos(pos.focus)(tree), EmptyTreeTypeSubstituter, Nil)

    /** Materializes implicits of predefined types (currently, manifests and tags).
     *  Will be replaced by implicit macros once we fix them.
     */
    private def materializeImplicit(pt: Type): SearchResult =
      pt match {
        case TypeRef(_, sym, _) if sym.isAbstractType =>
          materializeImplicit(pt.dealias.lowerBound) // #3977: use pt.dealias, not pt (if pt is a type alias, pt.lowerBound == pt)
        case pt @ TypeRef(pre, sym, arg :: Nil) =>
          sym match {
            case sym if ManifestSymbols(sym) => manifestOfType(arg, sym)
            case sym if TagSymbols(sym) => tagOfType(pre, arg, sym)
            case ValueOfClass => valueOfType(arg)
            // as of late ClassManifest is an alias of ClassTag
            // hence we need to take extra care when performing dealiasing
            // because it might destroy the flavor of the manifest requested by the user
            // when the user wants ClassManifest[T], we should invoke `manifestOfType` not `tagOfType`
            // hence we don't do `pt.dealias` as we did before, but rather do `pt.betaReduce`
            // unlike `dealias`, `betaReduce` performs at most one step of dealiasing
            // while dealias pops all aliases in a single invocation
            case sym if sym.isAliasType => materializeImplicit(pt.betaReduce)
            case _ => SearchFailure
          }
        case _ =>
          SearchFailure
      }

    /** The result of the implicit search:
     *  First search implicits visible in current context.
     *  If that fails, search implicits in expected type `pt`.
     *
     *  todo. the following lines should be deleted after we migrate delegate tag materialization to implicit macros
     *  If that fails, and `pt` is an instance of a ClassTag, try to construct a class tag.
     *  If that fails, and `pt` is an instance of a TypeTag, try to construct a type tag.
     *  If that fails, and `pt` is an instance of a ClassManifest, try to construct a class manifest.
     *  If that fails, and `pt` is an instance of a Manifest, try to construct a manifest.
     *  If that fails, and `pt` is an instance of a OptManifest, try to construct a class manifest and return NoManifest if construction fails.
     *  If all fails return SearchFailure
     */
    def bestImplicit: SearchResult = {
      val stats = StatisticsStatics.areSomeColdStatsEnabled
      val failstart = if (stats) statistics.startTimer(inscopeFailNanos) else null
      val succstart = if (stats) statistics.startTimer(inscopeSucceedNanos) else null

      var result = searchImplicit(context.implicitss, isLocalToCallsite = true)

      if (stats) {
        if (result.isFailure) statistics.stopTimer(inscopeFailNanos, failstart)
        else {
          statistics.stopTimer(inscopeSucceedNanos, succstart)
          statistics.incCounter(inscopeImplicitHits)
        }
      }

      if (result.isFailure) {
        val failstart = if (stats) statistics.startTimer(oftypeFailNanos) else null
        val succstart = if (stats) statistics.startTimer(oftypeSucceedNanos) else null

        // scala/bug#6667, never search companions after an ambiguous error in in-scope implicits
        val wasAmbiguous = result.isAmbiguousFailure

        // TODO: encapsulate
        val previousErrs = context.reporter.errors
        context.reporter.clearAllErrors()

        result = materializeImplicit(pt)

        // `materializeImplicit` does some preprocessing for `pt`
        // is it only meant for manifests/tags or we need to do the same for `implicitsOfExpectedType`?
        if (result.isFailure && !wasAmbiguous)
          result = searchImplicit(implicitsOfExpectedType, isLocalToCallsite = false)

        if (result.isFailure)
          context.reporter ++= previousErrs

        if (stats) {
          if (result.isFailure) statistics.stopTimer(oftypeFailNanos, failstart)
          else {
            statistics.stopTimer(oftypeSucceedNanos, succstart)
            statistics.incCounter(oftypeImplicitHits)
          }
        }
      }
      if (result.isSuccess && isView) {
        def maybeInvalidConversionError(msg: String): Boolean = {
          // We have to check context.ambiguousErrors even though we are calling "issueAmbiguousError"
          // which ostensibly does exactly that before issuing the error. Why? I have no idea. Test is pos/t7690.
          // AM: I would guess it's because ambiguous errors will be buffered in silent mode if they are not reported
          if (context.ambiguousErrors)
            context.issueAmbiguousError(AmbiguousImplicitTypeError(tree, msg))
          true
        }
        pt match {
          // scala/bug#10206 don't use subtyping to rule out AnyRef/AnyVal:
          //   - there are several valid structural types that are supertypes of AnyRef (e.g., created by HasMember);
          //     typeSymbol will do the trick (AnyRef is a type alias for Object), while ruling out these structural types
          //   - also don't want to accidentally constrain type vars through using <:<
          case Function1(in, out) =>
            val outSym = out.typeSymbol

            val fail =
              if (out.annotations.isEmpty && (outSym == ObjectClass || (settings.isScala211 && outSym == AnyValClass)))
                maybeInvalidConversionError(s"the result type of an implicit conversion must be more specific than $out")
              else if (settings.isScala211 && in.annotations.isEmpty && in.typeSymbol == NullClass)
                maybeInvalidConversionError("an expression of type Null is ineligible for implicit conversion")
              else false

            if (fail) result = SearchFailure

          case _ =>
        }
      }

      if (result.isFailure && settings.debug) // debuglog is not inlined for some reason
        log(s"no implicits found for ${pt} ${pt.typeSymbol.info.baseClasses} ${implicitsOfExpectedType}")

      result
    }

    def allImplicits: List[SearchResult] = {
      def search(iss: Infoss, isLocalToCallsite: Boolean) = applicableInfos(iss, isLocalToCallsite).values
      (
        search(context.implicitss, isLocalToCallsite = true) ++
        search(implicitsOfExpectedType, isLocalToCallsite = false)
      ).toList.filter(_.tree ne EmptyTree)
    }

    // find all implicits for some type that contains type variables
    // collect the constraints that result from typing each implicit
    def allImplicitsPoly(tvars: List[TypeVar]): List[(SearchResult, List[TypeConstraint])] = {
      def resetTVars() = tvars foreach { _.constr = new TypeConstraint }

      def eligibleInfos(iss: Infoss, isLocalToCallsite: Boolean) = {
        val eligible = new ImplicitComputation(iss, isLocalToCallsite).eligible
        eligible.toList.flatMap {
          (ii: ImplicitInfo) =>
          // each ImplicitInfo contributes a distinct set of constraints (generated indirectly by typedImplicit)
          // thus, start each type var off with a fresh for every typedImplicit
          resetTVars()
          // any previous errors should not affect us now
          context.reporter.clearAllErrors()
          val res = typedImplicit(ii, ptChecked = false, isLocalToCallsite)
          if (res.tree ne EmptyTree) List((res, tvars map (_.constr)))
          else Nil
        }
      }
      eligibleInfos(context.implicitss, isLocalToCallsite = true) ++
      eligibleInfos(implicitsOfExpectedType, isLocalToCallsite = false)
    }
  }

  class ImplicitAnnotationMsg(f: Symbol => Option[String], clazz: Symbol, annotationName: String) {
    def unapply(sym: Symbol): Option[Message] = f(sym) match {
      case Some(m) => Some(new Message(sym, m, annotationName))
      case None if sym.isAliasType =>
        // perform exactly one step of dealiasing
        // this is necessary because ClassManifests are now aliased to ClassTags
        // but we don't want to intimidate users by showing unrelated error messages
        unapply(sym.info.resultType.betaReduce.typeSymbolDirect)
      case _ => None
    }

    // check the message's syntax: should be a string literal that may contain occurrences of the string "${X}",
    // where `X` refers to a type parameter of `sym`
    def check(sym: Symbol): Option[String] =
      sym.getAnnotation(clazz).flatMap(_.stringArg(0) match {
        case Some(m) => new Message(sym, m, annotationName).validate
        case None => Some(s"Missing argument `msg` on $annotationName annotation.")
      })
  }

  object ImplicitNotFoundMsg extends ImplicitAnnotationMsg(_.implicitNotFoundMsg, ImplicitNotFoundClass, "implicitNotFound")

  object ImplicitAmbiguousMsg extends ImplicitAnnotationMsg(_.implicitAmbiguousMsg, ImplicitAmbiguousClass, "implicitAmbiguous")

  class Message(sym: Symbol, msg: String, annotationName: String) {
    // http://dcsobral.blogspot.com/2010/01/string-interpolation-in-scala-with.html
    private val Intersobralator = """\$\{\s*([^}\s]+)\s*\}""".r

    private def interpolate(text: String, vars: Map[String, String]) =
      Intersobralator.replaceAllIn(text, (_: Regex.Match) match {
        case Regex.Groups(v) => Regex quoteReplacement vars.getOrElse(v, "")
          // #3915: need to quote replacement string since it may include $'s (such as the interpreter's $iw)
      })

    def referencedTypeParams: List[String] = Intersobralator.findAllMatchIn(msg).map(_.group(1)).distinct.toList

    private def symTypeParamNames: List[String] = sym.typeParams.map(_.decodedName)

    def lookupTypeParam(name: String): Symbol = {
      val n = newTypeName(name)
      var r: Symbol = NoSymbol
      var o = sym.owner
      while (r == NoSymbol && o != NoSymbol) {
        o.typeParams.find(_.name == n) match {
          case Some(p) => r = p
          case _ =>
            do { o = o.owner } while (!(o.isClass || o.isMethod || o == NoSymbol))
        }
      }
      r
    }

    private def typeArgsAtSym(paramTp: Type) = paramTp.baseType(sym).typeArgs

    def formatDefSiteMessage(paramTp: Type): String =
      formatDefSiteMessage(typeArgsAtSym(paramTp) map (_.toString))

    def formatDefSiteMessage(typeArgs: List[String]): String =
      interpolate(msg, Map(symTypeParamNames zip typeArgs: _*))

    def formatParameterMessage(fun: Tree): String = {
      val paramNames = referencedTypeParams
      val paramSyms = paramNames.map(lookupTypeParam).filterNot(_ == NoSymbol)
      val paramTypeRefs = paramSyms.map(_.typeConstructor.etaExpand) // make polytypes for type constructors -- we'll abbreviate them below
      val prefix = fun match {
        case treeInfo.Applied(Select(qual, _), _, _) => qual.tpe
        case _ => NoType
      }

      val argTypes1 = if (prefix == NoType) paramTypeRefs else paramTypeRefs.map(t => t.asSeenFrom(prefix, fun.symbol.owner))
      val argTypes2 = fun match {
        case treeInfo.Applied(_, targs, _) => argTypes1.map(_.instantiateTypeParams(fun.symbol.info.typeParams, targs.map(_.tpe)))
        case _ => argTypes1
      }

      val argTypes = argTypes2.map{
        case PolyType(tps, tr@TypeRef(_, _, tprefs)) =>
          if (tps.corresponds(tprefs)((p, r) => p == r.typeSymbol)) tr.typeConstructor.toString
          else {
            val freshTpars = tps.mapConserve { case p if p.name == tpnme.WILDCARD => p.cloneSymbol.setName(newTypeName("?T" + tps.indexOf(p))) case p => p }
            freshTpars.map(_.name).mkString("[", ", ", "] -> ") + tr.instantiateTypeParams(tps, freshTpars.map(_.typeConstructor)).toString
          }

        case tp => tp.toString
      }
      interpolate(msg, Map(paramNames zip argTypes: _*))
    }

    def validate: Option[String] = {
      val refs  = referencedTypeParams
      val isMessageOnParameter = sym.isParameter
      val decls =
        if (isMessageOnParameter) referencedTypeParams.filterNot(p => lookupTypeParam(p) == NoSymbol)
        else symTypeParamNames.distinct

      refs.diff(decls) match {
        case s if s.isEmpty => None
        case unboundNames   =>
          val singular = unboundNames.size == 1
          val ess      = if (singular) "" else "s"
          val bee      = if (singular) "is" else "are"
          val where    = if (isMessageOnParameter) s"in scope" else s"defined by $sym"
          Some(s"The type parameter$ess ${unboundNames mkString ", "} referenced in the message of the @$annotationName annotation $bee not $where.")
      }
    }
  }

  private abstract class Shadower {
    def addInfos(infos: Infos): Unit
    def isShadowed(name: Name): Boolean
  }

  /** Used for exclude implicits from outer scopes that are shadowed by same-named implicits */
  private final class LocalShadower extends Shadower {
    val shadowed = util.HashSet[Name](512)
    def addInfos(infos: Infos): Unit = {
      infos.foreach(i => shadowed.addEntry(i.name))
    }
    def isShadowed(name: Name) = shadowed(name)
  }
  /** Used for the implicits of expected type, when no shadowing checks are needed. */
  private object NoShadower extends Shadower {
    def addInfos(infos: Infos): Unit = {}
    def isShadowed(name: Name) = false
  }
}

trait ImplicitsStats {
  self: TypesStats with Statistics =>

  val rawTypeImpl         = newSubCounter ("  of which in implicits", rawTypeCount)
  val subtypeImpl         = newSubCounter("  of which in implicit", subtypeCount)
  val findMemberImpl      = newSubCounter("  of which in implicit", findMemberCount)
  val subtypeAppInfos     = newSubCounter("  of which in app impl", subtypeCount)
  val implicitSearchCount = newCounter   ("#implicit searches", "typer")
  val plausiblyCompatibleImplicits
                          = newSubCounter("  #plausibly compatible", implicitSearchCount)
  val matchingImplicits   = newSubCounter("  #matching", implicitSearchCount)
  val typedImplicits      = newSubCounter("  #typed", implicitSearchCount)
  val foundImplicits      = newSubCounter("  #found", implicitSearchCount)
  val improvesCount       = newSubCounter("  #implicit improves tests", implicitSearchCount)
  val improvesCachedCount = newSubCounter("  #implicit improves cached ", implicitSearchCount)
  val inscopeImplicitHits = newSubCounter("  #implicit inscope hits", implicitSearchCount)
  val oftypeImplicitHits  = newSubCounter("  #implicit oftype hits ", implicitSearchCount)
  val implicitNanos       = newSubTimer  ("time spent in implicits", typerNanos)
  val inscopeSucceedNanos = newSubTimer  ("  successful in scope", typerNanos)
  val inscopeFailNanos    = newSubTimer  ("  failed in scope", typerNanos)
  val oftypeSucceedNanos  = newSubTimer  ("  successful of type", typerNanos)
  val oftypeFailNanos     = newSubTimer  ("  failed of type", typerNanos)
  val subtypeETNanos      = newSubTimer  ("  assembling parts", typerNanos)
  val matchesPtNanos      = newSubTimer  ("  matchesPT", typerNanos)
  val implicitCacheAccs   = newCounter   ("implicit cache accesses", "typer")
  val implicitCacheHits   = newSubCounter("implicit cache hits", implicitCacheAccs)

  val matchesPtInstCalls  = newCounter   ("implicits instantiated for pruning")
  val matchesPtInstMismatch1
                          = newSubCounter("  immediate mismatches", matchesPtInstCalls)
  val matchesPtInstMismatch2
                          = newSubCounter("  instantiated mismatches", matchesPtInstCalls)
}<|MERGE_RESOLUTION|>--- conflicted
+++ resolved
@@ -748,41 +748,15 @@
       loop(tp0, pt0)
     }
 
-<<<<<<< HEAD
-    /** This expresses more cleanly in the negative: there's a linear path
-     *  to a final true or false.
-     */
-    private def isPlausiblySubType(tp1: Type, tp2: Type): Boolean = !isImpossibleSubType(tp1, tp2)
-    private def isImpossibleSubType(tp1: Type, tp2: Type): Boolean = tp1.dealiasWiden match {
-      // We can only rule out a subtype relationship if the left hand
-      // side is a class, else we may not know enough.
-      case tr1 @ TypeRef(_, sym1, args1) if sym1.isClass =>
-        def typeRefHasMember(tp: TypeRef, name: Name) = {
-          tp.baseClasses.exists(_.info.decls.lookupEntry(name) != null)
-        }
-
-        def existentialUnderlying(t: Type) = t match {
-          case et: ExistentialType => et.underlying
-          case tp => tp
-        }
-        val tp2Bounds = existentialUnderlying(tp2.dealiasWiden.upperBound)
-        tp2Bounds match {
-          case TypeRef(_, sym2, args2) if sym2 ne SingletonClass =>
-            val impossible = if ((sym1 eq sym2) && (args1 ne Nil)) !corresponds3(sym1.typeParams, args1, args2) {(tparam, arg1, arg2) =>
-              if (tparam.isCovariant) isPlausiblySubType(arg1, arg2) else isPlausiblySubType(arg2, arg1)
-            } else {
-              (sym2.isClass && !(sym1 isWeakSubClass sym2))
-=======
     private def isImpossibleSubType(tp1: Type, tp2: Type): Boolean = !isPlausiblySubType(tp1, tp2)
     private def isPlausiblySubType(tp1: Type, tp2: Type): Boolean =
       tp1.dealiasWiden match {
         // We only know enough to rule out a subtype relationship if the left hand side is a class.
         case tr1@TypeRef(_, sym1, args1) if sym1.isClass =>
           val tp2Wide =
-            tp2.dealiasWiden.bounds.hi match {
+            tp2.dealiasWiden.upperBound match {
               case et: ExistentialType => et.underlying // OPT meant as cheap approximation of skolemizeExistential?
               case tp                  => tp
->>>>>>> eee46f8e
             }
           tp2Wide match {
             case TypeRef(_, sym2, args2) if sym2 ne SingletonClass =>
@@ -1139,7 +1113,6 @@
             )
 
           val mark = undoLog.log
-<<<<<<< HEAD
           val savedInfos = undetParams.map(_.info)
           val typedFirstPending = {
             try {
@@ -1150,14 +1123,7 @@
               foreach2(undetParams, savedInfos){ (up, si) => up.setInfo(si) }
             }
           }
-          if (typedFirstPending.isFailure)
-=======
-          val typedFirstPending =
-            if(wildPtNotInstantiable || matchesPtInst(firstPending))
-              typedImplicit(firstPending, ptChecked = true, isLocalToCallsite)
-            else SearchFailure
           if (typedFirstPending.isFailure && settings.isScala213)
->>>>>>> eee46f8e
             undoLog.undoTo(mark) // Don't accumulate constraints from typechecking or type error message creation for failed candidates
 
           // Pass the errors to `DivergentImplicitRecovery` so that it can note
