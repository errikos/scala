--- conflicted
+++ resolved
@@ -1184,7 +1184,6 @@
        */
       def getClassParts(tp: Type)(implicit infoMap: InfoMap, seen: mutable.HashSet[Type], pending: Set[Symbol]) = tp match {
         case TypeRef(pre, sym, args) =>
-<<<<<<< HEAD
           val infos1 = infoMap.get(sym).getOrElse(Nil)
           if(!infos1.exists(pre =:= _.pre.prefix)) {
             if (infos1.exists(_.isSearchedPrefix))
@@ -1203,35 +1202,9 @@
                   infos1.filter(_.dependsOnPrefix) ++ infos.filter(_.dependsOnPrefix)
                 }
               if(mergedInfos.isEmpty)
-                infoMap += (sym -> List(SearchedPrefixImplicitInfo(pre)))
+                infoMap(sym) = List(SearchedPrefixImplicitInfo(pre))
               else
-                infoMap += (sym -> mergedInfos)
-=======
-          infoMap get sym match {
-            case Some(infos1) =>
-              infos1 match {
-                case head :: _ if !(pre =:= head.pre.prefix) =>
-                  log(s"Ignoring implicit members of $pre#$sym as it is also visible via another prefix: ${infos1.head.pre.prefix}")
-                  infoMap(sym) = List() // ambiguous prefix - ignore implicit members
-                case _ =>
-              }
-            case None =>
-              if (pre.isStable && !pre.typeSymbol.isExistentiallyBound) {
-                val pre1 =
-                  if (sym.isPackageClass) sym.packageObject.typeOfThis
-                  else singleType(pre, companionSymbolOf(sym, context))
-                val infos = pre1.implicitMembers.iterator.map(mem => new ImplicitInfo(mem.name, pre1, mem)).toList
-                if (infos.nonEmpty)
-                  infoMap(sym) = infos
-              }
-              val bts = tp.baseTypeSeq
-              var i = 1
-              while (i < bts.length) {
-                getParts(bts(i))
-                i += 1
-              }
-              getParts(pre)
->>>>>>> d322514e
+                infoMap(sym) = mergedInfos
             }
             // Only strip annotations on the infrequent path
             val bts = (if(infos1.isEmpty) tp else tp.map(_.withoutAnnotations)).baseTypeSeq
@@ -1252,16 +1225,8 @@
        * @param pending  The set of static symbols for which we are currently trying to collect their parts
        *                 in order to cache them in infoMapCache
        */
-<<<<<<< HEAD
-      def getParts(tp: Type)(implicit infoMap: InfoMap, seen: mutable.Set[Type], pending: Set[Symbol]): Unit = {
-        if (seen(tp))
-          return
-        seen += tp
-        tp match {
-=======
-      def getParts(tp: Type)(implicit infoMap: InfoMap, seen: mutable.HashSet[Type], pending: Set[Symbol]) {
+      def getParts(tp: Type)(implicit infoMap: InfoMap, seen: mutable.HashSet[Type], pending: Set[Symbol]): Unit = {
         if (seen add tp) tp match {
->>>>>>> d322514e
           case TypeRef(pre, sym, args) =>
             if (sym.isClass && !sym.isRoot &&
                 (isScala213 || !sym.isAnonOrRefinementClass)) {
