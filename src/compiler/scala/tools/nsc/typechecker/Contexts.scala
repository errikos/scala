--- conflicted
+++ resolved
@@ -34,16 +34,12 @@
     val completeList     = JavaLangPackage :: ScalaPackage :: PredefModule :: Nil
   }
 
-<<<<<<< HEAD
   def ambiguousImports(imp1: ImportInfo, imp2: ImportInfo) =
     LookupAmbiguous(s"it is imported twice in the same scope by\n$imp1\nand $imp2")
   def ambiguousDefnAndImport(owner: Symbol, imp: ImportInfo) =
     LookupAmbiguous(s"it is both defined in $owner and imported subsequently by \n$imp")
 
-  private val startContext = {
-=======
   private lazy val startContext = {
->>>>>>> f3cdf146
     NoContext.make(
     Template(List(), emptyValDef, List()) setSymbol global.NoSymbol setType global.NoType,
     rootMirror.RootClass,
