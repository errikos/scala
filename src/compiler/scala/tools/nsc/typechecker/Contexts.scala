--- conflicted
+++ resolved
@@ -1538,7 +1538,6 @@
 
   type ImportType = global.ImportType
   val ImportType = global.ImportType
-<<<<<<< HEAD
 
   /** Walks a pair of references (`imp1` and `imp2`) up the context chain to ImportContexts */
   private final class ImportCursor(var ctx: Context, name: Name) {
@@ -1568,9 +1567,7 @@
     private def imp1Explicit = imp1 isExplicitImport name
     private def imp2Explicit = imp2 isExplicitImport name
   }
-=======
   private final val SomeNil = Some(Nil)
->>>>>>> 2ff34ca9
 }
 
 object ContextMode {
