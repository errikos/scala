/*
 * Scala (https://www.scala-lang.org)
 *
 * Copyright EPFL and Lightbend, Inc.
 *
 * Licensed under Apache License 2.0
 * (http://www.apache.org/licenses/LICENSE-2.0).
 *
 * See the NOTICE file distributed with this work for
 * additional information regarding copyright ownership.
 */

package scala.tools.nsc
package typechecker

import scala.annotation.tailrec
import scala.collection.{immutable, mutable}
import scala.reflect.internal.util.{ReusableInstance, shortClassOfInstance, ListOfNil, SomeOfNil}
import scala.util.chaining._
import scala.tools.nsc.Reporting.WarningCategory

/**
 *  @author  Martin Odersky
 */
trait Contexts { self: Analyzer =>
  import global._
<<<<<<< HEAD
  import definitions.{JavaLangPackage, ScalaPackage, PredefModule, ScalaXmlTopScope, ScalaXmlPackage}
=======
  import definitions.{ JavaLangPackage, ScalaPackage, PredefModule, ScalaXmlTopScope, ScalaXmlPackage }

>>>>>>> 48c9a397
  import ContextMode._
  import scala.reflect.internal.Flags._


  protected def onTreeCheckerError(pos: Position, msg: String): Unit = ()

  object NoContext
    extends Context(EmptyTree, NoSymbol, EmptyScope, NoCompilationUnit,
      // We can't pass the uninitialized `this`. Instead, we treat null specially in `Context#outer`
                    null, 0) {
    enclClass  = this
    enclMethod = this

    override def enclosingContextChain: List[Context] = Nil
    override def imports: List[ImportInfo] = Nil
    override def firstImport: Option[ImportInfo] = None
    override def toString = "NoContext"
  }
  private object RootImports {
    // Possible lists of root imports
    val javaList         = JavaLangPackage :: Nil
    val javaAndScalaList = JavaLangPackage :: ScalaPackage :: Nil
    val completeList     = JavaLangPackage :: ScalaPackage :: PredefModule :: Nil
  }
  private lazy val NoJavaMemberFound = (NoType, NoSymbol)

  def ambiguousImports(imp1: ImportInfo, imp2: ImportInfo) =
    LookupAmbiguous(s"it is imported twice in the same scope by\n$imp1\nand $imp2")
  def ambiguousDefnAndImport(owner: Symbol, imp: ImportInfo) =
    LookupAmbiguous(s"it is both defined in $owner and imported subsequently by \n$imp")
  def ambiguousDefinitions(owner: Symbol, other: Symbol) =
    LookupAmbiguous(s"it is both defined in $owner and available as ${other.fullLocationString}")

  private lazy val startContext = NoContext.make(
    Template(List(), noSelfType, List()) setSymbol global.NoSymbol setType global.NoType,
    rootMirror.RootClass,
    rootMirror.RootClass.info.decls
  )

  private lazy val allUsedSelectors =
    mutable.Map[ImportInfo, Set[ImportSelector]]() withDefaultValue Set()
  private lazy val allImportInfos =
    mutable.Map[CompilationUnit, List[(ImportInfo, Symbol)]]() withDefaultValue Nil

  def warnUnusedImports(unit: CompilationUnit) = {
    def cullUnusedSelections(infos0: List[(ImportInfo, Symbol)]): List[(Position, Symbol)] = {
      var unused = List.empty[(Position, Symbol)]
      @tailrec def loop(infos: List[(ImportInfo, Symbol)]): Unit =
        infos match {
          case (info, owner) :: rest =>
            val used = allUsedSelectors.remove(info).getOrElse(Set.empty)
            // since we are going in reverse order, add unused selectors from right to left, last to first
            def checkSelectors(selectors: List[ImportSelector]): Unit =
              selectors match {
                case selector :: rest =>
                  checkSelectors(rest)
                  if (!selector.isMask && !used(selector))
                    unused ::= ((info.posOf(selector), owner))
                case _ =>
              }
            checkSelectors(info.tree.selectors)
            loop(rest)
          case _ =>
        }
      loop(infos0)
      unused
    }
    @tailrec def warnUnusedSelections(unused: List[(Position, Symbol)]): Unit =
      unused match {
        case (pos, site) :: rest =>
          runReporting.warning(pos, "Unused import", WarningCategory.UnusedImports, site = site)
          warnUnusedSelections(rest)
        case _ =>
      }
    if (!unit.isJava)
      allImportInfos.remove(unit) match {
        case Some(importInfos) => warnUnusedSelections(cullUnusedSelections(importInfos))
        case _                 => ()
      }
  }

  var lastAccessCheckDetails: String = ""

  val rootImportsCached = perRunCaches.newMap[CompilationUnit, List[Symbol]]()

  val excludedRootImportsCached = perRunCaches.newMap[CompilationUnit, List[Symbol]]()

  // register an import for the narrow purpose of excluding root imports of predef modules
  def registerImport(ctx: Context, imp: Import): Unit = {
    val sym = imp.expr.symbol
    if (sym != null && !sym.hasPackageFlag && ctx.enclosingNonImportContext.owner.hasPackageFlag && rootImports(ctx.unit).contains(sym)) {
      var current = excludedRootImportsCached.get(ctx.unit).getOrElse(Nil)
      current = sym :: current
      excludedRootImportsCached += ctx.unit -> current
    }
  }

  /** List of symbols to import from in a root context.  By default, that
   *  is `java.lang`, `scala`, and [[scala.Predef]], in that order.
   *
   *  - if option `-Yimports` is supplied, then that specifies the preamble imports
   *  - if the unit body has an import of Predef
   *    among its leading imports, or if the tree is [[scala.Predef]], `Predef` is not imported.
   *    Similarly for any module among the preamble imports.
   *  - if the unit is java defined, only `java.lang` is imported
   *
   *  The root imports for a unit are cached.
   */
  protected def rootImports(unit: CompilationUnit): List[Symbol] = {
    assert(definitions.isDefinitionsInitialized, "definitions uninitialized")

    if (unit.isJava) RootImports.javaList
    else rootImportsCached.get(unit).getOrElse {
      val calculated = defaultRootImports
      rootImportsCached += unit -> calculated
      calculated
    }
  }

  private def defaultRootImports: List[Symbol] = {
    import rootMirror.{getModuleIfDefined, getPackageObjectIfDefined, getPackageIfDefined}

    if (settings.imports.isSetByUser)
      settings.imports.value.map {
        case "java.lang"    => JavaLangPackage
        case "scala"        => ScalaPackage
        case "scala.Predef" => PredefModule
        case s              =>
          getModuleIfDefined(s) orElse
          getPackageObjectIfDefined(s) orElse
          getPackageIfDefined(s) orElse {
            globalError(s"bad preamble import $s")
            NoSymbol
          }
      }
    else RootImports.completeList
  }

  def rootContext(unit: CompilationUnit, tree: Tree = EmptyTree, throwing: Boolean = false, checking: Boolean = false): Context = {
    val rootImportsContext = rootImports(unit).foldLeft(startContext)((c, sym) =>
      c.make(gen.mkWildcardImport(sym), unit = unit)
    )

    // there must be a scala.xml package when xml literals were parsed in this unit
    if (unit.hasXml && ScalaXmlPackage == NoSymbol)
      reporter.error(unit.firstXmlPos, "To compile XML syntax, the scala.xml package must be on the classpath.\nPlease see https://github.com/scala/scala-xml for details.")

    // scala-xml needs `scala.xml.TopScope` to be in scope globally as `$scope`
    // We detect `scala-xml` by looking for `scala.xml.TopScope` and
    // inject the equivalent of `import scala.xml.{TopScope => $scope}`
    val contextWithXML =
      if (!unit.hasXml || ScalaXmlTopScope == NoSymbol) rootImportsContext
      else rootImportsContext.make(gen.mkImport(ScalaXmlPackage, nme.TopScope, nme.dollarScope))

    contextWithXML.make(tree, unit = unit).tap(_.initRootContext(throwing, checking))
  }

  def rootContextPostTyper(unit: CompilationUnit, tree: Tree = EmptyTree): Context =
    rootContext(unit, tree, throwing = true)

  def resetContexts(): Unit = {
    startContext.enclosingContextChain foreach { context =>
      context.tree match {
        case Import(qual, _) => qual setType singleType(qual.symbol.owner.thisType, qual.symbol)
        case _               =>
      }
      context.reporter.clearAll()
    }
  }

  /**
   * A motley collection of the state and loosely associated behaviour of the type checker.
   * Each `Typer` has an associated context, and as it descends into the tree new `(Typer, Context)`
   * pairs are spawned.
   *
   * Meet the crew; first the state:
   *
   *   - A tree, symbol, and scope representing the focus of the typechecker
   *   - An enclosing context, `outer`.
   *   - The current compilation unit.
   *   - A variety of bits that track the current error reporting policy (more on this later);
   *     whether or not implicits/macros are enabled, whether we are in a self or super call or
   *     in a constructor suffix. These are represented as bits in the mask `contextMode`.
   *   - Some odds and ends: undetermined type parameters of the current line of type inference;
   *     contextual augmentation for error messages, tracking of the nesting depth.
   *
   * And behaviour:
   *
   *   - The central point for issuing errors and warnings from the typechecker, with a means
   *     to buffer these for use in 'silent' type checking, when some recovery might be possible.
   *  -  `Context` is something of a Zipper for the tree were are typechecking: it `enclosingContextChain`
   *     is the path back to the root. This is exactly what we need to resolve names (`lookupSymbol`)
   *     and to collect in-scope implicit definitions (`implicitss`)
   *     Supporting these are `imports`, which represents all `Import` trees in in the enclosing context chain.
   *  -  In a similar vein, we can assess accessibility (`isAccessible`.)
   *
   * More on error buffering:
   *     When are type errors recoverable? In quite a few places, it turns out. Some examples:
   *     trying to type an application with/without the expected type, or with/without implicit views
   *     enabled. This is usually mediated by `Typer.silent`, `Inferencer#tryTwice`.
   *
   *     Initially, starting from the `typer` phase, the contexts either buffer or report errors;
   *     afterwards errors are thrown. This is configured in `rootContext`. Additionally, more
   *     fine grained control is needed based on the kind of error; ambiguity errors are often
   *     suppressed during exploratory typing, such as determining whether `a == b` in an argument
   *     position is an assignment or a named argument, when `Inferencer#isApplicableSafe` type checks
   *     applications with and without an expected type, or when `Typer#tryTypedApply` tries to fit arguments to
   *     a function type with/without implicit views.
   *
   *     When the error policies entail error/warning buffering, the mutable [[ContextReporter]] records
   *     everything that is issued. It is important to note, that child Contexts created with `make`
   *     "inherit" the very same `ContextReporter` instance, whereas children spawned through `makeSilent`
   *     receive a separate, fresh buffer.
   *
   * @param tree  Tree associated with this context
   * @param owner The current owner
   * @param scope The current scope
   * @param _outer The next outer context.
   */
  class Context private[typechecker](val tree: Tree, val owner: Symbol, val scope: Scope,
                                     val unit: CompilationUnit, _outer: Context, val depth: Int,
                                     private[this] var _reporter: ContextReporter = new ThrowingReporter) {
    private def outerIsNoContext = _outer eq null
    final def outer: Context = if (outerIsNoContext) NoContext else _outer

    /** The next outer context whose tree is a template or package definition */
    var enclClass: Context = _

    @inline private def savingEnclClass[A](c: Context)(a: => A): A = {
      val saved = enclClass
      enclClass = c
      try a finally enclClass = saved
    }

    /** A bitmask containing all the boolean flags in a context, e.g. are implicit views enabled */
    var contextMode: ContextMode = ContextMode.DefaultMode

    /** Update all modes in `mask` to `value` */
    def update(mask: ContextMode, value: Boolean): Unit = {
      contextMode = contextMode.set(value, mask)
    }

    /** Set all modes in the mask `enable` to true, and all in `disable` to false. */
    def set(enable: ContextMode = NOmode, disable: ContextMode = NOmode): this.type = {
      contextMode = contextMode.set(true, enable).set(false, disable)
      this
    }

    /** Is this context in all modes in the given `mask`? */
    def apply(mask: ContextMode): Boolean = contextMode.inAll(mask)

    /** The next (logical) outer context whose tree is a method.
      *
      * NOTE: this is the "logical" enclosing method, which may not be the actual enclosing method when we
      * synthesize a nested method, such as for lazy val getters (scala/bug#8245) or the methods that
      * implement a PartialFunction literal (scala/bug#10291).
      */
    var enclMethod: Context = _

    private[this] var _undetparams: List[Symbol] = List()

    protected def outerDepth = if (outerIsNoContext) 0 else outer.depth

    /** The currently visible imports, from innermost to outermost. */
    def imports: List[ImportInfo] = outer.imports
    /** Equivalent to `imports.headOption`, but more efficient */
    def firstImport: Option[ImportInfo] = outer.firstImport
    protected[Contexts] def importOrNull: ImportInfo = null
    /** A root import is never unused and always bumps context depth. (e.g scala._ / Predef._ and magic REPL imports) */
    def isRootImport: Boolean = false

    var pendingStabilizers: List[Tree] = Nil

    /** Types for which implicit arguments are currently searched */
    var openImplicits: List[OpenImplicit] = List()
    final def isSearchingForImplicitParam: Boolean = {
      openImplicits.nonEmpty && openImplicits.exists(x => !x.isView)
    }

    private type ImplicitDict = List[(Type, (Symbol, Tree))]
    private var implicitDictionary: ImplicitDict = null

    @tailrec final def implicitRootContext: Context = {
      if(implicitDictionary != null) this
      else if(outerIsNoContext || outer.openImplicits.isEmpty) {
        implicitDictionary = Nil
        this
      } else outer.implicitRootContext
    }

    private def linkImpl(tpe: Type): Tree = {
      val sym =
        implicitDictionary.find(_._1 =:= tpe) match {
          case Some((_, (sym, _))) => sym
          case None =>
            val fresh = freshNameCreatorFor(this)
            val vname = newTermName(fresh.newName("rec$"))
            val vsym = owner.newValue(vname, newFlags = FINAL | SYNTHETIC) setInfo tpe
            implicitDictionary +:= ((tpe, (vsym, EmptyTree)))
            vsym
        }
      gen.mkAttributedRef(sym) setType tpe
    }

    final def linkByNameImplicit(tpe: Type): Tree = implicitRootContext.linkImpl(tpe)

    private def refImpl(tpe: Type): Tree =
      implicitDictionary.find(_._1 =:= tpe) match {
        case Some((_, (sym, _))) =>
          gen.mkAttributedRef(sym) setType tpe
        case None =>
          EmptyTree
      }

    final def refByNameImplicit(tpe: Type): Tree = implicitRootContext.refImpl(tpe)

    private def defineImpl(tpe: Type, result: SearchResult): SearchResult = {
      @tailrec
      def patch(d: ImplicitDict, acc: ImplicitDict): (ImplicitDict, SearchResult) = d match {
        case Nil => (implicitDictionary, result)
        case (tp, (sym, EmptyTree)) :: tl if tp =:= tpe =>
          val ref = gen.mkAttributedRef(sym) setType tpe
          val res = new SearchResult(ref, result.subst, result.undetparams)
          (acc reverse_::: ((tpe, (sym, result.tree)) :: tl), res)
        case hd :: tl =>
          patch(tl, hd :: acc)
      }

      val (d, res) = patch(implicitDictionary, Nil)
      implicitDictionary = d
      res
    }

    def defineByNameImplicit(tpe: Type, result: SearchResult): SearchResult = implicitRootContext.defineImpl(tpe, result)

    def emitImplicitDictionary(result: SearchResult): SearchResult =
      if(implicitDictionary == null || implicitDictionary.isEmpty || result.tree == EmptyTree) result
      else {
        val typer = newTyper(this)

        @tailrec
        def prune(trees: List[Tree], pending: List[(Symbol, Tree)], acc: List[(Symbol, Tree)]): List[(Symbol, Tree)] = pending match {
          case Nil => acc
          case ps =>
            val (in, out) = ps.partition { case (vsym, rhs) => trees.exists(_.exists(_.symbol == vsym)) }
            if(in.isEmpty) acc
            else prune(in.map(_._2) ++ trees, out, in ++ acc)
        }

        val pruned = prune(List(result.tree), implicitDictionary.map(_._2), Nil)
        if (pruned.isEmpty) result
        else if (pruned.exists(_._2 == EmptyTree)) SearchFailure
        else {
          val pos = result.tree.pos
          val (dictClassSym, dictClass0) = {
            val cname = newTypeName(typer.fresh.newName("LazyDefns$"))
            val parents = addSerializable(definitions.AnyRefTpe)
            val csym = owner.newClass(cname, pos, FINAL | SYNTHETIC)
            csym.setInfo(ClassInfoType(parents, newScope, csym))

            val vdefs = pruned.map { case (vsym, rhs) =>
              changeNonLocalOwners(rhs, vsym)
              // We want the normal mechanism for generating accessors during
              // typechecking to be applied, so we don't create symbols for
              // these ValDefs ourselves.
              atPos(pos)(ValDef(Modifiers(FINAL | SYNTHETIC), vsym.name.toTermName, TypeTree(rhs.tpe), rhs))
            }

            val cdef = {
              val cdef0 = ClassDef(csym, NoMods, ListOfNil, vdefs, pos)
              typer.namer.enterSym(cdef0)
              typer.typed(cdef0)
            }

            (csym, cdef)
          }

          val dictTpe = dictClassSym.tpe_*

          val preSyms = pruned.map(_._1)
          val postSyms = preSyms.map(vsym => dictTpe.decl(vsym.name))

          val symMap = (preSyms zip postSyms).toMap

          val dictClass = {
            class DictionarySubstituter extends TreeSymSubstituter(preSyms, postSyms) {
              override def transform(tree: Tree): Tree = {
                if(tree.hasExistingSymbol) {
                  val sym = tree.symbol
                  symMap.get(sym.owner).map(sym.owner = _)
                }
                super.transform(tree)
              }
            }
            (new DictionarySubstituter)(dictClass0)
          }

          val dictSym = {
            val vname = newTermName(typer.fresh.newName("lazyDefns$"))
            owner.newValue(vname, pos, FINAL | SYNTHETIC).setInfo(dictTpe)
          }

          val dict = {
            val rhs = atPos(pos)(Apply(Select(New(Ident(dictClassSym)), nme.CONSTRUCTOR), List()))
            val vdef0 = ValDef(dictSym, rhs)
            typer.namer.enterSym(vdef0)
            typer.typed(vdef0)
          }

          val resultTree = {
            class ReferenceSubstituter extends TreeSymSubstituter(preSyms, postSyms) {
              override def transform(tree: Tree): Tree = tree match {
                case i: Ident if symMap.contains(i.symbol) =>
                  super.transform(atPos(i.pos)(treeCopy.Select(i, gen.mkAttributedRef(dictSym), i.name)))

                case _ =>
                  super.transform(tree)
              }
            }
            (new ReferenceSubstituter)(result.tree)
          }

          val resultBlock = atPos(pos.focus)(Block(dictClass, dict, resultTree).setType(resultTree.tpe))
          new SearchResult(resultBlock, result.subst, result.undetparams)
        }
      }

    var prefix: Type = NoPrefix

    def inSuperInit_=(value: Boolean)         = this(SuperInit) = value
    def inSuperInit                           = this(SuperInit)
    def inConstructorSuffix_=(value: Boolean) = this(ConstructorSuffix) = value
    def inConstructorSuffix                   = this(ConstructorSuffix)
    def inPatAlternative_=(value: Boolean)    = this(PatternAlternative) = value
    def inPatAlternative                      = this(PatternAlternative)
    def starPatterns_=(value: Boolean)        = this(StarPatterns) = value
    def starPatterns                          = this(StarPatterns)
    def returnsSeen_=(value: Boolean)         = this(ReturnsSeen) = value
    def returnsSeen                           = this(ReturnsSeen)
    def inSelfSuperCall_=(value: Boolean)     = this(SelfSuperCall) = value
    def inSelfSuperCall                       = this(SelfSuperCall)
    def implicitsEnabled_=(value: Boolean)    = this(ImplicitsEnabled) = value
    def implicitsEnabled                      = this(ImplicitsEnabled)
    def macrosEnabled_=(value: Boolean)       = this(MacrosEnabled) = value
    def macrosEnabled                         = this(MacrosEnabled)
    def enrichmentEnabled_=(value: Boolean)   = this(EnrichmentEnabled) = value
    def enrichmentEnabled                     = this(EnrichmentEnabled)
    def retyping_=(value: Boolean)            = this(ReTyping) = value
    def retyping                              = this(ReTyping)
    def inSecondTry                           = this(SecondTry)
    def inSecondTry_=(value: Boolean)         = this(SecondTry) = value
    def inReturnExpr                          = this(ReturnExpr)
    def inTypeConstructorAllowed              = this(TypeConstructorAllowed)
    def inAnnotation                          = this(TypingAnnotation)

    def defaultModeForTyped: Mode = if (inTypeConstructorAllowed) Mode.NOmode else Mode.EXPRmode

    /** Saved type bounds for type parameters which are narrowed in a GADT. */
    var savedTypeBounds: List[(Symbol, Type)] = List()

    /** The next enclosing context (potentially `this`) that is owned by a class or method */
    @tailrec
    final def enclClassOrMethod: Context =
      if (!owner.exists || owner.isClass || owner.isMethod) this
      else outer.enclClassOrMethod

    /** The next enclosing context (potentially `this`) that has a `CaseDef` as a tree */
    def enclosingCaseDef = nextEnclosing(_.tree.isInstanceOf[CaseDef])

    /** ...or an Apply. */
    def enclosingApply = nextEnclosing(_.tree.isInstanceOf[Apply])

    @tailrec
    final def enclosingImport: Context = this match {
      case _: ImportContext => this
      case NoContext => this
      case _ => outer.enclosingImport
    }

    def siteString = {
      def what_s  = if (owner.isConstructor) "" else owner.kindString
      def where_s = if (owner.isClass) "" else "in " + enclClass.owner.decodedName
      List(what_s, owner.decodedName, where_s) filterNot (_ == "") mkString " "
    }
    //
    // Tracking undetermined type parameters for type argument inference.
    //
    def undetparamsString =
      if (undetparams.isEmpty) ""
      else undetparams.mkString("undetparams=", ", ", "")
    /** Undetermined type parameters. See `Infer#{inferExprInstance, adjustTypeArgs}`. Not inherited to child contexts */
    def undetparams: List[Symbol] = _undetparams
    def undetparams_=(ps: List[Symbol]) = { _undetparams = ps }

    /** Return and clear the undetermined type parameters */
    def extractUndetparams(): List[Symbol] = {
      val tparams = undetparams
      undetparams = List()
      tparams
    }

    /** Run `body` with this context with no undetermined type parameters, restore the original
     *  the original list afterwards.
     *  @param reportAmbiguous Should ambiguous errors be reported during evaluation of `body`?
     */
    def savingUndeterminedTypeParams[A](reportAmbiguous: Boolean = ambiguousErrors)(body: => A): A = {
      withMode() {
        setAmbiguousErrors(reportAmbiguous)
        val saved = extractUndetparams()
        try body
        finally undetparams = saved
      }
    }

    //
    // Error reporting policies and buffer.
    //

    // the reporter for this context
    def reporter: ContextReporter = _reporter

    // if set, errors will not be reporter/thrown
    def bufferErrors = reporter.isBuffering
    def reportErrors = !(bufferErrors || reporter.isThrowing)

    // whether to *report* (which is separate from buffering/throwing) ambiguity errors
    def ambiguousErrors = this(AmbiguousErrors)

    private def setAmbiguousErrors(report: Boolean): Unit = this(AmbiguousErrors) = report

    /**
     * Try inference twice: once without views and once with views,
     *  unless views are already disabled.
     */
    abstract class TryTwice {
      def tryOnce(isLastTry: Boolean): Unit

      final def apply(): Unit = {
        val doLastTry =
          // do first try if implicits are enabled
          if (implicitsEnabled) {
            // We create a new BufferingReporter to
            // distinguish errors that occurred before entering tryTwice
            // and our first attempt in 'withImplicitsDisabled'. If the
            // first attempt fails, we try with implicits on
            // and the original reporter.
            // immediate reporting of ambiguous errors is suppressed, so that they are buffered
            inSilentMode {
              try {
                set(disable = ImplicitsEnabled | EnrichmentEnabled) // restored by inSilentMode
                tryOnce(false)
                reporter.hasErrors
              } catch {
                case ex: CyclicReference => throw ex
                case ex: TypeError => true // recoverable cyclic references?
              }
            }
          } else true

        // do last try if try with implicits enabled failed
        // (or if it was not attempted because they were disabled)
        if (doLastTry)
          tryOnce(true)
      }
    }

    //
    // Temporary mode adjustment
    //

    @inline final def withMode[T](enabled: ContextMode = NOmode, disabled: ContextMode = NOmode)(op: => T): T = {
      val saved = contextMode
      set(enabled, disabled)
      try op
      finally contextMode = saved
    }

    @inline final def withImplicitsEnabled[T](op: => T): T                 = withMode(enabled = ImplicitsEnabled)(op)
    @inline final def withImplicitsDisabled[T](op: => T): T                = withMode(disabled = ImplicitsEnabled | EnrichmentEnabled)(op)
    @inline final def withImplicitsDisabledAllowEnrichment[T](op: => T): T = withMode(enabled = EnrichmentEnabled, disabled = ImplicitsEnabled)(op)
    @inline final def withImplicits[T](enabled: Boolean)(op: => T): T      = if (enabled) withImplicitsEnabled(op) else withImplicitsDisabled(op)
    @inline final def withMacrosEnabled[T](op: => T): T                    = withMode(enabled = MacrosEnabled)(op)
    @inline final def withMacrosDisabled[T](op: => T): T                   = withMode(disabled = MacrosEnabled)(op)
    @inline final def withMacros[T](enabled: Boolean)(op: => T): T         = if (enabled) withMacrosEnabled(op) else withMacrosDisabled(op)
    @inline final def withinStarPatterns[T](op: => T): T                   = withMode(enabled = StarPatterns)(op)
    @inline final def withinSuperInit[T](op: => T): T                      = withMode(enabled = SuperInit)(op)
    @inline final def withinSecondTry[T](op: => T): T                      = withMode(enabled = SecondTry)(op)
    @inline final def withinPatAlternative[T](op: => T): T                 = withMode(enabled = PatternAlternative)(op)
    @inline final def withinAnnotation[T](op: => T): T                     = withMode(enabled = TypingAnnotation)(op)

    @inline final def withSuppressDeadArgWarning[T](suppress: Boolean)(op: => T): T =
      if (suppress) withMode(enabled = SuppressDeadArgWarning)(op) else withMode(disabled = SuppressDeadArgWarning)(op)

    /** TypeConstructorAllowed is enabled when we are typing a higher-kinded type.
     *  adapt should then check kind-arity based on the prototypical type's kind
     *  arity. Type arguments should not be inferred.
     */
    @inline final def withinTypeConstructorAllowed[T](op: => T): T = withMode(enabled = TypeConstructorAllowed)(op)

    /* TODO - consolidate returnsSeen (which seems only to be used by checkDead)
     * and ReturnExpr.
     */
    @inline final def withinReturnExpr[T](op: => T): T = {
      enclMethod.returnsSeen = true
      withMode(enabled = ReturnExpr)(op)
    }

    // See comment on FormerNonStickyModes.
    @inline final def withOnlyStickyModes[T](op: => T): T = withMode(disabled = FormerNonStickyModes)(op)

    // inliner note: this has to be a simple method for inlining to work -- moved the `&& !reporter.hasErrors` out
    @inline final def inSilentMode(expr: => Boolean): Boolean = {
      val savedContextMode = contextMode
      val savedReporter    = reporter

      setAmbiguousErrors(false)
      _reporter = new BufferingReporter

      try expr
      finally {
        contextMode = savedContextMode
        _reporter   = savedReporter
      }
    }

    //
    // Child Context Creation
    //

    /**
     * Construct a child context. The parent and child will share the report buffer.
     * Compare with `makeSilent`, in which the child has a fresh report buffer.
     *
     * If `tree` is an `Import`, that import will be available at the head of
     * `Context#imports`.
     */
    def make(tree: Tree = tree, owner: Symbol = owner,
             scope: Scope = scope, unit: CompilationUnit = unit,
             reporter: ContextReporter = this.reporter): Context = {
      val isTemplateOrPackage = tree match {
        case _: Template | _: PackageDef => true
        case _                           => false
      }
      val isDefDef = tree match {
        case _: DefDef => true
        case _         => false
      }
      val isImport = tree match {
        // The guard is for scala/bug#8403. It prevents adding imports again in the context created by
        // `Namer#createInnerNamer`
        case _: Import if tree != this.tree => true
        case _                              => false
      }
      val sameOwner = owner == this.owner
      val prefixInChild =
        if (isTemplateOrPackage) owner.thisType
        else if (!sameOwner && owner.isTerm) NoPrefix
        else prefix

      def innerDepth(isRootImport: Boolean) = {
        val increasesDepth = isRootImport || (this == NoContext) || (this.scope != scope)
        depth + (if (increasesDepth) 1 else 0)
      }

      // The blank canvas
      val c = if (isImport) {
        val isRootImport = !tree.pos.isDefined || isReplImportWrapperImport(tree)
        new ImportContext(tree, owner, scope, unit, this, isRootImport, innerDepth(isRootImport), reporter)
      } else
        new Context(tree, owner, scope, unit, this, innerDepth(isRootImport = false), reporter)

      // Fields that are directly propagated
      c.openImplicits      = openImplicits
      c.contextMode        = contextMode // note: ConstructorSuffix, a bit within `mode`, is conditionally overwritten below.

      // Fields that may take on a different value in the child
      c.prefix             = prefixInChild
      c.enclClass          = if (isTemplateOrPackage) c else enclClass
      c(ConstructorSuffix) = !isTemplateOrPackage && c(ConstructorSuffix)

      // scala/bug#8245 `isLazy` need to skip lazy getters to ensure `return` binds to the right place
      c.enclMethod         = if (isDefDef && !owner.isLazy) c else enclMethod

      if (tree != outer.tree)
        c(TypeConstructorAllowed) = false

      registerContext(c.asInstanceOf[analyzer.Context])
      debuglog(s"[context] ++ ${c.unit} / ${if (tree == null) "" else tree.summaryString}")
      c
    }

    def makeImportContext(tree: Import): Context =
      make(tree).tap { ctx =>
        if (settings.warnUnusedImport && openMacros.isEmpty && !ctx.isRootImport)
          allImportInfos(ctx.unit) ::= ((ctx.importOrNull, ctx.owner))
      }

    /** Use reporter (possibly buffered) for errors/warnings and enable implicit conversion **/
    def initRootContext(throwing: Boolean = false, checking: Boolean = false): Unit = {
      _reporter =
        if (checking) new CheckingReporter
        else if (throwing) new ThrowingReporter
        else new ImmediateReporter

      setAmbiguousErrors(!throwing)
      this(EnrichmentEnabled | ImplicitsEnabled) = !throwing
    }

    def make(tree: Tree, owner: Symbol, scope: Scope): Context =
      // TODO scala/bug#7345 Moving this optimization into the main overload of `make` causes all tests to fail.
      //              even if it is extended to check that `unit == this.unit`. Why is this?
      if (tree == this.tree && owner == this.owner && scope == this.scope) this
      else make(tree, owner, scope, unit)

    /** Make a child context that represents a new nested scope */
    def makeNewScope(tree: Tree, owner: Symbol, reporter: ContextReporter = this.reporter): Context =
      make(tree, owner, newNestedScope(scope), reporter = reporter)

    /** Make a child context that buffers errors and warnings into a fresh report buffer. */
    def makeSilent(reportAmbiguousErrors: Boolean = ambiguousErrors, newtree: Tree = tree): Context = {
      // A fresh buffer so as not to leak errors/warnings into `this`.
      val c = make(newtree, reporter = new BufferingReporter)
      c.setAmbiguousErrors(reportAmbiguousErrors)
      c
    }

    def makeNonSilent(newtree: Tree): Context = {
      val c = make(newtree, reporter = reporter.makeImmediate)
      c.setAmbiguousErrors(true)
      c
    }

    /** Make a silent child context does not allow implicits. Used to prevent chaining of implicit views. */
    def makeImplicit(reportAmbiguousErrors: Boolean) = {
      val c = makeSilent(reportAmbiguousErrors)
      c(ImplicitsEnabled | EnrichmentEnabled) = false
      c
    }

    /**
     * A context for typing constructor parameter ValDefs, super or self invocation arguments and default getters
     * of constructors. These expressions need to be type checked in a scope outside the class, cf. spec 5.3.1.
     *
     * This method is called by namer / typer where `this` is the context for the constructor DefDef. The
     * owner of the resulting (new) context is the outer context for the Template, i.e. the context for the
     * ClassDef. This means that class type parameters will be in scope. The value parameters of the current
     * constructor are also entered into the new constructor scope. Members of the class however will not be
     * accessible.
     */
    def makeConstructorContext = {
      val baseContext = enclClass.outer.nextEnclosing(!_.tree.isInstanceOf[Template])
      // must propagate reporter!
      // (caught by neg/t3649 when refactoring reporting to be specified only by this.reporter and not also by this.contextMode)
      val argContext = baseContext.makeNewScope(tree, owner, reporter = this.reporter)
      argContext.contextMode = contextMode
      argContext.inSelfSuperCall = true
      def enterElems(c: Context): Unit = {
        def enterLocalElems(e: ScopeEntry): Unit = {
          if (e != null && e.owner == c.scope) {
            enterLocalElems(e.next)
            argContext.scope enter e.sym
          }
        }
        if (c.owner.isTerm && !c.owner.isLocalDummy) {
          enterElems(c.outer)
          enterLocalElems(c.scope.elems)
        }
      }
      // Enter the scope elements of this (the scope for the constructor DefDef) into the new constructor scope.
      // Concretely, this will enter the value parameters of constructor.
      enterElems(this)
      argContext
    }

    //
    // Error and warning issuance
    //

    /** Issue/buffer/throw the given type error according to the current mode for error reporting. */
    private[typechecker] def issue(err: AbsTypeError)                        = reporter.issue(err)(this)
    /** Issue/buffer/throw the given implicit ambiguity error according to the current mode for error reporting. */
    private[typechecker] def issueAmbiguousError(err: AbsAmbiguousTypeError) = reporter.issueAmbiguousError(err)(this)
    /** Issue/throw the given error message according to the current mode for error reporting. */
    def error(pos: Position, msg: String)                                    = reporter.error(fixPosition(pos), msg)
    /** Issue/throw the given error message according to the current mode for error reporting. */
    def warning(pos: Position, msg: String, category: WarningCategory)       = reporter.warning(fixPosition(pos), msg, category, owner)
    def warning(pos: Position, msg: String, category: WarningCategory, site: Symbol) = reporter.warning(fixPosition(pos), msg, category, site)
    def echo(pos: Position, msg: String)                                     = reporter.echo(fixPosition(pos), msg)
    def fixPosition(pos: Position): Position = pos match {
      case NoPosition => nextEnclosing(_.tree.pos != NoPosition).tree.pos
      case _ => pos
    }


    // TODO: buffer deprecations under silent (route through ContextReporter, store in BufferingReporter)
    def deprecationWarning(pos: Position, sym: Symbol, msg: String, since: String): Unit =
      runReporting.deprecationWarning(fixPosition(pos), sym, owner, msg, since)

    def deprecationWarning(pos: Position, sym: Symbol): Unit =
      runReporting.deprecationWarning(fixPosition(pos), sym, owner)

    def featureWarning(pos: Position, featureName: String, featureDesc: String, featureTrait: Symbol, construct: => String = "", required: Boolean): Unit =
      runReporting.featureWarning(fixPosition(pos), featureName, featureDesc, featureTrait, construct, required, owner)


    @tailrec
    final def nextEnclosing(p: Context => Boolean): Context =
      if (this eq NoContext) this else if (p(this)) this else outer.nextEnclosing(p)

    final def outermostContextAtCurrentPos: Context = {
      var pos = tree.pos
      var encl = this
      while (pos == NoPosition && encl != NoContext) {
        encl = encl.outer
        pos = encl.tree.pos
      }
      while (encl.outer.tree.pos == pos && encl != NoContext)
        encl = encl.outer
      encl
    }

    def enclosingContextChain: List[Context] = this :: outer.enclosingContextChain

    private def treeTruncated       = tree.toString.replaceAll("\\s+", " ").linesIterator.mkString("\\n").take(70)
    private def treeIdString        = if (settings.uniqid.value) "#" + System.identityHashCode(tree).toString.takeRight(3) else ""
    private def treeString          = tree match {
      case x: Import => "" + x
      case Template(parents, `noSelfType`, body) =>
        val pstr = if ((parents eq null) || parents.isEmpty) "Nil" else parents mkString " "
        val bstr = if (body eq null) "" else "" + body.length + " stats"
        s"""Template($pstr, _, $bstr)"""
      case x => s"${tree.shortClass}${treeIdString}:${treeTruncated}"
    }

    override def toString =
      sm"""|Context($unit) {
           |   owner       = $owner
           |   tree        = $treeString
           |   scope       = ${scope.size} decls
           |   contextMode = $contextMode
           |   outer.owner = ${outer.owner}
           |}"""

    //
    // Accessibility checking
    //

    /** True iff...
      * - `sub` is a subclass of `base`
      * - `sub` is the module class of a companion of a subclass of `base`
      * - `base` is a Java-defined module class (containing static members),
      *   and `sub` is a subclass of its companion class. (see scala/bug#6394)
      */
    private def isSubClassOrCompanion(sub: Symbol, base: Symbol) =
      sub.isNonBottomSubClass(base) ||
        (sub.isModuleClass && sub.linkedClassOfClass.isNonBottomSubClass(base)) ||
        (base.isJavaDefined && base.isModuleClass && sub.isNonBottomSubClass(base.linkedClassOfClass))

    /** Return the closest enclosing context that defines a subclass of `clazz`
     *  or a companion object thereof, or `NoContext` if no such context exists.
     */
    def enclosingSubClassContext(clazz: Symbol): Context = {
      var c = this.enclClass
      while (c != NoContext && !isSubClassOrCompanion(c.owner, clazz))
        c = c.outer.enclClass
      c
    }

    def enclosingNonImportContext: Context = {
      var c = this
      while (c != NoContext && c.tree.isInstanceOf[Import])
        c = c.outer
      c
    }

    /** Is `sym` accessible as a member of `pre` in current context? */
    def isAccessible(sym: Symbol, pre: Type, superAccess: Boolean = false): Boolean = {
      lastAccessCheckDetails = ""
      // Console.println("isAccessible(%s, %s, %s)".format(sym, pre, superAccess))

      // don't have access if there is no linked class (so exclude linkedClass=NoSymbol)
      def accessWithinLinked(ab: Symbol) = {
        val linked = linkedClassOfClassOf(ab, this)
        linked.fold(false)(accessWithin)
      }

      /* Are we inside definition of `ab`? */
      def accessWithin(ab: Symbol) = {
        // #3663: we must disregard package nesting if sym isJavaDefined
        if (sym.isJavaDefined) {
          // is `o` or one of its transitive owners equal to `ab`?
          // stops at first package, since further owners can only be surrounding packages
          @tailrec def abEnclosesStopAtPkg(o: Symbol): Boolean =
            (o eq ab) || (!o.isPackageClass && (o ne NoSymbol) && abEnclosesStopAtPkg(o.owner))
          abEnclosesStopAtPkg(owner)
        } else (owner hasTransOwner ab)
      }

      def isSubThisType(pre: Type, clazz: Symbol): Boolean = pre match {
        case ThisType(pclazz) => pclazz isNonBottomSubClass clazz
        case _ => false
      }

      /* Is protected access to target symbol permitted */
      def isProtectedAccessOK(target: Symbol) = {
        val c = enclosingSubClassContext(sym.owner)
        val preSym = pre.widen.typeSymbol
        if (c == NoContext)
          lastAccessCheckDetails =
            sm"""
                | Access to protected $target not permitted because
                | enclosing ${enclClass.owner.fullLocationString} is not a subclass of
                | ${sym.owner.fullLocationString} where target is defined"""
        c != NoContext &&
        {
          target.isType || { // allow accesses to types from arbitrary subclasses fixes scala/bug#4737
            val res =
              isSubClassOrCompanion(preSym, c.owner) ||
                (c.owner.isModuleClass
                  && isSubClassOrCompanion(preSym, c.owner.linkedClassOfClass)) ||
                (preSym.isJava
                  && preSym.isModuleClass) // java static members don't care about prefix for accessibility
            if (!res)
              lastAccessCheckDetails =
                sm"""
                    | Access to protected $target not permitted because
                    | prefix type ${pre.widen} does not conform to
                    | ${c.owner.fullLocationString} where the access takes place"""
              res
          }
        }
      }

      (pre == NoPrefix) || {
        val ab = sym.accessBoundary(sym.owner)

        (  (ab.isTerm || ab == rootMirror.RootClass)
        || (accessWithin(ab) || accessWithinLinked(ab)) &&
             (  !sym.isLocalToThis
             || sym.isProtected && isSubThisType(pre, sym.owner)
             || pre =:= sym.owner.thisType
             )
        || sym.isProtected &&
             (  superAccess
             || pre.isInstanceOf[ThisType]
             || phase.erasedTypes // (*)
             || (sym.overrideChain exists isProtectedAccessOK)
                // that last condition makes protected access via self types work.
             )
        )
        // (*) in t780.scala: class B extends A { protected val x }; trait A { self: B => x }
        // Before erasure, the `pre` is a `ThisType`, so the access is allowed. Erasure introduces
        // a cast to access `x` (this.$asInstanceOf[B].x), then `pre` is no longer a `ThisType`
        // but a `TypeRef` to `B`.
        // Note that `isProtectedAccessOK` is false, it checks if access is OK in the current
        // context's owner (trait `A`), not in the `pre` type.
        // This implementation makes `isAccessible` return false positives. Maybe the idea is to
        // represent VM-level information, as we don't emit protected? If so, it's wrong for
        // Java-defined symbols, which can be protected in bytecode. History:
        //   - Phase check added in 8243b2dd2d
        //   - Removed in 1536b1c67e, but moved to `accessBoundary`
        //   - Re-added in 42744ffda0 (and left in `accessBoundary`)
      }
    }

    //
    // Type bound management
    //

    def pushTypeBounds(sym: Symbol): Unit = {
      sym.info match {
        case tb: TypeBounds => if (!tb.isEmptyBounds) log(s"Saving $sym info=$tb")
        case info           => devWarning(s"Something other than a TypeBounds seen in pushTypeBounds: $info is a ${shortClassOfInstance(info)}")
      }
      savedTypeBounds ::= ((sym, sym.info))
    }

    def restoreTypeBounds(tp: Type): Type = {
      def restore(): Type = savedTypeBounds.foldLeft(tp) { case (current, (sym, savedInfo)) =>
        def bounds_s(tb: TypeBounds) = if (tb.isEmptyBounds) "<empty bounds>" else s"TypeBounds(lo=${tb.lo}, hi=${tb.hi})"
        //@M TODO: when higher-kinded types are inferred, probably need a case PolyType(_, TypeBounds(...)) if ... =>
        val TypeBounds(lo, hi) = sym.info.bounds
        val isUnique           = lo <:< hi && hi <:< lo
        val isPresent          = current contains sym
        def saved_s            = bounds_s(savedInfo.bounds)
        def current_s          = bounds_s(sym.info.bounds)

        if (isUnique && isPresent)
          devWarningResult(s"Preserving inference: ${sym.nameString}=$hi in $current (based on $current_s) before restoring $sym to saved $saved_s")(
            current.instantiateTypeParams(List(sym), List(hi))
          )
        else if (isPresent)
          devWarningResult(s"Discarding inferred $current_s because it does not uniquely determine $sym in")(current)
        else
          logResult(s"Discarding inferred $current_s because $sym does not appear in")(current)
      }
      try restore()
      finally {
        for ((sym, savedInfo) <- savedTypeBounds)
          sym setInfo debuglogResult(s"Discarding inferred $sym=${sym.info}, restoring saved info")(savedInfo)

        savedTypeBounds = Nil
      }
    }

    //
    // Implicit collection
    //

    private var implicitsCache: List[ImplicitInfo] = null
    private var implicitsRunId = NoRunId

    @tailrec
    final def resetCache(): Unit = {
      implicitsRunId = NoRunId
      implicitsCache = null
      if (outer != null && outer != this) outer.resetCache()
    }

    /** A symbol `sym` qualifies as an implicit if it has the IMPLICIT flag set,
     *  it is accessible, and if it is imported there is not already a local symbol
     *  with the same names. Local symbols override imported ones. This fixes #2866.
     */
    private def isQualifyingImplicit(name: Name, sym: Symbol, pre: Type, imported: Boolean) =
      sym.isImplicit &&
      isAccessible(sym, pre) &&
      !(
        // [eed3si9n] ideally I'd like to do this: val fd = currentRun.isScala3 && sym.isDeprecated
        // but implicit caching currently does not report sym.isDeprecated correctly.
        currentRun.isScala3 && (sym == currentRun.runDefinitions.Predef_any2stringaddMethod)
      ) &&
      !(imported && {
        val e = scope.lookupEntry(name)
        (e ne null) && (e.owner == scope) && (!currentRun.isScala212 || e.sym.exists)
      })

    /** Do something with the symbols with name `name` imported via the import in `imp`,
     *  if any such symbol is accessible from this context and is a qualifying implicit.
     */
    private def withQualifyingImplicitAlternatives(imp: ImportInfo, name: Name, pre: Type)(f: Symbol => Unit) = {
      val imported = importedAccessibleSymbol(imp, imp.importedSymbol(name))
      if (imported.isOverloaded) {
        for (sym <- imported.alternatives)
          if (isQualifyingImplicit(name, sym, pre, imported = true))
            f(sym)
      }
      else if (isQualifyingImplicit(name, imported, pre, imported = true))
        f(imported)
    }

    private def collectImplicits(syms: Scope, pre: Type, imported: Boolean = false): List[ImplicitInfo] =
      for (sym <- syms.toList if isQualifyingImplicit(sym.name, sym, pre, imported)) yield
        new ImplicitInfo(sym.name, pre, sym)

    private def collectImplicitImports(imp: ImportInfo): List[ImplicitInfo] = if (isExcludedRootImport(imp)) List() else {
      val qual = imp.qual

      val pre = qual.tpe
      def collect(sels: List[ImportSelector]): List[ImplicitInfo] = sels match {
        case List() =>
          List()
        case sel :: Nil if sel.isWildcard =>
          // Using pre.implicitMembers seems to exposes a problem with out-dated symbols in the IDE,
          // see the example in https://www.assembla.com/spaces/scala-ide/tickets/1002552#/activity/ticket
          // I haven't been able to boil that down the an automated test yet.
          // Looking up implicit members in the package, rather than package object, here is at least
          // consistent with what is done just below for named imports.
          collectImplicits(qual.tpe.implicitMembers, pre, imported = true)
        case (sel @ ImportSelector(from, _, to, _)) :: sels1 =>
          var impls = collect(sels1).filter(_.name != from)
          if (!sel.isMask)
            withQualifyingImplicitAlternatives(imp, to, pre) { sym =>
              impls = new ImplicitInfo(to, pre, sym) :: impls
            }
          impls
      }
      //debuglog("collect implicit imports " + imp + "=" + collect(imp.tree.selectors))//DEBUG
      collect(imp.tree.selectors)
    }

    /* scala/bug#5892 / scala/bug#4270: `implicitss` can return results which are not accessible at the
     * point where implicit search is triggered. Example: implicits in (annotations of)
     * class type parameters (scala/bug#5892). The `context.owner` is the class symbol, therefore
     * `implicitss` will return implicit conversions defined inside the class. These are
     * filtered out later by `eligibleInfos` (scala/bug#4270 / 9129cfe9), as they don't type-check.
     */
    final def implicitss: List[List[ImplicitInfo]] = implicitssImpl(NoSymbol)

    private def implicitssImpl(skipClass: Symbol): List[List[ImplicitInfo]] = {
      if (this == NoContext) Nil
      else if (owner == skipClass) outer.implicitssImpl(NoSymbol)
      else {
        def withOuter(is: List[ImplicitInfo]): List[List[ImplicitInfo]] = {
          // In a constructor super call, the members of the constructed class are not in scope. We
          // need to skip over the context of that class when searching for implicits. See PR #8441.
          val nextSkipClass = if (owner.isPrimaryConstructor && inSelfSuperCall) owner.owner else skipClass
          is match {
            case Nil => outer.implicitssImpl(nextSkipClass)
            case _ => is :: outer.implicitssImpl(nextSkipClass)
          }
        }

        val CycleMarker = NoRunId - 1
        if (implicitsRunId == CycleMarker) {
          debuglog(s"cycle while collecting implicits at owner ${owner}, probably due to an implicit without an explicit return type. Continuing with implicits from enclosing contexts.")
          withOuter(Nil)
        } else if (implicitsRunId != currentRunId) {
          implicitsRunId = CycleMarker
          implicits match {
            case None =>
              implicitsRunId = NoRunId
              withOuter(Nil)
            case Some(is) =>
              implicitsRunId = currentRunId
              implicitsCache = is
              withOuter(is)
          }
        }
        else withOuter(implicitsCache)
      }
    }

    /** @return None if a cycle is detected, or Some(infos) containing the in-scope implicits at this context */
    private def implicits: Option[List[ImplicitInfo]] = {
      val firstImport = this.firstImport
      if (unit.isJava) SomeOfNil
      else if (owner != outer.owner && owner.isClass && !owner.isPackageClass) {
        if (!owner.isInitialized) None
        else savingEnclClass(this) {
          // !!! In the body of `class C(implicit a: A) { }`, `implicitss` returns `List(List(a), List(a), List(<predef..)))`
          //     it handled correctly by implicit search, which considers the second `a` to be shadowed, but should be
          //     remedied nonetheless.
          Some(collectImplicits(owner.thisType.implicitMembers, owner.thisType))
        }
      } else if (scope != outer.scope && !owner.isPackageClass) {
        debuglog("collect local implicits " + scope.toList)//DEBUG
        Some(collectImplicits(scope, NoPrefix))
      } else if (firstImport != outer.firstImport) {
        if (isDeveloper)
          assert(imports.tail.headOption == outer.firstImport, (imports, outer.imports))
        Some(collectImplicitImports(firstImport.get))
      } else if (owner.isPackageClass) {
        // the corresponding package object may contain implicit members.
        val pre = owner.packageObject.typeOfThis
        Some(collectImplicits(pre.implicitMembers, pre))
      } else SomeOfNil
    }

    //
    // Imports and symbol lookup
    //

    /** It's possible that seemingly conflicting identifiers are
     *  identifiably the same after type normalization.  In such cases,
     *  allow compilation to proceed.  A typical example is:
     *    package object foo { type InputStream = java.io.InputStream }
     *    import foo._, java.io._
     */
    private[Contexts] def resolveAmbiguousImport(name: Name, imp1: ImportInfo, imp2: ImportInfo): Option[ImportInfo] = {
      val imp1Explicit = imp1 isExplicitImport name
      val imp2Explicit = imp2 isExplicitImport name
      val ambiguous    = if (imp1.depth == imp2.depth) imp1Explicit == imp2Explicit else !imp1Explicit && imp2Explicit
      val imp1Symbol   = imp1.importedSymbol(name).initialize.filter(isAccessible(_, imp1.qual.tpe, superAccess = false))
      val imp2Symbol   = imp2.importedSymbol(name).initialize.filter(isAccessible(_, imp2.qual.tpe, superAccess = false))

      // The types of the qualifiers from which the ambiguous imports come.
      // If the ambiguous name is a value, these must be the same.
      def t1 = imp1.qual.tpe
      def t2 = imp2.qual.tpe
      // The types of the ambiguous symbols, seen as members of their qualifiers.
      // If the ambiguous name is a monomorphic type, we can relax this far.
      def mt1 = t1 memberType imp1Symbol
      def mt2 = t2 memberType imp2Symbol

      if (!ambiguous || !imp2Symbol.exists) Some(imp1)
      else if (!imp1Symbol.exists) Some(imp2)
      else (
        // The symbol names are checked rather than the symbols themselves because
        // each time an overloaded member is looked up it receives a new symbol.
        // So foo.member("x") != foo.member("x") if x is overloaded.  This seems
        // likely to be the cause of other bugs too...
        if (t1 =:= t2 && imp1Symbol.name == imp2Symbol.name) {
          log(s"Suppressing ambiguous import: $t1 =:= $t2 && $imp1Symbol == $imp2Symbol")
          Some(imp1)
        }
        // Monomorphism restriction on types is in part because type aliases could have the
        // same target type but attach different variance to the parameters. Maybe it can be
        // relaxed, but doesn't seem worth it at present.
        else if (mt1 =:= mt2 && name.isTypeName && imp1Symbol.isMonomorphicType && imp2Symbol.isMonomorphicType) {
          log(s"Suppressing ambiguous import: $mt1 =:= $mt2 && $imp1Symbol and $imp2Symbol are equivalent")
          Some(imp1)
        }
        else {
          log(s"""Import is genuinely ambiguous:
                 |  types:  $t1 =:= $t2  ${t1 =:= t2}  members: ${mt1 =:= mt2}
                 |  member type 1: $mt1
                 |  member type 2: $mt2""".stripMargin)
          None
        }
      )
    }

    def isPackageOwnedInDifferentUnit(s: Symbol): Boolean =
      if (s.isOverloaded) s.alternatives.exists(isPackageOwnedInDifferentUnit)
      else (s.isDefinedInPackage && (
           !currentRun.compiles(s)
        || unit.exists && s.sourceFile != unit.source.file)
      )


    /** Does the import just import the defined symbol?
     *
     *  `import p._ ; package p { S }` where `p.S` is defined elsewhere.
     *  `S` is both made available in `p` and imported, an ambiguity.
     *  (The import is not used and is extraneous, but normally a definition
     *  in `p` would shadow and result in maybe a warning, not an error.)
     *
     *  Don't attempt to interfere with correctness everywhere.
     *  `object X { def f = ??? ; def g = { import X.f ; f } }`
     *
     *  This method doesn't use the ImportInfo, `imp1`.
     */
    private[Contexts] def reconcileAmbiguousImportAndDef(name: Name, impSym: Symbol, defSym: Symbol): Boolean = {
      val res = impSym == defSym
      if (res) log(s"Suppressing ambiguous import, taking $defSym for $name")
      res
    }

    /** If the given import is permitted, fetch the symbol and filter for accessibility.
     */
    private[Contexts] def importedAccessibleSymbol(imp: ImportInfo, sym: => Symbol): Symbol =
      if (isExcludedRootImport(imp)) NoSymbol
      else sym.filter(isAccessible(_, imp.qual.tpe, superAccess = false))

    private def isExcludedRootImport(imp: ImportInfo): Boolean =
      imp.isRootImport && excludedRootImportsCached.get(unit).exists(_.contains(imp.qual.symbol))

    private[Contexts] def requiresQualifier(s: Symbol): Boolean = (
          s.owner.isClass
      && !s.owner.isPackageClass
      && !s.isTypeParameterOrSkolem
      && !s.isExistentiallyBound
    )

    /** Must `sym` defined in package object of package `pkg`, if
     *  it selected from a prefix with `pkg` as its type symbol?
     */
    def isInPackageObject(sym: Symbol, pkg: Symbol): Boolean = {
      if (sym.isOverloaded) sym.alternatives.exists(alt => isInPackageObject(alt, pkg))
      else pkg.hasPackageFlag && sym.owner != pkg && requiresQualifier(sym)
    }

    def isNameInScope(name: Name) = lookupSymbol(name, _ => true).isSuccess

    def lookupSymbol(name: Name, qualifies: Symbol => Boolean): NameLookup =
      symbolLookupCache.using(_(this, name)(qualifies))

    final def lookupCompanionInIncompleteOwner(original: Symbol): Symbol = {
      // Must have both a class and module symbol, so that `{ class C; def C }` or `{ type T; object T }` are not companions.
      def isCompanion(sym: Symbol): Boolean =
        (original.isModule && sym.isClass || sym.isModule && original.isClass) && sym.isCoDefinedWith(original)
      lookupSibling(original, original.name.companionName).filter(isCompanion)
    }

    final def lookupSibling(original: Symbol, name: Name): Symbol = {
      /* Search scopes in current and enclosing contexts for the definition of `symbol` */
      def lookupScopeEntry(symbol: Symbol): ScopeEntry = {
        var res: ScopeEntry = null
        var ctx = this
        while (res == null && ctx.outer != ctx) {
          val s = ctx.scope lookupSymbolEntry symbol
          if (s != null)
            res = s
          else
            ctx = ctx.outer
        }
        res
      }

      // Must be owned by the same Scope, to ensure that in
      // `{ class C; { ...; object C } }`, the class is not seen as a companion of the object.
      lookupScopeEntry(original) match {
        case null => NoSymbol
        case entry =>
          entry.owner.lookupNameInSameScopeAs(original, name)
      }
    }

    final def javaFindMember(pre: Type, name: Name, qualifies: Symbol => Boolean): (Type, Symbol) = {
      val sym = pre.member(name).filter(qualifies)
      val preSym = pre.typeSymbol
      if (sym.exists || preSym.isPackageClass || !preSym.isClass) (pre, sym)
      else {
        // In Java code, static inner classes, which we model as members of the companion object,
        // can be referenced from an ident in a subclass or by a selection prefixed by the subclass.
        val toSearch = if (preSym.isModuleClass) companionSymbolOf(pre.typeSymbol.sourceModule, this).baseClasses else preSym.baseClasses
        toSearch.iterator.map { bc =>
          val pre1 = bc.typeOfThis
          val found = pre1.decl(name)
          found.filter(qualifies) match {
            case NoSymbol =>
              val companionModule = companionSymbolOf(pre1.typeSymbol, this)
              val pre2 = companionModule.typeOfThis
              val found = pre2.decl(name).filter(qualifies)
              found match {
                case NoSymbol => NoJavaMemberFound
                case sym => (pre2, sym)
              }
            case sym => (pre1, sym)
          }
        }.find(_._2 ne NoSymbol).getOrElse(NoJavaMemberFound)
      }
    }


    private def isReplImportWrapperImport(tree: Tree): Boolean = {
      tree match {
        case Import(expr, selector :: Nil) =>
          // Just a syntactic check to avoid forcing typechecking of imports
          selector.name.string_==(nme.INTERPRETER_IMPORT_LEVEL_UP) && owner.enclosingTopLevelClass.isInterpreterWrapper
        case _ => false
      }
    }

  } //class Context

  /** Find the symbol of a simple name starting from this context.
   *  All names are filtered through the "qualifies" predicate,
   *  the search continuing as long as no qualifying name is found.
   */
  // OPT: moved this into a (cached) object to avoid costly and non-eliminated {Object,Int}Ref allocations
  private[Contexts] final val symbolLookupCache = ReusableInstance[SymbolLookup](new SymbolLookup, enabled = isCompilerUniverse)
  private[Contexts] final class SymbolLookup {
    private[this] var lookupError: NameLookup  = _ // set to non-null if a definite error is encountered
    private[this] var inaccessible: NameLookup = _ // records inaccessible symbol for error reporting in case none is found
    private[this] var defSym: Symbol           = _ // the directly found symbol
    private[this] var pre: Type                = _ // the prefix type of defSym, if a class member
    private[this] var cx: Context              = _ // the context under consideration
    private[this] var symbolDepth: Int         = _ // the depth of the directly found symbol

    def apply(thisContext: Context, name: Name)(qualifies: Symbol => Boolean): NameLookup = {
      lookupError  = null
      inaccessible = null
      defSym       = NoSymbol
      pre          = NoPrefix
      cx           = thisContext
      symbolDepth  = -1

      def finish(qual: Tree, sym: Symbol): NameLookup = (
        if (lookupError ne null) lookupError
        else sym match {
          case NoSymbol if inaccessible ne null => inaccessible
          case NoSymbol                         => LookupNotFound
          case _                                => LookupSucceeded(qual, sym)
        }
      )
      def finishDefSym(sym: Symbol, pre0: Type): NameLookup = {
        val qual =
          if (!thisContext.unit.isJava && thisContext.requiresQualifier(sym)) gen.mkAttributedQualifier(pre0)
          else EmptyTree
        finish(qual, sym)
      }

      def lookupInPrefix(name: Name): Symbol = {
        if (thisContext.unit.isJava) {
          thisContext.javaFindMember(pre, name, qualifies) match {
            case (_, NoSymbol) =>
              NoSymbol
            case (pre1, sym) =>
              pre = pre1
              sym
          }
        } else {
          pre.member(name).filter(qualifies)
        }
      }
      def accessibleInPrefix(s: Symbol) =
        thisContext.isAccessible(s, pre, superAccess = false)

      def searchPrefix = {
        cx = cx.enclClass
        val found0 = lookupInPrefix(name)
        val found1 = found0 filter accessibleInPrefix
        if (found0.exists && !found1.exists && inaccessible == null)
          inaccessible = LookupInaccessible(found0, analyzer.lastAccessCheckDetails)

        found1
      }

      def lookupInScope(owner: Symbol, pre: Type, scope: Scope): Symbol = {
        var e = scope.lookupEntry(name)
        while (e != null && !qualifies(e.sym)) {
          e = scope.lookupNextEntry(e)
        }
        if (e == null) {
          NoSymbol
        } else {
          val e1 = e
          val e1Sym = e.sym
          var syms: mutable.ListBuffer[Symbol] = null
          e = scope.lookupNextEntry(e)
          while (e ne null) {
            if (e.depth == e1.depth && e.sym != e1Sym && qualifies(e.sym)) {
              if (syms eq null) {
                syms = new mutable.ListBuffer[Symbol]
                syms += e1Sym
              }
              syms += e.sym
            }
            e = scope.lookupNextEntry(e)
          }
          // we have a winner: record the symbol depth
          symbolDepth = (cx.depth - cx.scope.nestingLevel) + e1.depth

          if (syms eq null) e1Sym
          else owner.newOverloaded(pre, syms.toList)
        }
      }

      // Constructor lookup should only look in the decls of the enclosing class
      // not in the self-type, nor in the enclosing context, nor in imports (scala/bug#4460, scala/bug#6745)
      if (name == nme.CONSTRUCTOR) {
        val enclClassSym = cx.enclClass.owner
        val scope = cx.enclClass.prefix.baseType(enclClassSym).decls
        val constructorSym = lookupInScope(enclClassSym, cx.enclClass.prefix, scope)
        return finishDefSym(constructorSym, cx.enclClass.prefix)
      }

      // cx.scope eq null arises during FixInvalidSyms in Duplicators
      def nextDefinition(): Unit =
        while (defSym == NoSymbol && (cx ne NoContext) && (cx.scope ne null)) {
          pre    = cx.enclClass.prefix
          defSym = lookupInScope(cx.owner, cx.enclClass.prefix, cx.scope) match {
            case NoSymbol => searchPrefix
            case found    => found
          }
          if (!defSym.exists) cx = cx.outer // push further outward
        }
      nextDefinition()

      if (symbolDepth < 0)
        symbolDepth = cx.depth

      var impSel: ImportSelector = null
      var impSym: Symbol = NoSymbol
      val importCursor = new ImportCursor(thisContext, name)
      import importCursor.{imp1, imp2}

      def lookupImport(imp: ImportInfo, requireExplicit: Boolean): (ImportSelector, Symbol) = {
        val pair @ (sel, sym) = imp.importedSelectedSymbol(name, requireExplicit)
        if (sym == NoSymbol) pair
        else {
          val sym1 = thisContext.importedAccessibleSymbol(imp, sym).filter(qualifies)
          if (sym1 eq sym) pair
          else (sel, sym1)
        }
      }

      /* Java: A single-type-import declaration d in a compilation unit c of package p
       * that imports a type named n shadows, throughout c, the declarations of:
       *
       *  1) any top level type named n declared in another compilation unit of p
       *
       * A type-import-on-demand declaration never causes any other declaration to be shadowed.
       *
       * Scala: Bindings of different kinds have a defined precedence order:
       *
       *  1) Definitions and declarations that are local, inherited, or made available by
       *     a package clause and also defined in the same compilation unit as the reference, have highest precedence.
       *  2) Explicit imports have next highest precedence.
       *  3) Wildcard imports have next highest precedence.
       *  4) Definitions made available by a package clause, but not also defined in the same compilation unit
       *     as the reference, have lowest precedence. Also "root" imports added implicitly.
       */
      def foreignDefined = defSym.exists && thisContext.isPackageOwnedInDifferentUnit(defSym)  // SI-2458

      // Find the first candidate import
      def advanceCursorToNextImport(): Unit = {
        val defIsLevel4 = foreignDefined
        // can the import at this depth compete with the definition?
        // If not, we can stop inspecting outer scopes (including more imports).
        // A competing import can either shadow the definition or render it ambiguous.
        //
        @inline def importCanShadowAtDepth(imp: ImportInfo) = {
          @inline def importCompetesWithDefinition =
            if (thisContext.unit.isJava) imp.depth == symbolDepth && defIsLevel4
            else defIsLevel4
          imp.depth > symbolDepth || importCompetesWithDefinition
        }

        while (!impSym.exists && importCursor.imp1Exists && importCanShadowAtDepth(importCursor.imp1)) {
          val javaRule = thisContext.unit.isJava && defIsLevel4
          val (sel, sym) = lookupImport(imp1, requireExplicit = javaRule)
          impSel = sel
          impSym = sym
          if (!impSym.exists)
            importCursor.advanceImp1Imp2()
        }
      }
      advanceCursorToNextImport()

      val preferDef: Boolean = defSym.exists && (!impSym.exists || {
        // 4) root imported symbols have same (lowest) precedence as package-owned symbols in different compilation units.
        if (imp1.depth < symbolDepth && imp1.isRootImport && foreignDefined)
          true
        // 4) imported symbols have higher precedence than package-owned symbols in different compilation units.
        //    except that in Java, the import must be "explicit" (level 2)
        else if (thisContext.unit.isJava && imp1.depth == symbolDepth && foreignDefined)
          !importCursor.imp1Explicit
        else if (!thisContext.unit.isJava && imp1.depth >= symbolDepth && foreignDefined)
          false
        // Defined symbols take precedence over erroneous imports.
        else if (impSym.isError || impSym.name == nme.CONSTRUCTOR)
          true
        // Try to reconcile them before giving up, at least if the def is not visible
        else if (foreignDefined && thisContext.reconcileAmbiguousImportAndDef(name, impSym, defSym))
          true
        // Otherwise they are irreconcilably ambiguous
        else
          return ambiguousDefnAndImport(defSym.alternatives.head.owner, imp1)
      })

      // If the defSym is at 4, and there is a def at 1 in scope due to packaging, then the reference is ambiguous.
      if (foreignDefined && !defSym.hasPackageFlag && !thisContext.unit.isJava) {
        val defSym0 = defSym
        val pre0    = pre
        val cx0     = cx
        while ((cx ne NoContext) && cx.depth >= symbolDepth) cx = cx.outer
        var done = false
        while (!done) {
          defSym = NoSymbol
          nextDefinition()
          done = (cx eq NoContext) || defSym.exists && !foreignDefined
          if (!done && (cx ne NoContext)) cx = cx.outer
        }
        if (defSym.exists && (defSym ne defSym0)) {
          val ambiguity =
            if (preferDef) ambiguousDefinitions(owner = defSym.owner, defSym0)
            else ambiguousDefnAndImport(owner = defSym.owner, imp1)
          return ambiguity
        }
        defSym = defSym0
        pre    = pre0
        cx     = cx0
      }

      if (preferDef) impSym = NoSymbol else defSym = NoSymbol

      // At this point only one or the other of defSym and impSym might be set.
      if (defSym.exists) finishDefSym(defSym, pre)
      else if (impSym.exists) {
        // If we find a competitor imp2 which imports the same name, possible outcomes are:
        //
        //  - same depth, imp1 wild, imp2 explicit:        imp2 wins, drop imp1
        //  - same depth, imp1 wild, imp2 wild:            ambiguity check
        //  - same depth, imp1 explicit, imp2 explicit:    ambiguity check
        //  - differing depth, imp1 wild, imp2 explicit:   ambiguity check
        //  - all others:                                  imp1 wins, drop imp2
        //
        // The ambiguity check is: if we can verify that both imports refer to the same
        // symbol (e.g. import foo.X followed by import foo._) then we discard imp2
        // and proceed. If we cannot, issue an ambiguity error.
        while (lookupError == null && importCursor.keepLooking) {
          // If not at the same depth, only an explicit import can induce an ambiguity.
          val (sel, other) = lookupImport(imp2, requireExplicit = !importCursor.sameDepth)

          @inline def imp1wins(): Unit = { importCursor.advanceImp2() }
          @inline def imp2wins(): Unit = { impSel = sel ; impSym = other ; importCursor.advanceImp1Imp2() }
          if (!other.exists) // imp1 wins; drop imp2 and continue.
            imp1wins()
          else if (importCursor.imp2Wins) // imp2 wins; drop imp1 and continue.
            imp2wins()
          else thisContext.resolveAmbiguousImport(name, imp1, imp2) match {
            case Some(imp) => if (imp eq imp1) imp1wins() else imp2wins()
            case _         => lookupError = ambiguousImports(imp1, imp2)
          }
        }

        // the choice has been made
        imp1.recordUsage(impSel, impSym)

        // optimization: don't write out package prefixes
        finish(duplicateAndResetPos.transform(imp1.qual), impSym)
      }
      else finish(EmptyTree, NoSymbol)
    }
  }

  /** A `Context` focussed on an `Import` tree */
  final class ImportContext private[Contexts] (
                            tree: Tree, owner: Symbol, scope: Scope,
                            unit: CompilationUnit, outer: Context,
                            override val isRootImport: Boolean, depth: Int,
                            reporter: ContextReporter) extends Context(tree, owner, scope, unit, outer, depth, reporter) {
    private[this] val impInfo: ImportInfo = new ImportInfo(tree.asInstanceOf[Import], outerDepth, isRootImport)

    override final def imports      = impInfo :: super.imports
    override final def firstImport  = Some(impInfo)
    override final def importOrNull = impInfo

    override final def toString     = s"${super.toString} with ImportContext { $impInfo; outer.owner = ${outer.owner} }"
  }

  /** A reporter for use during type checking. It has multiple modes for handling errors.
   *
   *  The default (immediate mode) is to send the error to the global reporter.
   *  When switched into buffering mode via makeBuffering, errors and warnings are buffered and not be reported
   *  (there's a special case for ambiguity errors for some reason: those are force to the reporter when context.ambiguousErrors,
   *   or else they are buffered -- TODO: can we simplify this?)
   *
   *  When using the type checker after typers, an error results in a TypeError being thrown. TODO: get rid of this mode.
   *
   *  To handle nested contexts, reporters share buffers. TODO: only buffer in BufferingReporter, emit immediately in ImmediateReporter
   */
  abstract class ContextReporter(private[this] var _errorBuffer: mutable.LinkedHashSet[AbsTypeError] = null, private[this] var _warningBuffer: mutable.LinkedHashSet[(Position, String, WarningCategory, Symbol)] = null) {
    type Error = AbsTypeError
    type Warning = (Position, String, WarningCategory, Symbol)

    def issue(err: AbsTypeError)(implicit context: Context): Unit = error(context.fixPosition(err.errPos), addDiagString(err.errMsg))

    def echo(msg: String): Unit = echo(NoPosition, msg)

    def echo(pos: Position, msg: String): Unit =
      reporter.echo(pos, msg)

    def warning(pos: Position, msg: String, category: WarningCategory, site: Symbol): Unit =
      runReporting.warning(pos, msg, category, site)

    def error(pos: Position, msg: String): Unit

    protected def handleSuppressedAmbiguous(err: AbsAmbiguousTypeError): Unit = ()

    def makeImmediate: ContextReporter = this
    def makeBuffering: ContextReporter = this
    def isBuffering: Boolean           = false
    def isThrowing: Boolean            = false

    /** Emit an ambiguous error according to context.ambiguousErrors
     *
     *  - when true, use global.reporter regardless of whether we're buffering (TODO: can we change this?)
     *  - else, let this context reporter decide
     */
    final def issueAmbiguousError(err: AbsAmbiguousTypeError)(implicit context: Context): Unit =
      if (context.ambiguousErrors) reporter.error(context.fixPosition(err.errPos), addDiagString(err.errMsg)) // force reporting... see TODO above
      else handleSuppressedAmbiguous(err)

    @inline final def withFreshErrorBuffer[T](expr: => T): T = {
      val previousBuffer = _errorBuffer
      _errorBuffer = null
      val res = expr // expr will read _errorBuffer
      _errorBuffer = previousBuffer
      res
    }

    final def propagateErrorsTo[T](target: ContextReporter): Unit = {
      if (this ne target) {  // `this eq target` in e.g., test/files/neg/divergent-implicit.scala
        if (hasErrors) {
          // assert(target.errorBuffer ne _errorBuffer)
          if (target.isBuffering) {
            target ++= errors
          } else {
            errors.foreach(e => target.error(e.errPos, e.errMsg))
          }
          // TODO: is clearAllErrors necessary? (no tests failed when dropping it)
          // NOTE: even though `this ne target`, it may still be that `target.errorBuffer eq _errorBuffer`,
          // so don't clear the buffer, but null out the reference so that a new one will be created when necessary (should be never??)
          // (we should refactor error buffering to avoid mutation on shared buffers)
          clearAllErrors()
        }
        // TODO propagate warnings if no errors, like `silent` does?
      }
    }

    final def hasErrors: Boolean = _errorBuffer != null && errorBuffer.nonEmpty

    // TODO: everything below should be pushed down to BufferingReporter (related to buffering)
    // Implicit relies on this most heavily, but there you know reporter.isInstanceOf[BufferingReporter]
    // can we encode this statically?

    // have to pass in context because multiple contexts may share the same ContextReporter
    def reportFirstDivergentError(fun: Tree, param: Symbol, paramTp: Type)(implicit context: Context): Unit =
      errors.collectFirst {
        case dte: DivergentImplicitTypeError => dte
      } match {
        case Some(divergent) =>
          // DivergentImplicit error has higher priority than "no implicit found"
          // no need to issue the problem again if we are still in silent mode
          if (context.reportErrors) {
            context.issue(divergent.withPt(paramTp))
            errorBuffer.filterInPlace {
              case dte: DivergentImplicitTypeError => false
              case _ => true
            }
          }
        case _ =>
          NoImplicitFoundError(fun, param)(context)
      }

    def retainDivergentErrorsExcept(saved: DivergentImplicitTypeError) =
      errorBuffer.filterInPlace {
        case err: DivergentImplicitTypeError => err ne saved
        case _ => false
      }

    def propagateImplicitTypeErrorsTo(target: ContextReporter) = {
      errors foreach {
        case err@(_: DivergentImplicitTypeError | _: AmbiguousImplicitTypeError) =>
          target.errorBuffer += err
        case _ =>
      }
      // debuglog("propagateImplicitTypeErrorsTo: " + errors)
    }

    protected def addDiagString(msg: String)(implicit context: Context): String = {
      val diagUsedDefaultsMsg = "Error occurred in an application involving default arguments."
      if (context.contextMode.inAny(ContextMode.DiagUsedDefaults) && !(msg endsWith diagUsedDefaultsMsg)) msg + "\n" + diagUsedDefaultsMsg
      else msg
    }

    final def emitWarnings() = if (_warningBuffer != null) {
      _warningBuffer foreach {
        case (pos, msg, category, site) => runReporting.warning(pos, msg, category, site)
      }
      _warningBuffer = null
    }

    // [JZ] Contexts, pre- the scala/bug#7345 refactor, avoided allocating the buffers until needed. This
    // is replicated here out of conservatism.
    private def newBuffer[A]    = mutable.LinkedHashSet.empty[A] // Important to use LinkedHS for stable results.
    final protected def errorBuffer   = { if (_errorBuffer == null) _errorBuffer = newBuffer; _errorBuffer }
    final protected def warningBuffer = { if (_warningBuffer == null) _warningBuffer = newBuffer; _warningBuffer }

    final def errors: immutable.Seq[Error]     = errorBuffer.toVector
    final def warnings: immutable.Seq[Warning] = warningBuffer.toVector
    final def firstError: Option[AbsTypeError] = errorBuffer.headOption

    // TODO: remove ++= and clearAll* entirely in favor of more high-level combinators like withFreshErrorBuffer
    final private[typechecker] def ++=(errors: Iterable[AbsTypeError]): Unit = errorBuffer ++= errors

    // null references to buffers instead of clearing them,
    // as the buffers may be shared between different reporters
    final def clearAll(): Unit       = { _errorBuffer = null; _warningBuffer = null }
    final def clearAllErrors(): Unit = { _errorBuffer = null }
  }

  private[typechecker] class ImmediateReporter(_errorBuffer: mutable.LinkedHashSet[AbsTypeError] = null, _warningBuffer: mutable.LinkedHashSet[(Position, String, WarningCategory, Symbol)] = null) extends ContextReporter(_errorBuffer, _warningBuffer) {
    override def makeBuffering: ContextReporter = new BufferingReporter(errorBuffer, warningBuffer)
    def error(pos: Position, msg: String): Unit = reporter.error(pos, msg)
 }

  private[typechecker] class BufferingReporter(_errorBuffer: mutable.LinkedHashSet[AbsTypeError] = null, _warningBuffer: mutable.LinkedHashSet[(Position, String, WarningCategory, Symbol)] = null) extends ContextReporter(_errorBuffer, _warningBuffer) {
    override def isBuffering = true

    override def issue(err: AbsTypeError)(implicit context: Context): Unit             = errorBuffer += err

    // this used to throw new TypeError(pos, msg) -- buffering lets us report more errors (test/files/neg/macro-basic-mamdmi)
    // the old throwing behavior was relied on by diagnostics in manifestOfType
    def error(pos: Position, msg: String): Unit = errorBuffer += TypeErrorWrapper(new TypeError(pos, msg))

    override def warning(pos: Position, msg: String, category: WarningCategory, site: Symbol): Unit =
      warningBuffer += ((pos, msg, category, site))

    override protected def handleSuppressedAmbiguous(err: AbsAmbiguousTypeError): Unit = errorBuffer += err

    // TODO: emit all buffered errors, warnings
    override def makeImmediate: ContextReporter = new ImmediateReporter(errorBuffer, warningBuffer)
  }

  /** Used after typer (specialization relies on TypeError being thrown, among other post-typer phases).
   *
   * TODO: get rid of it, use ImmediateReporter and a check for reporter.hasErrors where necessary
   */
  private[typechecker] class ThrowingReporter extends ContextReporter {
    override def isThrowing = true
    def error(pos: Position, msg: String): Unit = throw new TypeError(pos, msg)
  }

  /** Used during a run of [[scala.tools.nsc.typechecker.TreeCheckers]]? */
  private[typechecker] class CheckingReporter extends ContextReporter {
    def error(pos: Position, msg: String): Unit = onTreeCheckerError(pos, msg)
  }

  class ImportInfo(val tree: Import, val depth: Int, val isRootImport: Boolean) {
    def pos = tree.pos
    def posOf(sel: ImportSelector) =
      if (sel.namePos >= 0) tree.pos withPoint sel.namePos else tree.pos

    /** The prefix expression */
    def qual: Tree = tree.symbol.info match {
      case ImportType(expr) => expr
      case ErrorType        => tree setType NoType // fix for #2870
      case _                => throw new FatalError("symbol " + tree.symbol + " has bad type: " + tree.symbol.info) //debug
    }

    /** Is name imported explicitly, not via wildcard? */
    def isExplicitImport(name: Name): Boolean = tree.selectors.exists(_.introduces(name))

    /** The symbol with name `name` imported from import clause `tree`. */
    def importedSymbol(name: Name): Symbol = importedSelectedSymbol(name, requireExplicit = false)._2

    /** If requireExplicit is true, wildcard imports are not considered. */
    def importedSelectedSymbol(name: Name, requireExplicit: Boolean): (ImportSelector, Symbol) = {
      var result: Symbol = NoSymbol
      var renamed = false
      var selectors = tree.selectors
      @inline def current = selectors.head
      @inline def maybeNonLocalMember(nom: Name): Symbol =
        if (qual.tpe.isError) NoSymbol
        else if (pos.source.isJava) {
          val (_, sym) = NoContext.javaFindMember(qual.tpe, nom, _ => true)
          // We don't need to propagate the new prefix back out to the result of `Context.lookupSymbol`
          // because typechecking .java sources doesn't need it.
          sym
        }
        else qual.tpe.nonLocalMember(nom)
      while ((selectors ne Nil) && result == NoSymbol) {
        if (current.introduces(name))
          result = maybeNonLocalMember(current.name asTypeOf name)
        else if (!current.isWildcard && current.hasName(name))
          renamed = true
        else if (current.isWildcard && !renamed && !requireExplicit)
          result = maybeNonLocalMember(name)

        if (result == NoSymbol)
          selectors = selectors.tail
      }

      // Harden against the fallout from bugs like scala/bug#6745 and #5389
      // Enforce no importing universal members from root import Predef modules.
      //
      // [JZ] I considered issuing a devWarning and moving the
      //      check inside the above loop, as I believe that
      //      this always represents a mistake on the part of
      //      the caller.
      result.filter(sym =>
        if (isRootImport) !definitions.isUnimportableUnlessRenamed(sym)
        else definitions.isImportable(sym)
      ) match {
        case filtered: NoSymbol => TupleOfNullAndNoSymbol
        case _                  => (current, result)
      }
    }

    private def selectorString(s: ImportSelector): String =
      if (s.isWildcard) "_"
      else if (s.isRename) s"${s.name} => ${s.rename}"
      else s.name.decoded

    /** Optionally record that a selector was used to import the given symbol. */
    def recordUsage(sel: ImportSelector, result: Symbol): Unit = {
      debuglog(s"In $this at ${ pos.source.file.name }:${ posOf(sel).line }, selector '${ selectorString(sel)
        }' resolved to ${
          if (tree.symbol.hasCompleteInfo) s"(qual=$qual, $result)"
          else s"(expr=${tree.expr}, ${result.fullLocationString})"
        }")
      if (settings.warnUnusedImport && result != NoSymbol && pos != NoPosition)
        allUsedSelectors(this) += sel
    }

    def allImportedSymbols: Iterable[Symbol] =
      importableMembers(qual.tpe).flatMap(transformImport(tree.selectors, _))

    @tailrec
    private def transformImport(selectors: List[ImportSelector], sym: Symbol): List[Symbol] = selectors match {
      case Nil => Nil
      case sel :: Nil if sel.isWildcard =>
        if (isRootImport && definitions.isUnimportableUnlessRenamed(sym)) Nil
        else List(sym)
      case (sel @ ImportSelector(from, _, to, _)) :: _ if from == (if (from.isTermName) sym.name.toTermName else sym.name.toTypeName) =>
        if (sel.isMask) Nil
        else List(sym.cloneSymbol(sym.owner, sym.rawflags, to))
      case _ :: rest => transformImport(rest, sym)
    }

    override def hashCode = tree.##
    override def equals(other: Any) = other match {
      case that: ImportInfo => (tree == that.tree)
      case _                => false
    }
    override def toString = tree.toString
  }

  type ImportType = global.ImportType
  val ImportType = global.ImportType

  /** Walks a pair of references (`imp1` and `imp2`) up the context chain to ImportContexts */
  private final class ImportCursor(var ctx: Context, name: Name) {
    private var imp1Ctx = ctx.enclosingImport
    private var imp2Ctx = imp1Ctx.outer.enclosingImport

    def advanceImp1Imp2(): Unit = {
      imp1Ctx = imp2Ctx; imp2Ctx = imp1Ctx.outer.enclosingImport
    }
    def advanceImp2(): Unit = {
      imp2Ctx = imp2Ctx.outer.enclosingImport
    }
    def imp1Exists: Boolean = imp1Ctx.importOrNull != null
    def imp1: ImportInfo = imp1Ctx.importOrNull
    def imp2: ImportInfo = imp2Ctx.importOrNull

    // We continue walking down the imports as long as the tail is non-empty, which gives us:
    //   imports  ==  imp1 :: imp2 :: _
    // And at least one of the following is true:
    //   - imp1 and imp2 are at the same depth
    //   - imp1 is a wildcard import, so all explicit imports from outer scopes must be checked
    def keepLooking: Boolean = imp2Exists && (sameDepth || !imp1Explicit)
    def imp2Wins: Boolean = sameDepth && !imp1Explicit && imp2Explicit
    def sameDepth: Boolean = imp1.depth == imp2.depth

    private def imp2Exists = imp2Ctx.importOrNull != null
    def imp1Explicit = imp1 isExplicitImport name
    private def imp2Explicit = imp2 isExplicitImport name
  }

  private val TupleOfNullAndNoSymbol = (null, NoSymbol)
}

object ContextMode {
  import scala.language.implicitConversions
  private implicit def liftIntBitsToContextState(bits: Int): ContextMode = apply(bits)
  def apply(bits: Int): ContextMode = new ContextMode(bits)
  final val NOmode: ContextMode                   = 0

  final val AmbiguousErrors: ContextMode          = 1 << 2

  /** Are we in a secondary constructor after the this constructor call? */
  final val ConstructorSuffix: ContextMode        = 1 << 3

  /** For method context: were returns encountered? */
  final val ReturnsSeen: ContextMode              = 1 << 4

  /** Is this context (enclosed in) a constructor call?
    * (the call to the super or self constructor in the first line of a constructor.)
    * In such a context, the object's fields should not be in scope
    */
  final val SelfSuperCall: ContextMode            = 1 << 5

  // TODO harvest documentation for this
  final val ImplicitsEnabled: ContextMode         = 1 << 6

  final val MacrosEnabled: ContextMode            = 1 << 7

  /** To selectively allow enrichment in patterns, where other kinds of implicit conversions are not allowed */
  final val EnrichmentEnabled: ContextMode        = 1 << 8


  /** Are we retypechecking arguments independently from the function applied to them? See `Typer.tryTypedApply`
   *  TODO - iron out distinction/overlap with SecondTry.
   */
  final val ReTyping: ContextMode                 = 1 << 10

  /** Are we typechecking pattern alternatives. Formerly ALTmode. */
  final val PatternAlternative: ContextMode       = 1 << 11

  /** Are star patterns allowed. Formerly STARmode. */
  final val StarPatterns: ContextMode             = 1 << 12

  /** Are we typing the "super" in a superclass constructor call super.<init>. Formerly SUPERCONSTRmode. */
  final val SuperInit: ContextMode                = 1 << 13

  /*  Is this the second attempt to type this tree? In that case functions
   *  may no longer be coerced with implicit views. Formerly SNDTRYmode.
   */
  final val SecondTry: ContextMode                = 1 << 14

  /** Are we in return position? Formerly RETmode. */
  final val ReturnExpr: ContextMode               = 1 << 15

  /** Are unapplied type constructors allowed here? Formerly HKmode. */
  final val TypeConstructorAllowed: ContextMode   = 1 << 16

  /** Should a dead code warning be issued for a Nothing-typed argument to the current application. */
  final val SuppressDeadArgWarning: ContextMode   = 1 << 17

  /** Were default arguments used? */
  final val DiagUsedDefaults: ContextMode         = 1 << 18

  /** Are we currently typing the core or args of an annotation?
    * When set, Java annotations may be instantiated directly.
    */
  final val TypingAnnotation: ContextMode         = 1 << 19

  /** TODO: The "sticky modes" are EXPRmode, PATTERNmode, TYPEmode.
   *  To mimic the sticky mode behavior, when captain stickyfingers
   *  comes around we need to propagate those modes but forget the other
   *  context modes which were once mode bits; those being so far the
   *  ones listed here.
   */
  final val FormerNonStickyModes: ContextMode = (
    PatternAlternative | StarPatterns | SuperInit | SecondTry | ReturnExpr | TypeConstructorAllowed
  )

  final val DefaultMode: ContextMode = MacrosEnabled

  private val contextModeNameMap = Map(
    AmbiguousErrors        -> "AmbiguousErrors",
    ConstructorSuffix      -> "ConstructorSuffix",
    SelfSuperCall          -> "SelfSuperCall",
    ImplicitsEnabled       -> "ImplicitsEnabled",
    MacrosEnabled          -> "MacrosEnabled",
    ReTyping               -> "ReTyping",
    PatternAlternative     -> "PatternAlternative",
    StarPatterns           -> "StarPatterns",
    SuperInit              -> "SuperInit",
    SecondTry              -> "SecondTry",
    TypeConstructorAllowed -> "TypeConstructorAllowed",
    DiagUsedDefaults       -> "DiagUsedDefaults",
    SuppressDeadArgWarning -> "SuppressDeadArgWarning",
    TypingAnnotation       -> "TypingAnnotation",
  )
}

/**
 * A value class to carry the boolean flags of a context, such as whether errors should
 * be buffered or reported.
 */
final class ContextMode private (val bits: Int) extends AnyVal {
  import ContextMode._

  def &(other: ContextMode): ContextMode  = new ContextMode(bits & other.bits)
  def |(other: ContextMode): ContextMode  = new ContextMode(bits | other.bits)
  def &~(other: ContextMode): ContextMode = new ContextMode(bits & ~(other.bits))
  def set(value: Boolean, mask: ContextMode) = if (value) |(mask) else &~(mask)

  def inAll(required: ContextMode)        = (this & required) == required
  def inAny(required: ContextMode)        = (this & required) != NOmode
  def inNone(prohibited: ContextMode)     = (this & prohibited) == NOmode

  override def toString =
    if (bits == 0) "NOmode"
    else contextModeNameMap.view.filterKeys(inAll).values.toList.sorted.mkString(" ")
}<|MERGE_RESOLUTION|>--- conflicted
+++ resolved
@@ -24,12 +24,7 @@
  */
 trait Contexts { self: Analyzer =>
   import global._
-<<<<<<< HEAD
   import definitions.{JavaLangPackage, ScalaPackage, PredefModule, ScalaXmlTopScope, ScalaXmlPackage}
-=======
-  import definitions.{ JavaLangPackage, ScalaPackage, PredefModule, ScalaXmlTopScope, ScalaXmlPackage }
-
->>>>>>> 48c9a397
   import ContextMode._
   import scala.reflect.internal.Flags._
 
