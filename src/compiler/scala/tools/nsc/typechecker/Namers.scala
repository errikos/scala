--- conflicted
+++ resolved
@@ -573,23 +573,13 @@
           (base nonLocalMember original.toTermName) != NoSymbol ||
             (base nonLocalMember original.toTypeName) != NoSymbol
 
-<<<<<<< HEAD
         if (!s.isWildcard && base != ErrorType) {
-          if (isValid(from)) {
-            // for Java code importing Scala objects
-            if (!nme.isModuleName(from) || isValid(from.dropModule)) {
-              typer.TyperErrorGen.NotAMemberError(tree, expr, from, context.outer)
-            }
-          }
-=======
-        if (from != nme.WILDCARD && base != ErrorType) {
           val okay = isValid(from, base) || context.unit.isJava && (      // Java code...
                (nme.isModuleName(from) && isValid(from.dropModule, base)) // - importing Scala module classes
             || isValid(from, base.companion)                              // - importing type members from types
           )
-          if (!okay) typer.TyperErrorGen.NotAMemberError(tree, expr, from)
-
->>>>>>> 88cb6f22
+          if (!okay) typer.TyperErrorGen.NotAMemberError(tree, expr, from, context.outer)
+
           // Setting the position at the import means that if there is
           // more than one hidden name, the second will not be warned.
           // So it is the position of the actual hidden name.
