--- conflicted
+++ resolved
@@ -108,21 +108,12 @@
         clearDelayed()
         if (StatisticsStatics.areSomeColdStatsEnabled) statistics.stopTimer(statistics.typerNanos, start)
       }
-<<<<<<< HEAD
       def apply(unit: CompilationUnit): Unit = {
         try {
           val typer = newTyper(rootContext(unit))
           unit.body = typer.typed(unit.body)
+          // interactive typed may finish by throwing a `TyperResult`
           if (!settings.Youtline) {
-=======
-
-      def apply(unit: CompilationUnit) {
-        try {
-          val typer = newTyper(rootContext(unit))
-          unit.body = typer.typed(unit.body)
-          // interactive typed may finish by throwing a `TyperResult`
-          if (!settings.Youtline.value) {
->>>>>>> 48c9a397
             for (workItem <- unit.toCheck) workItem()
             if (settings.warnUnusedImport)
               warnUnusedImports(unit)
