/*
 * Scala (https://www.scala-lang.org)
 *
 * Copyright EPFL and Lightbend, Inc.
 *
 * Licensed under Apache License 2.0
 * (http://www.apache.org/licenses/LICENSE-2.0).
 *
 * See the NOTICE file distributed with this work for
 * additional information regarding copyright ownership.
 */

//todo: allow infix type patterns


package scala.tools.nsc
package javac

import scala.collection.mutable.ListBuffer
import symtab.Flags
import JavaTokens._
import scala.annotation.tailrec
import scala.language.implicitConversions
import scala.reflect.internal.util.Position
import scala.reflect.internal.util.ListOfNil
import scala.tools.nsc.Reporting.WarningCategory

trait JavaParsers extends ast.parser.ParsersCommon with JavaScanners {
  val global : Global
  import global._
  import definitions._

  case class JavaOpInfo(operand: Tree, operator: Name, pos: Int)

  class JavaUnitParser(val unit: global.CompilationUnit) extends JavaParser {
    val in = new JavaUnitScanner(unit)
    def freshName(prefix: String): Name = freshTermName(prefix)
    def freshTermName(prefix: String): TermName = unit.freshTermName(prefix)
    def freshTypeName(prefix: String): TypeName = unit.freshTypeName(prefix)
    def deprecationWarning(off: Int, msg: String, since: String) = runReporting.deprecationWarning(off, msg, since, site = "", origin = "")
    implicit def i2p(offset : Int) : Position = Position.offset(unit.source, offset)
    def warning(pos : Int, msg : String) : Unit = runReporting.warning(pos, msg, WarningCategory.JavaSource, site = "")
    def syntaxError(pos: Int, msg: String) : Unit = reporter.error(pos, msg)
  }

  abstract class JavaParser extends ParserCommon {
    val in: JavaScanner

    def freshName(prefix : String): Name
    protected implicit def i2p(offset : Int) : Position
    private implicit def p2i(pos : Position): Int = if (pos.isDefined) pos.point else -1

    /** The simple name of the package of the currently parsed file */
    private var thisPackageName: TypeName = tpnme.EMPTY

    /** this is the general parse method
     */
    def parse(): Tree = {
      val t = compilationUnit()
      accept(EOF)
      t
    }

    // -------- error handling ---------------------------------------

    private var lastErrorPos : Int = -1

    protected def skip(): Unit = {
      var nparens = 0
      var nbraces = 0
      while (true) {
        in.token match {
          case EOF =>
            return
          case SEMI =>
            if (nparens == 0 && nbraces == 0) return
          case RPAREN =>
            nparens -= 1
          case RBRACE =>
            if (nbraces == 0) return
            nbraces -= 1
          case LPAREN =>
            nparens += 1
          case LBRACE =>
            nbraces += 1
          case _ =>
        }
        in.nextToken()
      }
    }

    def warning(pos : Int, msg : String) : Unit
    def syntaxError(pos: Int, msg: String) : Unit
    def syntaxError(msg: String, skipIt: Boolean): Unit = {
      syntaxError(in.currentPos, msg, skipIt)
    }

    def syntaxError(pos: Int, msg: String, skipIt: Boolean): Unit = {
      if (pos > lastErrorPos) {
        syntaxError(pos, msg)
        // no more errors on this token.
        lastErrorPos = in.currentPos
      }
      if (skipIt)
        skip()
    }
    def errorTypeTree = TypeTree().setType(ErrorType) setPos in.currentPos

    // --------- tree building -----------------------------

    import gen.{ rootId, scalaDot }

    def javaDot(name: Name): Tree =
      Select(rootId(nme.java), name)

    def javaLangDot(name: Name): Tree =
      Select(javaDot(nme.lang), name)

    def javaLangObject(): Tree = javaLangDot(tpnme.Object)

    def arrayOf(tpt: Tree) =
      AppliedTypeTree(scalaDot(tpnme.Array), List(tpt))

    def blankExpr = EmptyTree

    def makePackaging(pkg: RefTree, stats: List[Tree]): PackageDef =
      atPos(pkg.pos) {  PackageDef(pkg, stats) }

    def makeTemplate(parents: List[Tree], stats: List[Tree]) =
      Template(parents, noSelfType, if (treeInfo.firstConstructor(stats) == EmptyTree)
        makeConstructor(Nil) :: stats else stats)

    def makeSyntheticParam(count: Int, tpt: Tree): ValDef =
      makeParam(nme.syntheticParamName(count), tpt)
    def makeParam(name: String, tpt: Tree): ValDef =
      makeParam(TermName(name), tpt)
    def makeParam(name: TermName, tpt: Tree): ValDef =
      ValDef(Modifiers(Flags.JAVA | Flags.PARAM), name, tpt, EmptyTree)

    def makeConstructor(formals: List[Tree]) = {
      val vparams = mapWithIndex(formals)((p, i) => makeSyntheticParam(i + 1, p))
      DefDef(Modifiers(Flags.JAVA), nme.CONSTRUCTOR, List(), List(vparams), TypeTree(), blankExpr)
    }

    /** A hook for joining the comment associated with a definition.
      * Overridden by scaladoc.
      */
    def joinComment(trees: => List[Tree]): List[Tree] = trees

    // ------------- general parsing ---------------------------

    /** skip parent or brace enclosed sequence of things */
    def skipAhead(): Unit = {
      var nparens = 0
      var nbraces = 0
      do {
        in.token match {
          case LPAREN =>
            nparens += 1
          case LBRACE =>
            nbraces += 1
          case _ =>
        }
        in.nextToken()
        in.token match {
          case RPAREN =>
            nparens -= 1
          case RBRACE =>
            nbraces -= 1
          case _ =>
        }
      } while (in.token != EOF && (nparens > 0 || nbraces > 0))
    }

    def skipTo(tokens: Int*): Unit = {
      while (!(tokens contains in.token) && in.token != EOF) {
        if (in.token == LBRACE) { skipAhead(); accept(RBRACE) }
        else if (in.token == LPAREN) { skipAhead(); accept(RPAREN) }
        else in.nextToken()
      }
    }

    /** Consume one token of the specified type, or
      * signal an error if it is not there.
      */
    def accept(token: Int): Int = {
      val pos = in.currentPos
      if (in.token != token) {
        val posToReport = in.currentPos
        val msg =
          JavaScannerConfiguration.token2string(token) + " expected but " +
            JavaScannerConfiguration.token2string(in.token) + " found."

        syntaxError(posToReport, msg, skipIt = true)
      }
      if (in.token == token) in.nextToken()
      pos
    }

    def acceptClosingAngle(): Unit = {
      val closers: PartialFunction[Int, Int] = {
        case GTGTGTEQ => GTGTEQ
        case GTGTGT   => GTGT
        case GTGTEQ   => GTEQ
        case GTGT     => GT
        case GTEQ     => EQUALS
      }
      if (closers isDefinedAt in.token) in.token = closers(in.token)
      else accept(GT)
    }

    def identForType(): TypeName = ident().toTypeName
    def ident(): Name =
      if (in.token == IDENTIFIER) {
        val name = in.name
        in.nextToken()
        name
      } else {
        accept(IDENTIFIER)
        nme.ERROR
      }

    def repsep[T <: Tree](p: () => T, sep: Int): List[T] = {
      val buf = ListBuffer[T](p())
      while (in.token == sep) {
        in.nextToken()
        buf += p()
      }
      buf.toList
    }

    /** Convert (qual)ident to type identifier
     */
    def convertToTypeId(tree: Tree): Tree = gen.convertToTypeName(tree) match {
      case Some(t)  => t setPos tree.pos
      case _        => tree match {
        case AppliedTypeTree(_, _) | ExistentialTypeTree(_, _) | SelectFromTypeTree(_, _) =>
          tree
        case _ =>
          syntaxError(tree.pos, "identifier expected", skipIt = false)
          errorTypeTree
      }
    }

    // -------------------- specific parsing routines ------------------

    def qualId(orClassLiteral: Boolean = false): Tree = {
      var t: Tree = atPos(in.currentPos) { Ident(ident()) }
      var done = false
      while (!done && in.token == DOT) {
        in.nextToken()
        t = atPos(in.currentPos) {
          if (orClassLiteral && in.token == CLASS) {
            in.nextToken()
            done = true
            val tpeArg = convertToTypeId(t)
            TypeApply(Select(gen.mkAttributedRef(definitions.PredefModule), nme.classOf), tpeArg :: Nil)
          } else {
            Select(t, ident())
          }
        }
      }
      t
    }

    @tailrec
    final def optArrayBrackets(tpt: Tree): Tree =
      if (in.token == LBRACKET) {
        val tpt1 = atPos(in.pos) { arrayOf(tpt) }
        in.nextToken()
        accept(RBRACKET)
        optArrayBrackets(tpt1)
      } else tpt

    def basicType(): Tree =
      atPos(in.pos) {
        in.token match {
          case BYTE    => in.nextToken(); TypeTree(ByteTpe)
          case SHORT   => in.nextToken(); TypeTree(ShortTpe)
          case CHAR    => in.nextToken(); TypeTree(CharTpe)
          case INT     => in.nextToken(); TypeTree(IntTpe)
          case LONG    => in.nextToken(); TypeTree(LongTpe)
          case FLOAT   => in.nextToken(); TypeTree(FloatTpe)
          case DOUBLE  => in.nextToken(); TypeTree(DoubleTpe)
          case BOOLEAN => in.nextToken(); TypeTree(BooleanTpe)
          case _       => syntaxError("illegal start of type", skipIt = true); errorTypeTree
        }
      }

    def typ(): Tree = {
      annotations() // TODO: fix scala/bug#9883 (JSR 308)
      optArrayBrackets {
        if (in.token == FINAL) in.nextToken()
        if (in.token == IDENTIFIER) {
          var t = typeArgs(atPos(in.currentPos)(Ident(ident())))
          // typeSelect generates Select nodes is the lhs is an Ident or Select,
          // SelectFromTypeTree otherwise. See #3567.
          // Select nodes can be later
          // converted in the typechecker to SelectFromTypeTree if the class
          // turns out to be an instance inner class instead of a static inner class.
          def typeSelect(t: Tree, name: Name) = t match {
            case Ident(_) | Select(_, _) => Select(t, name)
            case _ => SelectFromTypeTree(t, name.toTypeName)
          }
          while (in.token == DOT) {
            in.nextToken()
            t = typeArgs(atPos(in.currentPos)(typeSelect(t, ident())))
          }
          convertToTypeId(t)
        } else {
          basicType()
        }
      }
    }

    def typeArgs(t: Tree): Tree = {
      val wildcards = new ListBuffer[TypeDef]
      def typeArg(): Tree =
        if (in.token == QMARK) {
          val pos = in.currentPos
          in.nextToken()
          val hi = if (in.token == EXTENDS) { in.nextToken() ; typ() } else Ident(definitions.ObjectClass)
          val lo = if (in.token == SUPER)   { in.nextToken() ; typ() } else EmptyTree
          val tdef = atPos(pos) {
            TypeDef(
              Modifiers(Flags.JAVA | Flags.DEFERRED),
              newTypeName("_$"+ (wildcards.length + 1)),
              List(),
              TypeBoundsTree(lo, hi))
          }
          wildcards += tdef
          atPos(pos) { Ident(tdef.name) }
        } else {
          typ()
        }
      if (in.token == LT) {
        in.nextToken()
        val t1 = convertToTypeId(t)
        val args = repsep(() => typeArg(), COMMA)
        acceptClosingAngle()
        atPos(t1.pos) {
          val t2: Tree = AppliedTypeTree(t1, args)
          if (wildcards.isEmpty) t2
          else ExistentialTypeTree(t2, wildcards.toList)
        }
      } else t
    }

    def annotations(): List[Tree] = {
      val annots = new ListBuffer[Tree]
      while (in.token == AT) {
        in.nextToken()
        val annot = annotation()
        if (annot.nonEmpty) annots += annot
      }
      annots.toList
    }

    /** Annotation ::= TypeName [`(` [AnnotationArgument {`,` AnnotationArgument}] `)`]
     */
<<<<<<< HEAD
    def annotation(): Unit = {
      qualId()
      if (in.token == LPAREN) { skipAhead(); accept(RPAREN) }
      else if (in.token == LBRACE) { skipAhead(); accept(RBRACE) }
=======
    def annotation(): Tree = {
      def annArg(): Tree = {
        def annVal(): Tree = {
          tryLiteral() match {
            case Some(lit) => atPos(in.currentPos)(Literal(lit))
            case _ if in.token == AT =>
              in.nextToken()
              annotation()
            case _ if in.token == LBRACE =>
              atPos(in.pos) {
                val elts = inBracesOrNil(commaSeparated(annVal()))
                if (elts.exists(_.isEmpty)) EmptyTree
                else Apply(ArrayModule_overloadedApply, elts: _*)
              }
            case _ if in.token == IDENTIFIER =>
              qualId(orClassLiteral = true)
          }
        }

        if (in.token == IDENTIFIER) {
          qualId(orClassLiteral = true) match {
            case name: Ident if in.token == EQUALS =>
              in.nextToken()
              /* name = value */
              val value = annVal()
              if (value.isEmpty) EmptyTree else gen.mkNamedArg(name, value)
            case rhs =>
              /* implicit `value` arg with constant value */
              gen.mkNamedArg(nme.value, rhs)
          }
        } else {
          /* implicit `value` arg */
          val value = annVal()
          if (value.isEmpty) EmptyTree else gen.mkNamedArg(nme.value, value)
        }
      }

      atPos(in.pos) {
        val id = convertToTypeId(qualId())
        if (in.token == LPAREN) {
          val saved = new JavaTokenData {}.copyFrom(in) // prep to bail if non-literals/identifiers
          accept(LPAREN)
          val args =
            if (in.token == RPAREN) Nil
            else commaSeparated(atPos(in.pos)(annArg()))
          if (in.token == RPAREN) {
            accept(RPAREN)
            New(id, args :: Nil)
          } else {
            in.copyFrom(saved)
            skipAhead()
            accept(RPAREN)
            EmptyTree
          }
        } else New(id, ListOfNil)
      }
>>>>>>> 85ec3c5a
    }

    def modifiers(inInterface: Boolean): Modifiers = {
      var flags: Long = Flags.JAVA
      // assumed true unless we see public/private/protected
      var isPackageAccess = true
      var annots: List[Tree] = Nil
      def addAnnot(sym: Symbol) = annots :+= New(sym.tpe)

      while (true) {
        in.token match {
          case AT if (in.lookaheadToken != INTERFACE) =>
            in.nextToken()
            val annot = annotation()
            if (annot.nonEmpty) annots :+= annot
          case PUBLIC =>
            isPackageAccess = false
            in.nextToken()
          case PROTECTED =>
            flags |= Flags.PROTECTED
            in.nextToken()
          case PRIVATE =>
            isPackageAccess = false
            flags |= Flags.PRIVATE
            in.nextToken()
          case STATIC =>
            flags |= Flags.STATIC
            in.nextToken()
          case ABSTRACT =>
            flags |= Flags.ABSTRACT
            in.nextToken()
          case FINAL =>
            flags |= Flags.FINAL
            in.nextToken()
          case DEFAULT =>
            flags |= Flags.JAVA_DEFAULTMETHOD
            in.nextToken()
          case NATIVE =>
            addAnnot(NativeAttr)
            in.nextToken()
          case TRANSIENT =>
            addAnnot(TransientAttr)
            in.nextToken()
          case VOLATILE =>
            addAnnot(VolatileAttr)
            in.nextToken()
          case STRICTFP =>
            addAnnot(ScalaStrictFPAttr)
            in.nextToken()
          case SYNCHRONIZED =>
            in.nextToken()
          case _ =>
            val privateWithin: TypeName =
              if (isPackageAccess && !inInterface) thisPackageName
              else tpnme.EMPTY

            return Modifiers(flags, privateWithin) withAnnotations annots
        }
      }
      abort("should not be here")
    }

    def typeParams(): List[TypeDef] =
      if (in.token == LT) {
        in.nextToken()
        val tparams = repsep(() => typeParam(), COMMA)
        acceptClosingAngle()
        tparams
      } else List()

    def typeParam(): TypeDef =
      atPos(in.currentPos) {
        val anns = annotations()
        val name = identForType()
        val hi = if (in.token == EXTENDS) { in.nextToken() ; bound() } else EmptyTree
        TypeDef(Modifiers(Flags.JAVA | Flags.DEFERRED | Flags.PARAM, tpnme.EMPTY, anns), name, Nil, TypeBoundsTree(EmptyTree, hi))
      }

    def bound(): Tree =
      atPos(in.currentPos) {
        val buf = ListBuffer[Tree](typ())
        while (in.token == AMP) {
          in.nextToken()
          buf += typ()
        }
        val ts = buf.toList
        if (ts.tail.isEmpty) ts.head
        else CompoundTypeTree(Template(ts, noSelfType, List()))
      }

    def formalParams(): List[ValDef] = {
      accept(LPAREN)
      val vparams = if (in.token == RPAREN) List() else repsep(() => formalParam(), COMMA)
      accept(RPAREN)
      vparams
    }

    def formalParam(): ValDef = {
      if (in.token == FINAL) in.nextToken()
      val anns = annotations()
      var t = typ()
      if (in.token == DOTDOTDOT) {
        in.nextToken()
        t = atPos(t.pos) {
          AppliedTypeTree(scalaDot(tpnme.JAVA_REPEATED_PARAM_CLASS_NAME), List(t))
        }
      }
     varDecl(in.currentPos, Modifiers(Flags.JAVA | Flags.PARAM, typeNames.EMPTY, anns), t, ident().toTermName)
    }

    def optThrows(): Unit = {
      if (in.token == THROWS) {
        in.nextToken()
        repsep(() => typ(), COMMA)
      }
    }

    def methodBody(): Tree = {
      skipAhead()
      accept(RBRACE) // skip block
      blankExpr
    }

    def definesInterface(token: Int) = token == INTERFACE || token == AT

    def termDecl(mods: Modifiers, parentToken: Int): List[Tree] = {
      val inInterface = definesInterface(parentToken)
      val tparams = if (in.token == LT) typeParams() else List()
      val isVoid = in.token == VOID
      var rtpt =
        if (isVoid) {
          in.nextToken()
          TypeTree(UnitTpe) setPos in.pos
        } else typ()
      var pos = in.currentPos
      val rtptName = rtpt match {
        case Ident(name) => name
        case _ => nme.EMPTY
      }
      if (in.token == LPAREN && rtptName != nme.EMPTY && !inInterface) {
        // constructor declaration
        val vparams = formalParams()
        optThrows()
        List {
          atPos(pos) {
            DefDef(mods, nme.CONSTRUCTOR, tparams, List(vparams), TypeTree(), methodBody())
          }
        }
      } else {
        var mods1 = mods
        if (mods hasFlag Flags.ABSTRACT) mods1 = mods &~ Flags.ABSTRACT | Flags.DEFERRED
        pos = in.currentPos
        val name = ident()
        if (in.token == LPAREN) {
          // method declaration
          val vparams = formalParams()
          if (!isVoid) rtpt = optArrayBrackets(rtpt)
          optThrows()
          val isConcreteInterfaceMethod = !inInterface || (mods hasFlag Flags.JAVA_DEFAULTMETHOD) || (mods hasFlag Flags.STATIC)
          val bodyOk = !(mods1 hasFlag Flags.DEFERRED) && isConcreteInterfaceMethod
          val body =
            if (bodyOk && in.token == LBRACE) {
              methodBody()
            } else {
              if (parentToken == AT && in.token == DEFAULT) {
                val annot =
                  atPos(pos) {
                    New(Select(scalaDot(nme.runtime), tpnme.AnnotationDefaultATTR), Nil)
                  }
                mods1 = mods1 withAnnotations annot :: Nil
                skipTo(SEMI)
                accept(SEMI)
                blankExpr
              } else {
                accept(SEMI)
                EmptyTree
              }
            }
          // for abstract methods (of classes), the `DEFERRED` flag is already set.
          // here we also set it for interface methods that are not static and not default.
          if (!isConcreteInterfaceMethod) mods1 |= Flags.DEFERRED
          List {
            atPos(pos) {
              DefDef(mods1, name.toTermName, tparams, List(vparams), rtpt, body)
            }
          }
        } else {
          if (inInterface) mods1 |= Flags.FINAL | Flags.STATIC
          val result = fieldDecls(pos, mods1, rtpt, name)
          accept(SEMI)
          result
        }
      }
    }

    /** Parse a sequence of field declarations, separated by commas.
     *  This one is tricky because a comma might also appear in an
     *  initializer. Since we don't parse initializers we don't know
     *  what the comma signifies.
     *  We solve this with a second list buffer `maybe` which contains
     *  potential variable definitions.
     *  Once we have reached the end of the statement, we know whether
     *  these potential definitions are real or not.
     */
    def fieldDecls(pos: Position, mods: Modifiers, tpt: Tree, name: Name): List[Tree] = {
      val buf = ListBuffer[Tree](varDecl(pos, mods, tpt, name.toTermName))
      val maybe = new ListBuffer[Tree] // potential variable definitions.
      while (in.token == COMMA) {
        in.nextToken()
        if (in.token == IDENTIFIER) { // if there's an ident after the comma ...
          val name = ident()
          if (in.token == EQUALS || in.token == SEMI) { // ... followed by a `=` or `;`, we know it's a real variable definition
            buf ++= maybe
            buf += varDecl(in.currentPos, mods, tpt.duplicate, name.toTermName)
            maybe.clear()
          } else if (in.token == COMMA) { // ... if there's a comma after the ident, it could be a real vardef or not.
            maybe += varDecl(in.currentPos, mods, tpt.duplicate, name.toTermName)
          } else { // ... if there's something else we were still in the initializer of the
                   // previous var def; skip to next comma or semicolon.
            skipTo(COMMA, SEMI)
            maybe.clear()
          }
        } else { // ... if there's no ident following the comma we were still in the initializer of the
                 // previous var def; skip to next comma or semicolon.
          skipTo(COMMA, SEMI)
          maybe.clear()
        }
      }
      if (in.token == SEMI) {
        buf ++= maybe // every potential vardef that survived until here is real.
      }
      buf.toList
    }

    def varDecl(pos: Position, mods: Modifiers, tpt: Tree, name: TermName): ValDef = {
      val tpt1 = optArrayBrackets(tpt)

      /** Tries to detect final static literals syntactically and returns a constant type replacement */
      def optConstantTpe(): Tree = {
        def constantTpe(const: Constant): Tree = TypeTree(ConstantType(const))

        def forConst(const: Constant): Tree = {
          if (in.token != SEMI) tpt1
          else {
            def isStringTyped = tpt1 match {
              case Ident(TypeName("String")) => true
              case _ => false
            }
            if (const.tag == StringTag && isStringTyped) constantTpe(const)
            else if (tpt1.tpe != null && (const.tag == BooleanTag || const.isNumeric)) {
              // for example, literal 'a' is ok for float. 127 is ok for byte, but 128 is not.
              val converted = const.convertTo(tpt1.tpe)
              if (converted == null) tpt1
              else constantTpe(converted)
            } else tpt1
          }
        }

        in.nextToken() // EQUALS
        if (mods.hasFlag(Flags.STATIC) && mods.isFinal) {
          val neg = in.token match {
            case MINUS | BANG => in.nextToken(); true
            case _ => false
          }
          tryLiteral(neg).map(forConst).getOrElse(tpt1)
        } else tpt1
      }

      val tpt2: Tree =
        if (in.token == EQUALS && !mods.isParameter) {
          val res = optConstantTpe()
          skipTo(COMMA, SEMI)
          res
        } else tpt1

      val mods1 = if (mods.isFinal) mods &~ Flags.FINAL else mods | Flags.MUTABLE
      atPos(pos) {
        ValDef(mods1, name, tpt2, blankExpr)
      }
    }

    def memberDecl(mods: Modifiers, parentToken: Int): List[Tree] = in.token match {
      case CLASS | ENUM | INTERFACE | AT =>
        typeDecl(if (definesInterface(parentToken)) mods | Flags.STATIC else mods)
      case _ =>
        termDecl(mods, parentToken)
    }

    def makeCompanionObject(cdef: ClassDef, statics: List[Tree]): Tree =
      atPos(cdef.pos) {
        ModuleDef(cdef.mods & (Flags.AccessFlags | Flags.JAVA), cdef.name.toTermName,
                  makeTemplate(List(), statics))
      }

    def importCompanionObject(cdef: ClassDef): Tree =
      atPos(cdef.pos) {
        Import(Ident(cdef.name.toTermName), ImportSelector.wildList)
      }

    def addCompanionObject(statics: List[Tree], cdef: ClassDef): List[Tree] =
      List(makeCompanionObject(cdef, statics), cdef)

    def importDecl(): List[Tree] = {
      accept(IMPORT)
      val pos = in.currentPos
      val buf = new ListBuffer[Name]
      @tailrec
      def collectIdents() : Int = {
        if (in.token == ASTERISK) {
          val starOffset = in.pos
          in.nextToken()
          buf += nme.WILDCARD
          starOffset
        } else {
          val nameOffset = in.pos
          buf += ident()
          if (in.token == DOT) {
            in.nextToken()
            collectIdents()
          } else nameOffset
        }
      }
      if (in.token == STATIC) in.nextToken()
      else buf += nme.ROOTPKG
      val lastnameOffset = collectIdents()
      accept(SEMI)
      val names = buf.toList
      if (names.lengthIs < 2) {
        syntaxError(pos, "illegal import", skipIt = false)
        List()
      } else {
        val qual = names.tail.init.foldLeft(Ident(names.head): Tree)(Select(_, _))
        val lastname = names.last
        val selector = lastname match {
          case nme.WILDCARD => ImportSelector.wildAt(lastnameOffset)
          case _            => ImportSelector(lastname, lastnameOffset, lastname, lastnameOffset)
        }
        List(atPos(pos)(Import(qual, List(selector))))
      }
    }

    def interfacesOpt() =
      if (in.token == IMPLEMENTS) {
        in.nextToken()
        repsep(() => typ(), COMMA)
      } else {
        List()
      }

    def classDecl(mods: Modifiers): List[Tree] = {
      accept(CLASS)
      val pos = in.currentPos
      val name = identForType()
      val tparams = typeParams()
      val superclass =
        if (in.token == EXTENDS) {
          in.nextToken()
          typ()
        } else {
          javaLangObject()
        }
      val interfaces = interfacesOpt()
      val (statics, body) = typeBody(CLASS, name)
      addCompanionObject(statics, atPos(pos) {
        ClassDef(mods, name, tparams, makeTemplate(superclass :: interfaces, body))
      })
    }

    def interfaceDecl(mods: Modifiers): List[Tree] = {
      accept(INTERFACE)
      val pos = in.currentPos
      val name = identForType()
      val tparams = typeParams()
      val parents =
        if (in.token == EXTENDS) {
          in.nextToken()
          repsep(() => typ(), COMMA)
        } else {
          List(javaLangObject())
        }
      val (statics, body) = typeBody(INTERFACE, name)
      addCompanionObject(statics, atPos(pos) {
        ClassDef(mods | Flags.TRAIT | Flags.INTERFACE | Flags.ABSTRACT,
                 name, tparams,
                 makeTemplate(parents, body))
      })
    }

    def typeBody(leadingToken: Int, parentName: Name): (List[Tree], List[Tree]) = {
      accept(LBRACE)
      val defs = typeBodyDecls(leadingToken, parentName)
      accept(RBRACE)
      defs
    }

    def typeBodyDecls(parentToken: Int, parentName: Name): (List[Tree], List[Tree]) = {
      val inInterface = definesInterface(parentToken)
      val statics = new ListBuffer[Tree]
      val members = new ListBuffer[Tree]
      while (in.token != RBRACE && in.token != EOF) {
        var mods = modifiers(inInterface)
        if (in.token == LBRACE) {
          skipAhead() // skip init block, we just assume we have seen only static
          accept(RBRACE)
        } else if (in.token == SEMI) {
          in.nextToken()
        } else {
          if (in.token == ENUM || definesInterface(in.token)) mods |= Flags.STATIC
          val decls = joinComment(memberDecl(mods, parentToken))

          @tailrec
          def isDefDef(tree: Tree): Boolean = tree match {
            case _: DefDef => true
            case DocDef(_, defn) => isDefDef(defn)
            case _ => false
          }

          (if (mods.hasStaticFlag || inInterface && !(decls exists isDefDef))
             statics
           else
             members) ++= decls
        }
      }
      (statics.toList, members.toList)
    }
    def annotationParents = Select(javaLangDot(nme.annotation), tpnme.Annotation) :: Nil
    def annotationDecl(mods: Modifiers): List[Tree] = {
      accept(AT)
      accept(INTERFACE)
      val pos = in.currentPos
      val name = identForType()
      val (statics, body) = typeBody(AT, name)
      val templ = makeTemplate(annotationParents, body)
      addCompanionObject(statics, atPos(pos) {
        import Flags._
        ClassDef(
          mods | JAVA_ANNOTATION | TRAIT | INTERFACE | ABSTRACT,
          name, List(), templ)
      })
    }

    def enumDecl(mods: Modifiers): List[Tree] = {
      accept(ENUM)
      val pos = in.currentPos
      val name = identForType()
      def enumType = Ident(name)
      val interfaces = interfacesOpt()
      accept(LBRACE)
      val buf = new ListBuffer[Tree]
      var enumIsFinal = true
      @tailrec
      def parseEnumConsts(): Unit = {
        if (in.token != RBRACE && in.token != SEMI && in.token != EOF) {
          val (const, hasClassBody) = enumConst(enumType)
          buf += const
          // if any of the enum constants has a class body, the enum class is not final (JLS 8.9.)
          enumIsFinal &&= !hasClassBody
          if (in.token == COMMA) {
            in.nextToken()
            parseEnumConsts()
          }
        }
      }
      parseEnumConsts()
      val consts = buf.toList
      val (statics, body) =
        if (in.token == SEMI) {
          in.nextToken()
          typeBodyDecls(ENUM, name)
        } else {
          (List(), List())
        }
      val predefs = List(
        DefDef(
          Modifiers(Flags.JAVA | Flags.STATIC), nme.values, List(),
          ListOfNil,
          arrayOf(enumType),
          blankExpr),
        DefDef(
          Modifiers(Flags.JAVA | Flags.STATIC), nme.valueOf, List(),
          List(List(makeParam("x", TypeTree(StringTpe)))),
          enumType,
          blankExpr))
      accept(RBRACE)
      val superclazz =
        AppliedTypeTree(javaLangDot(tpnme.Enum), List(enumType))
      val finalFlag = if (enumIsFinal) Flags.FINAL else 0L
      addCompanionObject(consts ::: statics ::: predefs, atPos(pos) {
        // Marking the enum class SEALED | ABSTRACT enables exhaustiveness checking. See also ClassfileParser.
        // This is a bit of a hack and requires excluding the ABSTRACT flag in the backend, see method javaClassfileFlags.
        ClassDef(mods | Flags.JAVA_ENUM | Flags.SEALED | Flags.ABSTRACT | finalFlag, name, List(),
                 makeTemplate(superclazz :: interfaces, body))
      })
    }

    def enumConst(enumType: Tree): (ValDef, Boolean) = {
      val anns = annotations()
      var hasClassBody = false
      val res = atPos(in.currentPos) {
        val name = ident()
        if (in.token == LPAREN) {
          // skip arguments
          skipAhead()
          accept(RPAREN)
        }
        if (in.token == LBRACE) {
          hasClassBody = true
          // skip classbody
          skipAhead()
          accept(RBRACE)
        }
        ValDef(Modifiers(Flags.JAVA_ENUM | Flags.STABLE | Flags.JAVA | Flags.STATIC, typeNames.EMPTY, anns), name.toTermName, enumType, blankExpr)
      }
      (res, hasClassBody)
    }

    def typeDecl(mods: Modifiers): List[Tree] = in.token match {
      case ENUM      => joinComment(enumDecl(mods))
      case INTERFACE => joinComment(interfaceDecl(mods))
      case AT        => annotationDecl(mods)
      case CLASS     => joinComment(classDecl(mods))
      case _         => in.nextToken(); syntaxError("illegal start of type declaration", skipIt = true); List(errorTypeTree)
    }

    def tryLiteral(negate: Boolean = false): Option[Constant] = {
      val l = in.token match {
        case TRUE      => !negate
        case FALSE     => negate
        case CHARLIT   => in.name.charAt(0)
        case INTLIT    => in.intVal(negate).toInt
        case LONGLIT   => in.intVal(negate)
        case FLOATLIT  => in.floatVal(negate).toFloat
        case DOUBLELIT => in.floatVal(negate)
        case STRINGLIT => in.name.toString
        case _         => null
      }
      if (l == null) None
      else {
        in.nextToken()
        Some(Constant(l))
      }
    }

    /** CompilationUnit ::= [package QualId semi] TopStatSeq
     */
    def compilationUnit(): Tree = {
      var pos = in.currentPos
      val pkg: RefTree =
        if (in.token == AT || in.token == PACKAGE) {
          annotations() // TODO: put these somewhere?
          pos = in.currentPos
          accept(PACKAGE)
          val pkg = qualId().asInstanceOf[RefTree]
          accept(SEMI)
          pkg
        } else {
          Ident(nme.EMPTY_PACKAGE_NAME)
        }
      thisPackageName = gen.convertToTypeName(pkg) match {
        case Some(t)  => t.name.toTypeName
        case _        => tpnme.EMPTY
      }
      val buf = new ListBuffer[Tree]
      while (in.token == IMPORT)
        buf ++= importDecl()
      while (in.token != EOF && in.token != RBRACE) {
        while (in.token == SEMI) in.nextToken()
        if (in.token != EOF)
          buf ++= typeDecl(modifiers(inInterface = false))
      }
      accept(EOF)
      atPos(pos) {
        makePackaging(pkg, buf.toList)
      }
    }
  }
}<|MERGE_RESOLUTION|>--- conflicted
+++ resolved
@@ -358,12 +358,6 @@
 
     /** Annotation ::= TypeName [`(` [AnnotationArgument {`,` AnnotationArgument}] `)`]
      */
-<<<<<<< HEAD
-    def annotation(): Unit = {
-      qualId()
-      if (in.token == LPAREN) { skipAhead(); accept(RPAREN) }
-      else if (in.token == LBRACE) { skipAhead(); accept(RBRACE) }
-=======
     def annotation(): Tree = {
       def annArg(): Tree = {
         def annVal(): Tree = {
@@ -420,7 +414,6 @@
           }
         } else New(id, ListOfNil)
       }
->>>>>>> 85ec3c5a
     }
 
     def modifiers(inInterface: Boolean): Modifiers = {
