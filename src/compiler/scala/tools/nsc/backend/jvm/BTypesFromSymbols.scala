/*
 * Scala (https://www.scala-lang.org)
 *
 * Copyright EPFL and Lightbend, Inc.
 *
 * Licensed under Apache License 2.0
 * (http://www.apache.org/licenses/LICENSE-2.0).
 *
 * See the NOTICE file distributed with this work for
 * additional information regarding copyright ownership.
 */

package scala.tools.nsc
package backend.jvm

import scala.reflect.internal.Flags.{DEFERRED, SYNTHESIZE_IMPL_IN_SUBCLASS}
import scala.tools.asm
import scala.tools.nsc.backend.jvm.BTypes._
import scala.tools.nsc.backend.jvm.BackendReporting._

/**
 * This class mainly contains the method classBTypeFromSymbol, which extracts the necessary
 * information from a symbol and its type to create the corresponding ClassBType. It requires
 * access to the compiler (global parameter).
 */
abstract class BTypesFromSymbols[G <: Global](val global: G) extends BTypes {
  val frontendAccess: PostProcessorFrontendAccess

  import global._
  import definitions._
  import genBCode._
  import codeGen.CodeGenImpl._
  import postProcessor.{bTypesFromClassfile, byteCodeRepository}

  val coreBTypes = new CoreBTypesFromSymbols[G] {
    val bTypes: BTypesFromSymbols.this.type = BTypesFromSymbols.this
  }
  import coreBTypes._

  final def initialize(): Unit = {
    coreBTypes.initialize()
  }

  // helpers that need access to global.
  // TODO @lry create a separate component, they don't belong to BTypesFromSymbols

  final val strMODULE_INSTANCE_FIELD = nme.MODULE_INSTANCE_FIELD.toString

  private val primitiveCompilationUnits = Set(
    "Unit.scala",
    "Boolean.scala",
    "Char.scala",
    "Byte.scala",
    "Short.scala",
    "Int.scala",
    "Float.scala",
    "Long.scala",
    "Double.scala"
  )

  /**
   * True if the current compilation unit is of a primitive class (scala.Boolean et al).
   * Used only in assertions.
   */
  def isCompilingPrimitive = {
    primitiveCompilationUnits(currentUnit.source.file.name)
  }

  def isCompilingArray = {
    currentUnit.source.file.name == "Array.scala"
  }

  // end helpers

  /**
   * The ClassBType for a class symbol `classSym`.
   *
   * The class symbol scala.Nothing is mapped to the class scala.runtime.Nothing$. Similarly,
   * scala.Null is mapped to scala.runtime.Null$. This is because there exist no class files
   * for the Nothing / Null. If used for example as a parameter type, we use the runtime classes
   * in the classfile method signature.
   */
  final def classBTypeFromSymbol(sym: Symbol): ClassBType = {
    // For each java class, the scala compiler creates a class and a module (thus a module class).
    // If the `sym` is a java module class, we use the java class instead. This ensures that the
    // ClassBType is created from the main class (instead of the module class).
    // The two symbols have the same name, so the resulting internalName is the same.
    // Phase travel (exitingPickler) required for scala/bug#6613 - linkedCoC is only reliable in early phases (nesting)
    val classSym = if (sym.isJavaDefined && sym.isModuleClass) exitingPickler(sym.linkedClassOfClass) else sym

    assert(classSym != NoSymbol, "Cannot create ClassBType from NoSymbol")
    assert(classSym.isClass, s"Cannot create ClassBType from non-class symbol $classSym")
    if (global.settings.debug) {
      // OPT these assertions have too much performance overhead to run unconditionally
      assertClassNotArrayNotPrimitive(classSym)
      assert(!primitiveTypeToBType.contains(classSym) || isCompilingPrimitive, s"Cannot create ClassBType for primitive class symbol $classSym")
    }

    if (classSym == NothingClass) srNothingRef
    else if (classSym == NullClass) srNullRef
    else {
      val internalName = classSym.javaBinaryNameString
<<<<<<< HEAD
      cachedClassBTypeOrNull(internalName) match {
        case null =>
          // The new ClassBType is added to the map via its apply, before we set its info. This
          // allows initializing cyclic dependencies, see the comment on variable ClassBType._info.
          ClassBType(internalName, true) { res:ClassBType =>
            if (completeSilentlyAndCheckErroneous(classSym))
              Left(NoClassBTypeInfoClassSymbolInfoFailedSI9111(classSym.fullName))
            else computeClassInfo(classSym, res)
          }
        case bType =>
          if (currentRun.compiles(classSym))
            assert(bType.fromSymbol, s"ClassBType for class being compiled was already created from a classfile: ${classSym.fullName}")
          bType
=======
      // The new ClassBType is added to the map via its apply, before we set its info. This
      // allows initializing cyclic dependencies, see the comment on variable ClassBType._info.
      ClassBType(internalName, fromSymbol = true) { res:ClassBType =>
        if (completeSilentlyAndCheckErroneous(classSym))
          Left(NoClassBTypeInfoClassSymbolInfoFailedSI9111(classSym.fullName))
        else computeClassInfo(classSym, res)
>>>>>>> ebf80176
      }
    }
  }

  /**
   * Builds a [[MethodBType]] for a method symbol.
   */
  final def methodBTypeFromSymbol(methodSymbol: Symbol): MethodBType = {
    assert(methodSymbol.isMethod, s"not a method-symbol: $methodSymbol")
    methodBTypeFromMethodType(methodSymbol.info, methodSymbol.isClassConstructor || methodSymbol.isConstructor)
  }

  /**
   * Builds a [[MethodBType]] for a method type.
   */
  final def methodBTypeFromMethodType(tpe: Type, isConstructor: Boolean): MethodBType = {
    val resultType: BType =
      if (isConstructor) UNIT
      else typeToBType(tpe.resultType)
    MethodBType(tpe.paramTypes map typeToBType, resultType)
  }

  def bootstrapMethodArg(t: Constant, pos: Position): AnyRef = t match {
    case Constant(mt: Type) => methodBTypeFromMethodType(transformedType(mt), isConstructor = false).toASMType
    case c @ Constant(sym: Symbol) => staticHandleFromSymbol(sym)
    case c @ Constant(value: String) => value
    case c @ Constant(value) if c.isNonUnitAnyVal => c.value.asInstanceOf[AnyRef]
    case _ => reporter.error(pos, "Unable to convert static argument of ApplyDynamic into a classfile constant: " + t); null
  }

  def staticHandleFromSymbol(sym: Symbol): asm.Handle = {
    val owner = if (sym.owner.isModuleClass) sym.owner.linkedClassOfClass else sym.owner
    val descriptor = methodBTypeFromMethodType(sym.info, isConstructor = false).descriptor
    val ownerBType = classBTypeFromSymbol(owner)
    new asm.Handle(asm.Opcodes.H_INVOKESTATIC, ownerBType.internalName, sym.name.encoded, descriptor, /* itf = */ ownerBType.isInterface.get)
  }

  /**
   * This method returns the BType for a type reference, for example a parameter type.
   */
  final def typeToBType(t: Type): BType = {
    import definitions.ArrayClass

    /**
     * Primitive types are represented as TypeRefs to the class symbol of, for example, scala.Int.
     * The `primitiveTypeMap` maps those class symbols to the corresponding PrimitiveBType.
     */
    def primitiveOrClassToBType(sym: Symbol): BType = {
      assertClassNotArray(sym)
      primitiveTypeToBType.getOrElse(sym, classBTypeFromSymbol(sym))
    }

    /**
     * When compiling Array.scala, the type parameter T is not erased and shows up in method
     * signatures, e.g. `def apply(i: Int): T`. A TypeRef for T is replaced by ObjectRef.
     */
    def nonClassTypeRefToBType(sym: Symbol): ClassBType = {
      assert(sym.isType && isCompilingArray, sym)
      ObjectRef
    }

    t.dealiasWiden match {
      case TypeRef(_, ArrayClass, List(arg))  => ArrayBType(typeToBType(arg)) // Array type such as Array[Int] (kept by erasure)
      case TypeRef(_, sym, _) if !sym.isClass => nonClassTypeRefToBType(sym)  // See comment on nonClassTypeRefToBType
      case TypeRef(_, sym, _)                 => primitiveOrClassToBType(sym) // Common reference to a type such as scala.Int or java.lang.String
      case ClassInfoType(_, _, sym)           => primitiveOrClassToBType(sym) // We get here, for example, for genLoadModule, which invokes typeToBType(moduleClassSymbol.info)

      /* The cases below should probably never occur. They are kept for now to avoid introducing
       * new compiler crashes, but we added a warning. The compiler / library bootstrap and the
       * test suite don't produce any warning.
       */

      case tp =>
        warning(tp.typeSymbol.pos,
          s"an unexpected type representation reached the compiler backend while compiling $currentUnit: $tp. " +
            "If possible, please file a bug on https://github.com/scala/bug/issues.")

        tp match {
          case ThisType(ArrayClass)    => ObjectRef // was introduced in 9b17332f11 to fix scala/bug#999, but this code is not reached in its test, or any other test
          case ThisType(sym)           => classBTypeFromSymbol(sym)
          case SingleType(_, sym)      => primitiveOrClassToBType(sym)
          case ConstantType(_)         => typeToBType(t.underlying)
          case RefinedType(parents, _) => parents.map(typeToBType(_).asClassBType).reduceLeft((a, b) => a.jvmWiseLUB(b).get)
          case AnnotatedType(_, t)     => typeToBType(t)
          case ExistentialType(_, t)   => typeToBType(t)
        }
    }
  }

  def assertClassNotArray(sym: Symbol): Unit = {
    assert(sym.isClass, sym)
    assert(sym != definitions.ArrayClass || isCompilingArray, sym)
  }

  def assertClassNotArrayNotPrimitive(sym: Symbol): Unit = {
    assertClassNotArray(sym)
    assert(!primitiveTypeToBType.contains(sym) || isCompilingPrimitive, sym)
  }

  def implementedInterfaces(classSym: Symbol): List[Symbol] = {

    def isInterfaceOrTrait(sym: Symbol) = sym.isInterface || sym.isTrait

    val classParents = classSym.info.parents

    val minimizedParents = if (classSym.isJavaDefined) classParents else erasure.minimizeParents(classSym, classParents)
    // We keep the superClass when computing minimizeParents to eliminate more interfaces.
    // Example: T can be eliminated from D
    //   trait T
    //   class C extends T
    //   class D extends C with T
    val interfaces = minimizedParents match {
      case superClass :: ifs if !isInterfaceOrTrait(superClass.typeSymbol) =>
        ifs
      case ifs =>
        // minimizeParents removes the superclass if it's redundant, for example:
        //  trait A
        //  class C extends Object with A  // minimizeParents removes Object
        ifs
    }
    interfaces.map(_.typeSymbol)
  }

  /**
   * The member classes of a class symbol. Note that the result of this method depends on the
   * current phase, for example, after lambdalift, all local classes become member of the enclosing
   * class.
   *
   * Specialized classes are always considered top-level, see comment in BTypes.
   */
  private def memberClassesForInnerClassTable(classSymbol: Symbol): List[Symbol] = List.from(classSymbol.info.decls.iterator.collect({
    case sym if sym.isClass && !considerAsTopLevelImplementationArtifact(sym) =>
      sym
    case sym if sym.isModule && !considerAsTopLevelImplementationArtifact(sym) =>
      val r = exitingPickler(sym.moduleClass)
      assert(r != NoSymbol, sym.fullLocationString)
      r
  }))

  private def computeClassInfo(classSym: Symbol, classBType: ClassBType): Right[Nothing, ClassInfo] = {
    /**
     * Reconstruct the classfile flags from a Java defined class symbol.
     *
     * The implementation of this method is slightly different from `javaFlags` in BTypesFromSymbols.
     * The javaFlags method is primarily used to map Scala symbol flags to sensible classfile flags
     * that are used in the generated classfiles. For example, all classes emitted by the Scala
     * compiler have ACC_PUBLIC.
     *
     * When building a [[ClassBType]] from a Java class symbol, the flags in the type's `info` have
     * to correspond exactly to the flags in the classfile. For example, if the class is package
     * protected (i.e., it doesn't have the ACC_PUBLIC flag), this needs to be reflected in the
     * ClassBType. For example, the inliner needs the correct flags for access checks.
     *
     * Class flags are listed here:
     *   https://docs.oracle.com/javase/specs/jvms/se7/html/jvms-4.html#jvms-4.1-200-E.1
     */
    def javaClassfileFlags(classSym: Symbol): Int = {
      assert(classSym.isJava, s"Expected Java class symbol, got ${classSym.fullName}")
      import asm.Opcodes._
      def enumFlags = ACC_ENUM | {
        // Java enums have the `ACC_ABSTRACT` flag if they have a deferred method.
        // We cannot trust `hasAbstractFlag`: the ClassfileParser adds `ABSTRACT` and `SEALED` to all
        // Java enums for exhaustiveness checking.
        val hasAbstractMethod = classSym.info.decls.exists(s => s.isMethod && s.isDeferred)
        if (hasAbstractMethod) ACC_ABSTRACT else 0
      }
        // scala/bug#9393: the classfile / java source parser make java annotation symbols look like classes.
        // here we recover the actual classfile flags.
        ( if (classSym.hasJavaAnnotationFlag)                        ACC_ANNOTATION | ACC_INTERFACE | ACC_ABSTRACT else 0) |
      ( if (classSym.isPublic)                                     ACC_PUBLIC    else 0) |
      ( if (classSym.isFinal)                                      ACC_FINAL     else 0) |
       // see the link above. javac does the same: ACC_SUPER for all classes, but not interfaces.)
      ( if (classSym.isInterface)                                  ACC_INTERFACE else ACC_SUPER) |
       // for Java enums, we cannot trust `hasAbstractFlag` (see comment in enumFlags))
      ( if (!classSym.hasJavaEnumFlag && classSym.hasAbstractFlag) ACC_ABSTRACT  else 0) |
      ( if (classSym.isArtifact)                                   ACC_SYNTHETIC else 0) |
      ( if (classSym.hasJavaEnumFlag)                              enumFlags     else 0)
    }

    // Check for hasAnnotationFlag for scala/bug#9393: the classfile / java source parsers add
    // scala.annotation.Annotation as superclass to java annotations. In reality, java
    // annotation classfiles have superclass Object (like any interface classfile).
    val superClassSym = if (classSym.hasJavaAnnotationFlag) ObjectClass else {
      val sc = classSym.superClass
      // scala/bug#9393: Java annotation classes don't have the ABSTRACT/INTERFACE flag, so they appear
      // (wrongly) as superclasses. Fix this for BTypes: the java annotation will appear as interface
      // (handled by method implementedInterfaces), the superclass is set to Object.
      if (sc.hasJavaAnnotationFlag) ObjectClass
      else sc
    }
    assert(
      if (classSym == ObjectClass)
        superClassSym == NoSymbol
      else if (classSym.isInterface)
        superClassSym == ObjectClass
      else
        // A ClassBType for a primitive class (scala.Boolean et al) is only created when compiling these classes.
        ((superClassSym != NoSymbol) && !superClassSym.isInterface) || (isCompilingPrimitive && primitiveTypeToBType.contains(classSym)),
      s"Bad superClass for $classSym: $superClassSym"
    )
    val superClass = if (superClassSym == NoSymbol) None
                     else Some(classBTypeFromSymbol(superClassSym))

    val interfaces = implementedInterfaces(classSym).map(classBTypeFromSymbol)

    val flags = {
      if (classSym.isJava) javaClassfileFlags(classSym) // see comment on javaClassfileFlags
      else javaFlags(classSym)
    }

    /* The InnerClass table of a class C must contain all nested classes of C, even if they are only
     * declared but not otherwise referenced in C (from the bytecode or a method / field signature).
     * We collect them here.
     */
    lazy val nestedClassSymbols = {
      val linkedClass = exitingPickler(classSym.linkedClassOfClass) // linkedCoC does not work properly in late phases

      // The lambdalift phase lifts all nested classes to the enclosing class, so if we collect
      // member classes right after lambdalift, we obtain all nested classes, including local and
      // anonymous ones.
      val nestedClasses = {
        val allNested = exitingPhase(currentRun.lambdaliftPhase)(memberClassesForInnerClassTable(classSym))
        val nested = {
          // Classes nested in value classes are nested in the companion at this point. For InnerClass /
          // EnclosingMethod, we use the value class as the outer class. So we remove nested classes
          // from the companion that were originally nested in the value class.
          if (exitingPickler(linkedClass.isDerivedValueClass)) allNested.filterNot(classOriginallyNestedInClass(_, linkedClass))
          else allNested
        }

        if (isTopLevelModuleClass(classSym)) {
          // For Java compatibility, member classes of top-level objects are treated as members of
          // the top-level companion class, see comment below.
          val members = exitingPickler(memberClassesForInnerClassTable(classSym))
          nested diff members
        } else {
          nested
        }
      }

      val companionModuleMembers = if (considerAsTopLevelImplementationArtifact(classSym)) Nil else {
        // If this is a top-level class, the member classes of the companion object are added as
        // members of the class. For example:
        //   class C { }
        //   object C {
        //     class D
        //     def f = { class E }
        //   }
        // The class D is added as a member of class C. The reason is: for Java compatibility, the
        // InnerClass attribute for D has "C" (NOT the module class "C$") as the outer class of D
        // (done by buildNestedInfo). See comment in BTypes.
        // For consistency, the InnerClass entry for D needs to be present in C - to Java it looks
        // like D is a member of C, not C$.
        val javaCompatMembers = {
          if (linkedClass != NoSymbol && isTopLevelModuleClass(linkedClass))
          // phase travel to exitingPickler: this makes sure that memberClassesForInnerClassTable only sees member
          // classes, not local classes of the companion module (E in the example) that were lifted by lambdalift.
            exitingPickler(memberClassesForInnerClassTable(linkedClass))
          else
            Nil
        }

        // Classes nested in value classes are nested in the companion at this point. For InnerClass /
        // EnclosingMethod we use the value class as enclosing class. Here we search nested classes
        // in the companion that were originally nested in the value class, and we add them as nested
        // in the value class.
        val valueClassCompanionMembers = {
          if (linkedClass != NoSymbol && exitingPickler(classSym.isDerivedValueClass)) {
            val moduleMemberClasses = exitingPhase(currentRun.lambdaliftPhase)(memberClassesForInnerClassTable(linkedClass))
            moduleMemberClasses.filter(classOriginallyNestedInClass(_, classSym))
          } else
            Nil
        }

        javaCompatMembers ++ valueClassCompanionMembers
      }

      nestedClasses ++ companionModuleMembers
    }

    /**
     * For nested java classes, the scala compiler creates both a class and a module (and therefore
     * a module class) symbol. For example, in `class A { class B {} }`, the nestedClassSymbols
     * for A contain both the class B and the module class B.
     * Here we get rid of the module class B, making sure that the class B is present.
     */
    def nestedClassSymbolsNoJavaModuleClasses = nestedClassSymbols.filter(s => {
      if (s.isJavaDefined && s.isModuleClass) {
        // We could also search in nestedClassSymbols for s.linkedClassOfClass, but sometimes that
        // returns NoSymbol, so it doesn't work.
        val nb = nestedClassSymbols.count(mc => mc.name == s.name && mc.owner == s.owner)
        assert(nb == 2, s"Java member module without member class: $s - $nestedClassSymbols")
        false
      } else true
    })

    val shouldBeLazy = classSym.isJavaDefined || !currentRun.compiles(classSym)

    //cant use Lazy.withLockOrEager or simply encapsulate in Lazy as it is in BTypes so unaware of Phase & Global
    //consider refactor if this get more widely used
    val nestedClasses = if (shouldBeLazy) {
      val ph = phase
      Lazy.withLock(enteringPhase(ph)(nestedClassSymbolsNoJavaModuleClasses.map(classBTypeFromSymbol)))
    } else Lazy.eager(nestedClassSymbolsNoJavaModuleClasses.map(classBTypeFromSymbol))

    val nestedInfo = {
      if (isEmptyNestedInfo(classSym)) Lazy.eagerNone
      else if (shouldBeLazy) {
        val ph = phase
        Lazy.withLock(enteringPhase(ph)(buildNonEmptyNestedInfo(classSym)))
      } else Lazy.eager(buildNonEmptyNestedInfo(classSym))
    }

    val inlineInfo = buildInlineInfo(classSym, classBType.internalName)

    Right(ClassInfo(superClass, interfaces, flags, nestedClasses, nestedInfo, inlineInfo))
  }
  private def isEmptyNestedInfo(innerClassSym: Symbol): Boolean = {
    assert(innerClassSym.isClass, s"Cannot build NestedInfo for non-class symbol $innerClassSym")

    val isTopLevel = innerClassSym.rawowner.isPackageClass
    // specialized classes are considered top-level, see comment in BTypes
    if (isTopLevel || considerAsTopLevelImplementationArtifact(innerClassSym)) true
    else if (innerClassSym.rawowner.isTerm) {
      // This case should never be reached: the lambdalift phase mutates the rawowner field of all
      // classes to be the enclosing class. scala/bug#9392 shows an errant macro that leaves a reference
      // to a local class symbol that no longer exists, which is not updated by lambdalift.
      devWarning(innerClassSym.pos,
        s"""The class symbol $innerClassSym with the term symbol ${innerClassSym.rawowner} as `rawowner` reached the backend.
           |Most likely this indicates a stale reference to a non-existing class introduced by a macro, see scala/bug#9392.""".stripMargin)
      true
    } else false
  }
  private def buildNonEmptyNestedInfo(innerClassSym: Symbol): Option[NestedInfo] = {
    assert(innerClassSym.isClass, s"Cannot build NestedInfo for non-class symbol $innerClassSym")
    // See comment in BTypes, when is a class marked static in the InnerClass table.
    val isStaticNestedClass = isOriginallyStaticOwner(innerClassSym.originalOwner)

    // After lambdalift (which is where we are), the rawowner field contains the enclosing class.
    val enclosingClass = {
      // (1) Example java source: class C { static class D { } }
      // The Scala compiler creates a class and a module symbol for C. Because D is a static
      // nested class, the symbol for D is nested in the module class C (not in the class C).
      // For the InnerClass attribute, we use the class symbol C, which represents the situation
      // in the source code.

      // (2) Java compatibility. See the big comment in BTypes that summarizes the InnerClass spec.
      if ((innerClassSym.isJavaDefined && innerClassSym.rawowner.isModuleClass) || // (1)
        (!isAnonymousOrLocalClass(innerClassSym) && isTopLevelModuleClass(innerClassSym.rawowner))) { // (2)
        // phase travel for linkedCoC - does not always work in late phases
        exitingPickler(innerClassSym.rawowner.linkedClassOfClass) match {
          case NoSymbol =>
            // For top-level modules without a companion class, see doc of mirrorClassClassBType.
            mirrorClassClassBType(exitingPickler(innerClassSym.rawowner))

          case companionClass =>
            classBTypeFromSymbol(companionClass)
        }
      } else {
        classBTypeFromSymbol(innerClassSym.rawowner)
      }
    }

    val outerName: Option[String] = {
      if (isAnonymousOrLocalClass(innerClassSym)) None
      else Some(enclosingClass.internalName)
    }

    val innerName: Option[String] = {
      // phase travel necessary: after flatten, the name includes the name of outer classes.
      // if some outer name contains $anon, a non-anon class is considered anon.
      if (exitingPickler(innerClassSym.isAnonymousClass || innerClassSym.isAnonymousFunction)) None
      else Some(innerClassSym.rawname + innerClassSym.moduleSuffix) // moduleSuffix for module classes
    }

    Some(NestedInfo(enclosingClass, outerName, innerName, isStaticNestedClass))
  }

  /**
   * Build the InlineInfo for a ClassBType from the class symbol.
   *
   * Note that the InlineInfo is only built from the symbolic information for classes that are being
   * compiled. For all other classes we delegate to inlineInfoFromClassfile. The reason is that
   * mixed-in methods are only added to class symbols being compiled, but not to other classes
   * extending traits. Creating the InlineInfo from the symbol would prevent these mixins from being
   * inlined.
   *
   * So for classes being compiled, the InlineInfo is created here and stored in the ScalaInlineInfo
   * classfile attribute.
   */
  private def buildInlineInfo(classSym: Symbol, internalName: InternalName): InlineInfo = {
    // phase travel required, see implementation of `compiles`. for nested classes, it checks if the
    // enclosingTopLevelClass is being compiled. after flatten, all classes are considered top-level,
    // so `compiles` would return `false`.
    if (exitingPickler(currentRun.compiles(classSym))) buildInlineInfoFromClassSymbol(classSym) // InlineInfo required for classes being compiled, we have to create the classfile attribute
    else if (!settings.optInlinerEnabled) BTypes.EmptyInlineInfo // For other classes, we need the InlineInfo only if the inliner is enabled
    else {
      // For classes not being compiled, the InlineInfo is read from the classfile attribute. This
      // fixes an issue with mixed-in methods: the mixin phase enters mixin methods only to class
      // symbols being compiled. For non-compiled classes, we could not build MethodInlineInfos
      // for those mixin members, which prevents inlining.
      byteCodeRepository.classNode(internalName) match {
        case Right(classNode) =>
          bTypesFromClassfile.inlineInfoFromClassfile(classNode)
        case Left(missingClass) =>
          EmptyInlineInfo.copy(warning = Some(ClassNotFoundWhenBuildingInlineInfoFromSymbol(missingClass)))
      }
    }
  }

  /**
   * Build the [[InlineInfo]] for a class symbol.
   */
  def buildInlineInfoFromClassSymbol(classSym: Symbol): InlineInfo = {
    val isEffectivelyFinal = classSym.isEffectivelyFinal

    val sam = {
      val considerSam = !classSym.isEffectivelyFinal && {
        isFunctionSymbol(classSym) || classSym.hasAnnotation(FunctionalInterfaceClass)
      }
      if (!considerSam) None
      else {
        // Phase travel necessary. For example, nullary methods (getter of an abstract val) get an
        // empty parameter list in uncurry and would therefore be picked as SAM.
        // Similarly, the fields phases adds abstract trait setters, which should not be considered
        // abstract for SAMs (they do disqualify the SAM from LMF treatment,
        // but an anonymous subclasss can be spun up by scalac after making just the single abstract method concrete)
        val samSym = exitingPickler(definitions.samOf(classSym.tpe))
        if (samSym == NoSymbol) None
        else Some(samSym.javaSimpleName.toString + methodBTypeFromSymbol(samSym).descriptor)
      }
    }

    var warning = Option.empty[ClassSymbolInfoFailureSI9111]

    def keepMember(sym: Symbol) = sym.isMethod && !scalaPrimitives.isPrimitive(sym)
    val classMethods = classSym.info.decls.iterator.filter(keepMember)
    val methods = if (!classSym.isJavaDefined) classMethods else {
      // Phase travel important for nested classes (scala-dev#402). When a java class symbol A$B
      // is compiled from source, this ensures that `companionModule` doesn't return the `A$B`
      // symbol created for the `A$B.class` file on the classpath, which might be different.
      val companion = exitingPickler(classSym.companionModule)
      val staticMethods = companion.info.decls.iterator.filter(m => !m.isConstructor && keepMember(m))
      staticMethods ++ classMethods
    }

    // Primitive methods cannot be inlined, so there's no point in building a MethodInlineInfo. Also, some
    // primitive methods (e.g., `isInstanceOf`) have non-erased types, which confuses [[typeToBType]].
    val methodInlineInfos = Map.from(methods.iterator.flatMap({
      case methodSym =>
        if (completeSilentlyAndCheckErroneous(methodSym)) {
          // Happens due to scala/bug#9111. Just don't provide any MethodInlineInfo for that method, we don't need fail the compiler.
          if (!classSym.isJavaDefined) devWarning("scala/bug#9111 should only be possible for Java classes")
          warning = Some(ClassSymbolInfoFailureSI9111(classSym.fullName))
          Nil
        } else {
          val name      = methodSym.javaSimpleName.toString // same as in genDefDef
          val signature = name + methodBTypeFromSymbol(methodSym).descriptor

          // In `trait T { object O }`, `oSym.isEffectivelyFinalOrNotOverridden` is true, but the
          // method is abstract in bytecode, `defDef.rhs.isEmpty`. Abstract methods are excluded
          // so they are not marked final in the InlineInfo attribute.
          //
          // However, due to https://github.com/scala/scala-dev/issues/126, this currently does not
          // work, the abstract accessor for O will be marked effectivelyFinal.
          val effectivelyFinal = methodSym.isEffectivelyFinalOrNotOverridden && !(methodSym hasFlag DEFERRED | SYNTHESIZE_IMPL_IN_SUBCLASS)

          val info = MethodInlineInfo(
            effectivelyFinal  = effectivelyFinal,
            annotatedInline   = methodSym.hasAnnotation(ScalaInlineClass),
            annotatedNoInline = methodSym.hasAnnotation(ScalaNoInlineClass))

          if (needsStaticImplMethod(methodSym)) {
            val staticName = traitSuperAccessorName(methodSym).toString
            val selfParam = methodSym.newSyntheticValueParam(methodSym.owner.typeConstructor, nme.SELF)
            val staticMethodType = methodSym.info match {
              case mt @ MethodType(params, res) => copyMethodType(mt, selfParam :: params, res)
            }
            val staticMethodSignature = staticName + methodBTypeFromMethodType(staticMethodType, isConstructor = false)
            val staticMethodInfo = MethodInlineInfo(
              effectivelyFinal  = true,
              annotatedInline   = info.annotatedInline,
              annotatedNoInline = info.annotatedNoInline)
            if (methodSym.isMixinConstructor)
              (staticMethodSignature, staticMethodInfo) :: Nil
            else
              (signature, info) :: (staticMethodSignature, staticMethodInfo) :: Nil
          } else
            (signature, info) :: Nil
        }
    }))

    InlineInfo(isEffectivelyFinal, sam, methodInlineInfos, warning)
  }

  /**
   * For top-level objects without a companion class, the compiler generates a mirror class with
   * static forwarders (Java compat). There's no symbol for the mirror class, but we still need a
   * ClassBType (its info.nestedClasses will hold the InnerClass entries, see comment in BTypes).
   */
  def mirrorClassClassBType(moduleClassSym: Symbol): ClassBType = {
    assert(isTopLevelModuleClass(moduleClassSym), s"not a top-level module class: $moduleClassSym")
    val internalName = moduleClassSym.javaBinaryNameString.stripSuffix(nme.MODULE_SUFFIX_STRING)
<<<<<<< HEAD
    cachedClassBTypeOrNull(internalName) match {
      case null =>
        ClassBType(internalName, true) { c: ClassBType =>
          val shouldBeLazy = moduleClassSym.isJavaDefined || !currentRun.compiles(moduleClassSym)
          val nested = Lazy.withLockOrEager(shouldBeLazy, exitingPickler(memberClassesForInnerClassTable(moduleClassSym)) map classBTypeFromSymbol)
          Right(ClassInfo(
            superClass = Some(ObjectRef),
            interfaces = Nil,
            flags = asm.Opcodes.ACC_SUPER | asm.Opcodes.ACC_PUBLIC | asm.Opcodes.ACC_FINAL,
            nestedClasses = nested,
            nestedInfo = Lazy.eagerNone,
            inlineInfo = EmptyInlineInfo.copy(isEffectivelyFinal = true))) // no method inline infos needed, scala never invokes methods on the mirror class
        }
      case tp => tp
=======
    ClassBType(internalName, fromSymbol = true) { c: ClassBType =>
      val shouldBeLazy = moduleClassSym.isJavaDefined || !currentRun.compiles(moduleClassSym)
      val nested = Lazy.withLockOrEager(shouldBeLazy, exitingPickler(memberClassesForInnerClassTable(moduleClassSym)) map classBTypeFromSymbol)
      Right(ClassInfo(
        superClass = Some(ObjectRef),
        interfaces = Nil,
        flags = asm.Opcodes.ACC_SUPER | asm.Opcodes.ACC_PUBLIC | asm.Opcodes.ACC_FINAL,
        nestedClasses = nested,
        nestedInfo = Lazy.eagerNone,
        inlineInfo = EmptyInlineInfo.copy(isEffectivelyFinal = true))) // no method inline infos needed, scala never invokes methods on the mirror class
    }
  }

  def beanInfoClassClassBType(mainClass: Symbol): ClassBType = {
    val internalName = mainClass.javaBinaryNameString + "BeanInfo"
    ClassBType(internalName, fromSymbol = true) { c: ClassBType =>
      Right(ClassInfo(
        superClass = Some(sbScalaBeanInfoRef),
        interfaces = Nil,
        flags = javaFlags(mainClass),
        nestedClasses = Lazy.eagerNil,
        nestedInfo = Lazy.eagerNone,
        inlineInfo = EmptyInlineInfo))
>>>>>>> ebf80176
    }
  }

  /**
   * True for module classes of package level objects. The backend will generate a mirror class for
   * such objects.
   */
  final def isTopLevelModuleClass(sym: Symbol): Boolean = exitingPickler {
    // phase travel to pickler required for isNestedClass (looks at owner)
    sym.isModuleClass && !sym.isNestedClass
  }

  /**
   * True for module classes of modules that are top-level or owned only by objects. Module classes
   * for such objects will get a MODULE$ field and a corresponding static initializer.
   */
  final def isStaticModuleClass(sym: Symbol): Boolean = {
    sym.isModuleClass &&
    isOriginallyStaticOwner(sym.originalOwner) // isStaticModuleClass is a source-level property, see comment on isOriginallyStaticOwner
  }


  /**
   * Return the Java modifiers for the given symbol.
   * Java modifiers for classes:
   *  - public, abstract, final, strictfp (not used)
   * for interfaces:
   *  - the same as for classes, without 'final'
   * for fields:
   *  - public, private (*)
   *  - static, final
   * for methods:
   *  - the same as for fields, plus:
   *  - abstract, synchronized (not used), strictfp (not used), native (not used)
   * for all:
   *  - deprecated
   *
   *  (*) protected cannot be used, since inner classes 'see' protected members,
   *      and they would fail verification after lifted.
   */
  final def javaFlags(sym: Symbol): Int = {
    // constructors of module classes should be private. introduced in b06edbc, probably to prevent
    // creating module instances from java. for nested modules, the constructor needs to be public
    // since they are created by the outer class and stored in a field. a java client can create
    // new instances via outerClassInstance.new InnerModuleClass$().
    // TODO: do this early, mark the symbol private.
    val privateFlag =
      sym.isPrivate || (sym.isPrimaryConstructor && isTopLevelModuleClass(sym.owner))

    // Symbols marked in source as `final` have the FINAL flag. (In the past, the flag was also
    // added to modules and module classes, not anymore since 296b706).
    // Note that the presence of the `FINAL` flag on a symbol does not correspond 1:1 to emitting
    // ACC_FINAL in bytecode.
    //
    // Top-level modules are marked ACC_FINAL in bytecode (even without the FINAL flag).
    // Currently, nested objects don't get the flag (originally, to allow overriding under the now-removed -Yoverride-objects, scala/bug#5676).
    // TODO: give nested objects the ACC_FINAL flag again, since we won't let them be overridden
    //
    // For fields, only eager val fields can receive ACC_FINAL. vars or lazy vals can't:
    // Source: http://docs.oracle.com/javase/specs/jls/se7/html/jls-17.html#jls-17.5.3
    // "Another problem is that the specification allows aggressive
    // optimization of final fields. Within a thread, it is permissible to
    // reorder reads of a final field with those modifications of a final
    // field that do not take place in the constructor."
    //
    // A var or lazy val which is marked final still has meaning to the
    // scala compiler. The word final is heavily overloaded unfortunately;
    // for us it means "not overridable". At present you can't override
    // vars regardless; this may change.

    val finalFlag = (
           (sym.isFinal || isTopLevelModuleClass(sym))
        && !sym.enclClass.isTrait
        && !sym.isClassConstructor
        && (!sym.isMutable || nme.isTraitSetterName(sym.name)) // lazy vals and vars and their setters cannot be final, but trait setters are
      )

    // Primitives are "abstract final" to prohibit instantiation
    // without having to provide any implementations, but that is an
    // illegal combination of modifiers at the bytecode level so
    // suppress final if abstract is present.
    import asm.Opcodes._
      ( if (privateFlag) ACC_PRIVATE else ACC_PUBLIC) |
        ( if ((sym.isDeferred && !sym.hasFlag(symtab.Flags.JAVA_DEFAULTMETHOD))|| sym.hasAbstractFlag) ACC_ABSTRACT else 0) |
        ( if (sym.isTraitOrInterface) ACC_INTERFACE else 0) |
        ( if (finalFlag && !sym.hasAbstractFlag) ACC_FINAL else 0) |
        ( if (sym.isStaticMember) ACC_STATIC else 0) |
        ( if (sym.isBridge) ACC_BRIDGE | ACC_SYNTHETIC else 0) |
        ( if (sym.isArtifact) ACC_SYNTHETIC else 0) |
        ( if (sym.isClass && !sym.isTraitOrInterface) ACC_SUPER else 0) |
        ( if (sym.hasJavaEnumFlag) ACC_ENUM else 0) |
        ( if (sym.isVarargsMethod) ACC_VARARGS else 0) |
        ( if (sym.hasFlag(symtab.Flags.SYNCHRONIZED)) ACC_SYNCHRONIZED else 0) |
        ( if (sym.isDeprecated) asm.Opcodes.ACC_DEPRECATED else 0)
  }

  def javaFieldFlags(sym: Symbol) = {
    javaFlags(sym) |
      ( if (sym hasAnnotation TransientAttr) asm.Opcodes.ACC_TRANSIENT else 0) |
      ( if (sym hasAnnotation VolatileAttr)  asm.Opcodes.ACC_VOLATILE  else 0) |
      ( if (sym.isMutable) 0 else asm.Opcodes.ACC_FINAL)
  }
}<|MERGE_RESOLUTION|>--- conflicted
+++ resolved
@@ -100,29 +100,16 @@
     else if (classSym == NullClass) srNullRef
     else {
       val internalName = classSym.javaBinaryNameString
-<<<<<<< HEAD
-      cachedClassBTypeOrNull(internalName) match {
-        case null =>
-          // The new ClassBType is added to the map via its apply, before we set its info. This
-          // allows initializing cyclic dependencies, see the comment on variable ClassBType._info.
-          ClassBType(internalName, true) { res:ClassBType =>
-            if (completeSilentlyAndCheckErroneous(classSym))
-              Left(NoClassBTypeInfoClassSymbolInfoFailedSI9111(classSym.fullName))
-            else computeClassInfo(classSym, res)
-          }
-        case bType =>
-          if (currentRun.compiles(classSym))
-            assert(bType.fromSymbol, s"ClassBType for class being compiled was already created from a classfile: ${classSym.fullName}")
-          bType
-=======
       // The new ClassBType is added to the map via its apply, before we set its info. This
       // allows initializing cyclic dependencies, see the comment on variable ClassBType._info.
-      ClassBType(internalName, fromSymbol = true) { res:ClassBType =>
+      val btype = ClassBType(internalName, fromSymbol = true) { res:ClassBType =>
         if (completeSilentlyAndCheckErroneous(classSym))
           Left(NoClassBTypeInfoClassSymbolInfoFailedSI9111(classSym.fullName))
         else computeClassInfo(classSym, res)
->>>>>>> ebf80176
       }
+      if (currentRun.compiles(classSym))
+        assert(btype.fromSymbol, s"ClassBType for class being compiled was already created from a classfile: ${classSym.fullName}")
+      btype
     }
   }
 
@@ -625,22 +612,6 @@
   def mirrorClassClassBType(moduleClassSym: Symbol): ClassBType = {
     assert(isTopLevelModuleClass(moduleClassSym), s"not a top-level module class: $moduleClassSym")
     val internalName = moduleClassSym.javaBinaryNameString.stripSuffix(nme.MODULE_SUFFIX_STRING)
-<<<<<<< HEAD
-    cachedClassBTypeOrNull(internalName) match {
-      case null =>
-        ClassBType(internalName, true) { c: ClassBType =>
-          val shouldBeLazy = moduleClassSym.isJavaDefined || !currentRun.compiles(moduleClassSym)
-          val nested = Lazy.withLockOrEager(shouldBeLazy, exitingPickler(memberClassesForInnerClassTable(moduleClassSym)) map classBTypeFromSymbol)
-          Right(ClassInfo(
-            superClass = Some(ObjectRef),
-            interfaces = Nil,
-            flags = asm.Opcodes.ACC_SUPER | asm.Opcodes.ACC_PUBLIC | asm.Opcodes.ACC_FINAL,
-            nestedClasses = nested,
-            nestedInfo = Lazy.eagerNone,
-            inlineInfo = EmptyInlineInfo.copy(isEffectivelyFinal = true))) // no method inline infos needed, scala never invokes methods on the mirror class
-        }
-      case tp => tp
-=======
     ClassBType(internalName, fromSymbol = true) { c: ClassBType =>
       val shouldBeLazy = moduleClassSym.isJavaDefined || !currentRun.compiles(moduleClassSym)
       val nested = Lazy.withLockOrEager(shouldBeLazy, exitingPickler(memberClassesForInnerClassTable(moduleClassSym)) map classBTypeFromSymbol)
@@ -651,20 +622,6 @@
         nestedClasses = nested,
         nestedInfo = Lazy.eagerNone,
         inlineInfo = EmptyInlineInfo.copy(isEffectivelyFinal = true))) // no method inline infos needed, scala never invokes methods on the mirror class
-    }
-  }
-
-  def beanInfoClassClassBType(mainClass: Symbol): ClassBType = {
-    val internalName = mainClass.javaBinaryNameString + "BeanInfo"
-    ClassBType(internalName, fromSymbol = true) { c: ClassBType =>
-      Right(ClassInfo(
-        superClass = Some(sbScalaBeanInfoRef),
-        interfaces = Nil,
-        flags = javaFlags(mainClass),
-        nestedClasses = Lazy.eagerNil,
-        nestedInfo = Lazy.eagerNone,
-        inlineInfo = EmptyInlineInfo))
->>>>>>> ebf80176
     }
   }
 
