--- conflicted
+++ resolved
@@ -288,31 +288,19 @@
     } // end of emitT2T()
 
     // can-multi-thread
-<<<<<<< HEAD
-    final def boolconst(b: Boolean): Unit = { iconst(if (b) 1 else 0) }
-
-    // can-multi-thread
-    final def iconst(cst: Int): Unit = {
-      if (cst >= -1 && cst <= 5) {
-        emit(Opcodes.ICONST_0 + cst)
-      } else if (cst >= java.lang.Byte.MIN_VALUE && cst <= java.lang.Byte.MAX_VALUE) {
-        jmethod.visitIntInsn(Opcodes.BIPUSH, cst)
-      } else if (cst >= java.lang.Short.MIN_VALUE && cst <= java.lang.Short.MAX_VALUE) {
-=======
-    final def boolconst(b: Boolean) {
+    final def boolconst(b: Boolean): Unit = {
       if (b) emit(Opcodes.ICONST_1)
       else emit(Opcodes.ICONST_0)
     }
 
     // can-multi-thread
-    final def iconst(cst: Int) {
+    final def iconst(cst: Int): Unit = {
       if (cst.toByte == cst) {
         if (cst >= -1 && cst <= 5) {
           emit(Opcodes.ICONST_0 + cst)
         } else
           jmethod.visitIntInsn(Opcodes.BIPUSH, cst)
       } else if (cst.toShort == cst) {
->>>>>>> 88cb6f22
         jmethod.visitIntInsn(Opcodes.SIPUSH, cst)
       } else {
         jmethod.visitLdcInsn(Integer.valueOf(cst))
@@ -329,13 +317,8 @@
     }
 
     // can-multi-thread
-<<<<<<< HEAD
     final def fconst(cst: Float): Unit = {
-      val bits: Int = java.lang.Float.floatToIntBits(cst)
-=======
-    final def fconst(cst: Float) {
       val bits: Int = java.lang.Float.floatToRawIntBits(cst)
->>>>>>> 88cb6f22
       if (bits == 0L || bits == 0x3f800000 || bits == 0x40000000) { // 0..2
         emit(Opcodes.FCONST_0 + cst.asInstanceOf[Int])
       } else {
@@ -344,13 +327,8 @@
     }
 
     // can-multi-thread
-<<<<<<< HEAD
     final def dconst(cst: Double): Unit = {
-      val bits: Long = java.lang.Double.doubleToLongBits(cst)
-=======
-    final def dconst(cst: Double) {
       val bits: Long = java.lang.Double.doubleToRawLongBits(cst)
->>>>>>> 88cb6f22
       if (bits == 0L || bits == 0x3ff0000000000000L) { // +0.0d and 1.0d
         emit(Opcodes.DCONST_0 + cst.asInstanceOf[Int])
       } else {
