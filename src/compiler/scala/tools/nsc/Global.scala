/* NSC -- new Scala compiler
 * Copyright 2005-2013 LAMP/EPFL
 * @author  Martin Odersky
 */

package scala
package tools
package nsc

import java.io.{File, FileNotFoundException, IOException}
import java.net.URL
import java.nio.charset.{Charset, CharsetDecoder, IllegalCharsetNameException, UnsupportedCharsetException}
import scala.collection.{immutable, mutable}
import io.{AbstractFile, Path, SourceReader}
import reporters.Reporter
import util.{ClassPath, returning}
import scala.reflect.ClassTag
import scala.reflect.internal.util.{BatchSourceFile, NoSourceFile, ScalaClassLoader, ScriptSourceFile, SourceFile, StatisticsStatics}
import scala.reflect.internal.pickling.PickleBuffer
import symtab.{Flags, SymbolTable, SymbolTrackers}
import symtab.classfile.Pickler
import plugins.Plugins
import ast._
import ast.parser._
import typechecker._
import transform.patmat.PatternMatching
import transform._
import backend.{JavaPlatform, ScalaPrimitives}
import backend.jvm.{GenBCode, BackendStats}
import scala.concurrent.Future
import scala.language.postfixOps
import scala.tools.nsc.ast.{TreeGen => AstTreeGen}
import scala.tools.nsc.classpath._
import scala.tools.nsc.profile.Profiler

class Global(var currentSettings: Settings, var reporter: Reporter)
    extends SymbolTable
    with CompilationUnits
    with Plugins
    with PhaseAssembly
    with Trees
    with Printers
    with DocComments
    with Positions
    with Reporting
    with Parsing { self =>

  // the mirror --------------------------------------------------

  override def isCompilerUniverse = true
  override val useOffsetPositions = !currentSettings.Yrangepos

  type RuntimeClass = java.lang.Class[_]
  implicit val RuntimeClassTag: ClassTag[RuntimeClass] = ClassTag[RuntimeClass](classOf[RuntimeClass])

  class GlobalMirror extends Roots(NoSymbol) {
    val universe: self.type = self
    def rootLoader: LazyType = new loaders.PackageLoader(ClassPath.RootPackage, classPath)
    override def toString = "compiler mirror"
  }
  implicit val MirrorTag: ClassTag[Mirror] = ClassTag[Mirror](classOf[GlobalMirror])

  lazy val rootMirror: Mirror = {
    val rm = new GlobalMirror
    rm.init()
    rm.asInstanceOf[Mirror]
  }
  def RootClass: ClassSymbol = rootMirror.RootClass
  def EmptyPackageClass: ClassSymbol = rootMirror.EmptyPackageClass

  import definitions.findNamedMember
  def findMemberFromRoot(fullName: Name): Symbol = rootMirror.findMemberFromRoot(fullName)

  // alternate constructors ------------------------------------------

  override def settings = currentSettings

  /** Switch to turn on detailed type logs */
  var printTypings = settings.Ytyperdebug.value

  def this(reporter: Reporter) =
    this(new Settings(err => reporter.error(null, err)), reporter)

  def this(settings: Settings) =
    this(settings, Global.reporter(settings))

  def picklerPhase: Phase = if (currentRun.isDefined) currentRun.picklerPhase else NoPhase

  def erasurePhase: Phase = if (currentRun.isDefined) currentRun.erasurePhase else NoPhase

  /* Override `newStubSymbol` defined in `SymbolTable` to provide us access
   * to the last tree to typer, whose position is the trigger of stub errors. */
  override def newStubSymbol(owner: Symbol,
                             name: Name,
                             missingMessage: String): Symbol = {
    val stubSymbol = super.newStubSymbol(owner, name, missingMessage)
    val stubErrorPosition = {
      val lastTreeToTyper = analyzer.lastTreeToTyper
      if (lastTreeToTyper != EmptyTree) lastTreeToTyper.pos else stubSymbol.pos
    }
    stubSymbol.setPos(stubErrorPosition)
  }

  // platform specific elements

  protected class GlobalPlatform extends {
    val global: Global.this.type = Global.this
    val settings: Settings = Global.this.settings
  } with JavaPlatform

  type ThisPlatform = JavaPlatform { val global: Global.this.type }
  lazy val platform: ThisPlatform  = new GlobalPlatform
  /* A hook for the REPL to add a classpath entry containing products of previous runs to inliner's bytecode repository*/
  // Fixes scala/bug#8779
  def optimizerClassPath(base: ClassPath): ClassPath = base

  def classPath: ClassPath = platform.classPath

  // sub-components --------------------------------------------------

  /** Tree generation, usually based on existing symbols. */
  override object gen extends {
    val global: Global.this.type = Global.this
  } with AstTreeGen {
    def mkAttributedCast(tree: Tree, pt: Type): Tree =
      typer.typed(mkCast(tree, pt))
  }

  /** A spare instance of TreeBuilder left for backwards compatibility. */
  lazy val treeBuilder: TreeBuilder { val global: Global.this.type } = new TreeBuilder {
    val global: Global.this.type = Global.this

    def unit = currentUnit
    def source = currentUnit.source
  }

  /** Fold constants */
  object constfold extends {
    val global: Global.this.type = Global.this
  } with ConstantFolder

  /** For sbt compatibility (https://github.com/scala/scala/pull/4588) */
  object icodes {
    class IClass(val symbol: Symbol)
  }

  // TODO: move to the backend, make it a component
  /** Scala primitives, used the backend */
  object scalaPrimitives extends {
    val global: Global.this.type = Global.this
  } with ScalaPrimitives

  /** Computing pairs of overriding/overridden symbols */
  object overridingPairs extends {
    val global: Global.this.type = Global.this
  } with OverridingPairs

  type SymbolPair = overridingPairs.SymbolPair

  // Components for collecting and generating output

  import scala.reflect.internal.util.Statistics
  import scala.tools.nsc.transform.patmat.PatternMatchingStats
  trait GlobalStats extends ReflectStats
                       with TypersStats
                       with ImplicitsStats
                       with MacrosStats
                       with BackendStats
                       with PatternMatchingStats { self: Statistics => }

  /** Redefine statistics to include all known global + reflect stats. */
  final object statistics extends Statistics(Global.this, settings) with GlobalStats

  // Components for collecting and generating output

  /** Print tree in detailed form */
  object nodePrinters extends {
    val global: Global.this.type = Global.this
  } with NodePrinters {
    var lastPrintedPhase: Phase = NoPhase
    var lastPrintedSource: String = ""
    infolevel = InfoLevel.Verbose

    def showUnit(unit: CompilationUnit) {
      print(" // " + unit.source)
      if (unit.body == null) println(": tree is null")
      else {
        val source = util.stringFromWriter(w => newTreePrinter(w) print unit.body)

        // treePrinter show unit.body
        if (lastPrintedSource == source)
          println(": tree is unchanged since " + lastPrintedPhase)
        else {
          lastPrintedPhase = phase.prev // since we're running inside "exitingPhase"
          lastPrintedSource = source
          println("")
          println(source)
          println("")
        }
      }
    }
  }

  def withInfoLevel[T](infolevel: nodePrinters.InfoLevel.Value)(op: => T) = {
    val saved = nodePrinters.infolevel
    try {
      nodePrinters.infolevel = infolevel
      op
    } finally {
      nodePrinters.infolevel = saved
    }
  }

  private var propCnt = 0
  @inline final def withPropagateCyclicReferences[T](t: => T): T = {
    try {
      propCnt = propCnt+1
      t
    } finally {
      propCnt = propCnt-1
      assert(propCnt >= 0)
    }
  }

  def propagateCyclicReferences: Boolean = propCnt > 0

  /** Representing ASTs as graphs */
  object treeBrowsers extends {
    val global: Global.this.type = Global.this
  } with TreeBrowsers

  val nodeToString = nodePrinters.nodeToString
  val treeBrowser = treeBrowsers.create()

  // ------------ Hooks for interactive mode-------------------------

  /** Called every time an AST node is successfully typechecked in typerPhase.
   */
  def signalDone(context: analyzer.Context, old: Tree, result: Tree) {}

  /** Called from parser, which signals hereby that a method definition has been parsed. */
  def signalParseProgress(pos: Position) {}

  /** Called by ScaladocAnalyzer when a doc comment has been parsed. */
  def signalParsedDocComment(comment: String, pos: Position) = {
    // TODO: this is all very broken (only works for scaladoc comments, not regular ones)
    //       --> add hooks to parser and refactor Interactive global to handle comments directly
    //       in any case don't use reporter for parser hooks
    reporter.comment(pos, comment)
  }

  /** Register new context; called for every created context
   */
  def registerContext(c: analyzer.Context) {
    lastSeenContext = c
  }

  /** Register top level class (called on entering the class)
   */
  def registerTopLevelSym(sym: Symbol) {}

// ------------------ Debugging -------------------------------------

  // Getting in front of Predef's asserts to supplement with more info.
  // This has the happy side effect of masking the one argument forms
  // of assert and require (but for now I've reproduced them here,
  // because there are a million to fix.)
  @inline final def assert(assertion: Boolean, message: => Any) {
    // calling Predef.assert would send a freshly allocated closure wrapping the one received as argument.
    if (!assertion)
      throw new java.lang.AssertionError("assertion failed: "+ supplementErrorMessage("" + message))
  }
  @inline final def assert(assertion: Boolean) {
    assert(assertion, "")
  }
  @inline final def require(requirement: Boolean, message: => Any) {
    // calling Predef.require would send a freshly allocated closure wrapping the one received as argument.
    if (!requirement)
      throw new IllegalArgumentException("requirement failed: "+ supplementErrorMessage("" + message))
  }
  @inline final def require(requirement: Boolean) {
    require(requirement, "")
  }

  @inline final def ifDebug(body: => Unit) {
    if (settings.debug)
      body
  }

  override protected def isDeveloper = settings.developer || super.isDeveloper

  /** This is for WARNINGS which should reach the ears of scala developers
   *  whenever they occur, but are not useful for normal users. They should
   *  be precise, explanatory, and infrequent. Please don't use this as a
   *  logging mechanism. !!! is prefixed to all messages issued via this route
   *  to make them visually distinct.
   */
  @inline final override def devWarning(msg: => String): Unit = devWarning(NoPosition, msg)
  @inline final def devWarning(pos: Position, msg: => String) {
    def pos_s = if (pos eq NoPosition) "" else s" [@ $pos]"
    if (isDeveloper)
      warning(pos, "!!! " + msg)
    else
      log(s"!!!$pos_s $msg") // such warnings always at least logged
  }

  def logError(msg: String, t: Throwable): Unit = ()

  override def shouldLogAtThisPhase = settings.log.isSetByUser && (
    (settings.log containsPhase globalPhase) || (settings.log containsPhase phase)
  )
  // Over 200 closure objects are eliminated by inlining this.
  @inline final def log(msg: => AnyRef) {
    if (shouldLogAtThisPhase)
      inform(s"[log $globalPhase$atPhaseStackMessage] $msg")
  }

  @inline final override def debuglog(msg: => String) {
    if (settings.debug)
      log(msg)
  }

  @deprecated("Renamed to reportThrowable", "2.10.1")
  def logThrowable(t: Throwable): Unit = reportThrowable(t)
  def reportThrowable(t: Throwable): Unit = globalError(throwableAsString(t))
  override def throwableAsString(t: Throwable) = util.stackTraceString(t)

// ------------ File interface -----------------------------------------

  private val reader: SourceReader = {
    val defaultEncoding = Properties.sourceEncoding

    def loadCharset(name: String) =
      try Some(Charset.forName(name))
      catch {
        case _: IllegalCharsetNameException =>
          globalError(s"illegal charset name '$name'")
          None
        case _: UnsupportedCharsetException =>
          globalError(s"unsupported charset '$name'")
          None
      }

    val charset = settings.encoding.valueSetByUser flatMap loadCharset getOrElse {
      settings.encoding.value = defaultEncoding // A mandatory charset
      Charset.forName(defaultEncoding)
    }

    def loadReader(name: String): Option[SourceReader] = {
      def ccon = Class.forName(name).getConstructor(classOf[CharsetDecoder], classOf[Reporter])

      try Some(ccon.newInstance(charset.newDecoder(), reporter).asInstanceOf[SourceReader])
      catch { case ex: Throwable =>
        globalError("exception while trying to instantiate source reader '" + name + "'")
        None
      }
    }

    settings.sourceReader.valueSetByUser flatMap loadReader getOrElse {
      new SourceReader(charset.newDecoder(), reporter)
    }
  }

  if (settings.verbose || settings.Ylogcp)
    reporter.echo(
      s"[search path for source files: ${classPath.asSourcePathString}]\n" +
      s"[search path for class files: ${classPath.asClassPathString}]"
    )

  def getSourceFile(f: AbstractFile): BatchSourceFile = new BatchSourceFile(f, reader read f)

  def getSourceFile(name: String): SourceFile = {
    val f = AbstractFile.getFile(name)
    if (f eq null) throw new FileNotFoundException(
      "source file '" + name + "' could not be found")
    getSourceFile(f)
  }

  lazy val loaders = new {
    val global: Global.this.type = Global.this
    val platform: Global.this.platform.type = Global.this.platform
  } with GlobalSymbolLoaders

  /** Returns the mirror that loaded given symbol */
  def mirrorThatLoaded(sym: Symbol): Mirror = rootMirror

// ------------ Phases -------------------------------------------}

  var globalPhase: Phase = NoPhase

  val MaxPhases = 64

  val phaseWithId: Array[Phase] = Array.fill(MaxPhases)(NoPhase)

  abstract class GlobalPhase(prev: Phase) extends Phase(prev) {
    phaseWithId(id) = this

    def run() {
      echoPhaseSummary(this)
      currentRun.units foreach applyPhase
    }

    def apply(unit: CompilationUnit): Unit

    /** Is current phase cancelled on this unit? */
    def cancelled(unit: CompilationUnit) = {
      // run the typer only if in `createJavadoc` mode
      val maxJavaPhase = if (createJavadoc) currentRun.typerPhase.id else currentRun.namerPhase.id
      reporter.cancelled || unit.isJava && this.id > maxJavaPhase
    }

    final def withCurrentUnit(unit: CompilationUnit)(task: => Unit) {
      if ((unit ne null) && unit.exists)
        lastSeenSourceFile = unit.source

      if (settings.debug && (settings.verbose || currentRun.size < 5))
        inform("[running phase " + name + " on " + unit + "]")
      if (!cancelled(unit)) {
        currentRun.informUnitStarting(this, unit)
        try withCurrentUnitNoLog(unit)(task)
        finally currentRun.advanceUnit()
      }
    }

    final def withCurrentUnitNoLog(unit: CompilationUnit)(task: => Unit) {
      val unit0 = currentUnit
      try {
        currentRun.currentUnit = unit
        task
      } finally {
        //assert(currentUnit == unit)
        currentRun.currentUnit = unit0
      }
    }

    final def applyPhase(unit: CompilationUnit) = withCurrentUnit(unit)(apply(unit))
  }

  // phaseName = "parser"
  lazy val syntaxAnalyzer = new {
    val global: Global.this.type = Global.this
  } with SyntaxAnalyzer {
    val runsAfter = List[String]()
    val runsRightAfter = None
    override val initial = true
  }

  import syntaxAnalyzer.{ UnitScanner, UnitParser, JavaUnitParser }

  // !!! I think we're overdue for all these phase objects being lazy vals.
  // There's no way for a Global subclass to provide a custom typer
  // despite the existence of a "def newTyper(context: Context): Typer"
  // which is clearly designed for that, because it's defined in
  // Analyzer and Global's "object analyzer" allows no override. For now
  // I only changed analyzer.
  //
  // factory for phases: namer, packageobjects, typer
  lazy val analyzer = new {
    val global: Global.this.type = Global.this
  } with Analyzer

  // phaseName = "patmat"
  object patmat extends {
    val global: Global.this.type = Global.this
    val runsAfter = List("typer")
    val runsRightAfter = None
    // patmat doesn't need to be right after typer, as long as we run before superaccessors
    // (sbt does need to run right after typer, so don't conflict)
  } with PatternMatching

  // phaseName = "superaccessors"
  object superAccessors extends {
    val global: Global.this.type = Global.this
    val runsAfter = List("patmat")
    val runsRightAfter = None
  } with SuperAccessors

  // phaseName = "extmethods"
  object extensionMethods extends {
    val global: Global.this.type = Global.this
    val runsAfter = List("superaccessors")
    val runsRightAfter = None
  } with ExtensionMethods

  // phaseName = "pickler"
  object pickler extends {
    val global: Global.this.type = Global.this
    val runsAfter = List("extmethods")
    val runsRightAfter = None
  } with Pickler

  // phaseName = "refchecks"
  object refChecks extends {
    val global: Global.this.type = Global.this
    val runsAfter = List("pickler")
    val runsRightAfter = None
  } with RefChecks

  // phaseName = "uncurry"
  override object uncurry extends {
    val global: Global.this.type = Global.this
    val runsAfter = List("refchecks")
    val runsRightAfter = None
  } with UnCurry

  // phaseName = "tailcalls"
  object tailCalls extends {
    val global: Global.this.type = Global.this
    val runsAfter = List("uncurry")
    val runsRightAfter = None
  } with TailCalls

  // phaseName = "fields"
  object fields extends {
    val global: Global.this.type = Global.this
    // after refchecks, so it doesn't have to make weird exceptions for synthetic accessors
    // after uncurry as it produces more work for the fields phase as well as being confused by it:
    //   - sam expansion synthesizes classes, which may need trait fields mixed in
    //   - the fields phase adds synthetic abstract methods to traits that should not disqualify them from being a SAM type
    // before erasure: correct signatures & bridges for accessors
    val runsAfter = List("uncurry")
    val runsRightAfter = None
  } with Fields

  // phaseName = "explicitouter"
  object explicitOuter extends {
    val global: Global.this.type = Global.this
    val runsAfter = List("fields")
    val runsRightAfter = None
  } with ExplicitOuter

  // phaseName = "specialize"
  object specializeTypes extends {
    val global: Global.this.type = Global.this
    val runsAfter = List("")
    val runsRightAfter = Some("tailcalls")
  } with SpecializeTypes

  // phaseName = "erasure"
  override object erasure extends {
    val global: Global.this.type = Global.this
    val runsAfter = List("explicitouter")
    val runsRightAfter = Some("explicitouter")
  } with Erasure

  // phaseName = "posterasure"
  override object postErasure extends {
    val global: Global.this.type = Global.this
    val runsAfter = List("erasure")
    val runsRightAfter = Some("erasure")
  } with PostErasure


  // phaseName = "lambdalift"
  object lambdaLift extends {
    val global: Global.this.type = Global.this
    val runsAfter = List("erasure")
    val runsRightAfter = None
  } with LambdaLift

  // phaseName = "constructors"
  object constructors extends {
    val global: Global.this.type = Global.this
    val runsAfter = List("lambdalift")
    val runsRightAfter = None
  } with Constructors

  // phaseName = "flatten"
  object flatten extends {
    val global: Global.this.type = Global.this
    val runsAfter = List("constructors")
    val runsRightAfter = None
  } with Flatten

  // phaseName = "mixin"
  object mixer extends {
    val global: Global.this.type = Global.this
    val runsAfter = List("flatten", "constructors")
    val runsRightAfter = None
  } with Mixin

  // phaseName = "cleanup"
  object cleanup extends {
    val global: Global.this.type = Global.this
    val runsAfter = List("mixin")
    val runsRightAfter = None
  } with CleanUp

  // phaseName = "delambdafy"
  object delambdafy extends {
    val global: Global.this.type = Global.this
    val runsAfter = List("cleanup")
    val runsRightAfter = None
  } with Delambdafy

  // phaseName = "jvm"
  object genBCode extends {
    val global: Global.this.type = Global.this
    val runsAfter = List("cleanup")
    val runsRightAfter = None
  } with GenBCode

  // phaseName = "terminal"
  object terminal extends {
    val global: Global.this.type = Global.this
  } with SubComponent {
    val phaseName = "terminal"
    val runsAfter = List("jvm")
    val runsRightAfter = None
    override val terminal = true

    def newPhase(prev: Phase): GlobalPhase = {
      new TerminalPhase(prev)
    }
    private class TerminalPhase(prev: Phase) extends GlobalPhase(prev) {
      def name = phaseName
      def apply(unit: CompilationUnit) {}
    }
  }

  /** The checkers are for validating the compiler data structures
   *  at phase boundaries.
   */

  /** Tree checker */
  object treeChecker extends {
    val global: Global.this.type = Global.this
  } with TreeCheckers

  object typer extends analyzer.Typer(
    analyzer.NoContext.make(EmptyTree, RootClass, newScope)
  )

  /** Add the internal compiler phases to the phases set.
   *  This implementation creates a description map at the same time.
   */
  protected def computeInternalPhases(): Unit = {
    // Note: this fits -Xshow-phases into 80 column width, which is
    // desirable to preserve.
    val phs = List(
      syntaxAnalyzer          -> "parse source into ASTs, perform simple desugaring",
      analyzer.namerFactory   -> "resolve names, attach symbols to named trees",
      analyzer.packageObjects -> "load package objects",
      analyzer.typerFactory   -> "the meat and potatoes: type the trees",
      patmat                  -> "translate match expressions",
      superAccessors          -> "add super accessors in traits and nested classes",
      extensionMethods        -> "add extension methods for inline classes",
      pickler                 -> "serialize symbol tables",
      refChecks               -> "reference/override checking, translate nested objects",
      uncurry                 -> "uncurry, translate function values to anonymous classes",
      fields                  -> "synthesize accessors and fields, add bitmaps for lazy vals",
      tailCalls               -> "replace tail calls by jumps",
      specializeTypes         -> "@specialized-driven class and method specialization",
      explicitOuter           -> "this refs to outer pointers",
      erasure                 -> "erase types, add interfaces for traits",
      postErasure             -> "clean up erased inline classes",
      lambdaLift              -> "move nested functions to top level",
      constructors            -> "move field definitions into constructors",
      mixer                   -> "mixin composition",
      delambdafy              -> "remove lambdas",
      cleanup                 -> "platform-specific cleanups, generate reflective calls",
      terminal                -> "the last phase during a compilation run"
    )

    phs foreach (addToPhasesSet _).tupled
  }
  // This is slightly inelegant but it avoids adding a new member to SubComponent,
  // and attractive -Xshow-phases output is unlikely if the descs span 20 files anyway.
  private val otherPhaseDescriptions = Map(
    "flatten"  -> "eliminate inner classes",
    "jvm"      -> "generate JVM bytecode"
  ) withDefaultValue ""

  protected def computePlatformPhases() = platform.platformPhases foreach { sub =>
    addToPhasesSet(sub, otherPhaseDescriptions(sub.phaseName))
  }

  // sequences the phase assembly
  protected def computePhaseDescriptors: List[SubComponent] = {
    /** Allow phases to opt out of the phase assembly. */
    def cullPhases(phases: List[SubComponent]) = {
      val enabled = if (settings.debug && settings.isInfo) phases else phases filter (_.enabled)
      def isEnabled(q: String) = enabled exists (_.phaseName == q)
      val (satisfied, unhappy) = enabled partition (_.requires forall isEnabled)
      unhappy foreach (u => globalError(s"Phase '${u.phaseName}' requires: ${u.requires filterNot isEnabled}"))
      satisfied   // they're happy now, but they may need an unhappy phase that was booted
    }
    computeInternalPhases()             // Global.scala
    computePlatformPhases()             // backend/Platform.scala
    computePluginPhases()               // plugins/Plugins.scala
    cullPhases(computePhaseAssembly())  // PhaseAssembly.scala
  }

  /* The phase descriptor list. Components that are phase factories. */
  lazy val phaseDescriptors: List[SubComponent] = computePhaseDescriptors

  /* The set of phase objects that is the basis for the compiler phase chain */
  protected lazy val phasesSet     = new mutable.HashSet[SubComponent]
  protected lazy val phasesDescMap = new mutable.HashMap[SubComponent, String] withDefaultValue ""

  protected def addToPhasesSet(sub: SubComponent, descr: String) {
    phasesSet += sub
    phasesDescMap(sub) = descr
  }

  /** The names of the phases. */
  lazy val phaseNames = {
    new Run // force some initialization
    phaseDescriptors map (_.phaseName)
  }

  /** A description of the phases that will run in this configuration, or all if -Ydebug. */
  def phaseDescriptions: String = phaseHelp("description", elliptically = !settings.debug, phasesDescMap)

  /** Summary of the per-phase values of nextFlags and newFlags, shown under -Xshow-phases -Ydebug. */
  def phaseFlagDescriptions: String = {
    def fmt(ph: SubComponent) = {
      def fstr1 = if (ph.phaseNewFlags == 0L) "" else "[START] " + Flags.flagsToString(ph.phaseNewFlags)
      def fstr2 = if (ph.phaseNextFlags == 0L) "" else "[END] " + Flags.flagsToString(ph.phaseNextFlags)
      if (ph.initial) Flags.flagsToString(Flags.InitialFlags)
      else if (ph.phaseNewFlags != 0L && ph.phaseNextFlags != 0L) fstr1 + " " + fstr2
      else fstr1 + fstr2
    }
    phaseHelp("new flags", elliptically = !settings.debug, fmt)
  }

  /** Emit a verbose phase table.
   *  The table includes the phase id in the current assembly,
   *  or "oo" to indicate a skipped phase, or "xx" to indicate
   *  a disabled phase.
   *
   *  @param title descriptive header
   *  @param elliptically whether to truncate the description with an ellipsis (...)
   *  @param describe how to describe a component
   */
  private def phaseHelp(title: String, elliptically: Boolean, describe: SubComponent => String): String = {
    val Limit   = 16    // phase names should not be absurdly long
    val MaxCol  = 80    // because some of us edit on green screens
    val maxName = phaseNames map (_.length) max
    val width   = maxName min Limit
    val maxDesc = MaxCol - (width + 6)  // descriptions not novels
    val fmt     = if (settings.verbose || !elliptically) s"%${maxName}s  %2s  %s%n"
                  else s"%${width}.${width}s  %2s  %.${maxDesc}s%n"

    val line1 = fmt.format("phase name", "id", title)
    val line2 = fmt.format("----------", "--", "-" * title.length)

    // built-in string precision merely truncates
    import java.util.{ Formattable, FormattableFlags, Formatter }
    def dotfmt(s: String) = new Formattable {
      def foreshortened(s: String, max: Int) = (
        if (max < 0 || s.length <= max) s
        else if (max < 4) s.take(max)
        else s.take(max - 3) + "..."
      )
      override def formatTo(formatter: Formatter, flags: Int, width: Int, precision: Int) {
        val p = foreshortened(s, precision)
        val w = if (width > 0 && p.length < width) {
          import FormattableFlags.LEFT_JUSTIFY
          val leftly = (flags & LEFT_JUSTIFY) == LEFT_JUSTIFY
          val sb = new StringBuilder
          def pad() = 1 to width - p.length foreach (_ => sb.append(' '))
          if (!leftly) pad()
          sb.append(p)
          if (leftly) pad()
          sb.toString
        } else p
        formatter.out.append(w)
      }
    }

    // phase id in run, or suitable icon
    def idOf(p: SubComponent) = (
      if (settings.skip contains p.phaseName) "oo"   // (currentRun skipPhase p.phaseName)
      else if (!p.enabled) "xx"
      else p.ownPhase.id.toString
    )
    def mkText(p: SubComponent) = {
      val (name, text) = if (elliptically) (dotfmt(p.phaseName), dotfmt(describe(p)))
                         else (p.phaseName, describe(p))
      fmt.format(name, idOf(p), text)
    }
    (line1 :: line2 :: (phaseDescriptors map mkText)).mkString
  }

  /** Returns List of (phase, value) pairs, including only those
   *  where the value compares unequal to the previous phase's value.
   */
  def afterEachPhase[T](op: => T): List[(Phase, T)] = { // used in tests
    phaseDescriptors.map(_.ownPhase).filterNot(_ eq NoPhase).foldLeft(List[(Phase, T)]()) { (res, ph) =>
      val value = exitingPhase(ph)(op)
      if (res.nonEmpty && res.head._2 == value) res
      else ((ph, value)) :: res
    } reverse
  }

  // ------------ REPL utilities ---------------------------------

  /** Extend classpath of `platform` and rescan updated packages. */
  def extendCompilerClassPath(urls: URL*): Unit = {
    val urlClasspaths = urls.map(u => ClassPathFactory.newClassPath(AbstractFile.getURL(u), settings))
    val newClassPath = AggregateClassPath.createAggregate(platform.classPath +: urlClasspaths : _*)
    platform.currentClassPath = Some(newClassPath)
    invalidateClassPathEntries(urls.map(_.getPath): _*)
  }

  // ------------ Invalidations ---------------------------------

  /** Is given package class a system package class that cannot be invalidated?
   */
  private def isSystemPackageClass(pkg: Symbol) =
    pkg == RootClass || (pkg.hasTransOwner(definitions.ScalaPackageClass) && !pkg.hasTransOwner(this.rootMirror.staticPackage("scala.tools").moduleClass.asClass))

  /** Invalidates packages that contain classes defined in a classpath entry, and
   *  rescans that entry.
   *
   *  First, the classpath entry referred to by one of the `paths` is rescanned,
   *  so that any new files or changes in subpackages are picked up.
   *  Second, any packages for which one of the following conditions is met is invalidated:
   *   - the classpath entry contained during the last compilation run now contains classfiles
   *     that represent a member in the package;
   *   - the classpath entry now contains classfiles that represent a member in the package;
   *   - the set of subpackages has changed.
   *
   *  The invalidated packages are reset in their entirety; all member classes and member packages
   *  are re-accessed using the new classpath.
   *
   *  System packages that the compiler needs to access as part of standard definitions
   *  are not invalidated. A system package is:
   *  Any package rooted in "scala", with the exception of packages rooted in "scala.tools".
   *
   *  @param paths  Fully-qualified names that refer to directories or jar files that are
   *                entries on the classpath.
   */
  def invalidateClassPathEntries(paths: String*): Unit = {
    implicit object ClassPathOrdering extends Ordering[ClassPath] {
      def compare(a: ClassPath, b: ClassPath): Int = a.asClassPathString compareTo b.asClassPathString
    }
    val invalidated, failed = new mutable.ListBuffer[ClassSymbol]

    def assoc(path: String): Option[(ClassPath, ClassPath)] = {
      def origin(lookup: ClassPath): Option[String] = lookup match {
        case cp: JFileDirectoryLookup[_] => Some(cp.dir.getPath)
        case cp: ZipArchiveFileLookup[_] => Some(cp.zipFile.getPath)
        case _ => None
      }

      def entries(lookup: ClassPath): Seq[ClassPath] = lookup match {
        case cp: AggregateClassPath => cp.aggregates
        case cp: ClassPath => Seq(cp)
      }

      val dir = AbstractFile.getDirectory(path) // if path is a `jar`, this is a FileZipArchive (isDirectory is true)
      val canonical = dir.canonicalPath         // this is the canonical path of the .jar
      def matchesCanonical(e: ClassPath) = origin(e) match {
        case Some(opath) =>
          AbstractFile.getDirectory(opath).canonicalPath == canonical
        case None =>
          false
      }
      entries(classPath) find matchesCanonical match {
        case Some(oldEntry) =>
          Some(oldEntry -> ClassPathFactory.newClassPath(dir, settings))
        case None =>
          error(s"Error adding entry to classpath. During invalidation, no entry named $path in classpath $classPath")
          None
      }
    }
    val subst = immutable.TreeMap(paths flatMap assoc: _*)
    if (subst.nonEmpty) {
      platform updateClassPath subst
      informProgress(s"classpath updated on entries [${subst.keys mkString ","}]")
      def mkClassPath(elems: Iterable[ClassPath]): ClassPath =
        if (elems.size == 1) elems.head
        else AggregateClassPath.createAggregate(elems.toSeq: _*)
      val oldEntries = mkClassPath(subst.keys)
      val newEntries = mkClassPath(subst.values)
      classPath match {
        case cp: ClassPath => mergeNewEntries(
          RootClass, "",
          oldEntries, newEntries, cp,
          invalidated, failed)
      }
    }
    def show(msg: String, syms: scala.collection.Traversable[Symbol]) =
      if (syms.nonEmpty)
        informProgress(s"$msg: ${syms map (_.fullName) mkString ","}")
    show("invalidated packages", invalidated)
    show("could not invalidate system packages", failed)
  }

  /**
   * Merges new classpath entries into the symbol table
   *
   * @param packageClass    The ClassSymbol for the package being updated
   * @param fullPackageName The full name of the package being updated
   * @param oldEntries      The classpath that was removed, it is no longer part of fullClasspath
   * @param newEntries      The classpath that was added, it is already part of fullClasspath
   * @param fullClasspath   The full classpath, equivalent to global.classPath
   * @param invalidated     A ListBuffer collecting the invalidated package classes
   * @param failed          A ListBuffer collecting system package classes which could not be invalidated
   *
   * If either oldEntries or newEntries contains classes in the current package, the package symbol
   * is re-initialized to a fresh package loader, provided that a corresponding package exists in
   * fullClasspath. Otherwise it is removed.
   *
   * Otherwise, sub-packages in newEntries are looked up in the symbol table (created if
   * non-existent) and the merge function is called recursively.
   */
  private def mergeNewEntries(packageClass: ClassSymbol, fullPackageName: String,
                              oldEntries: ClassPath, newEntries: ClassPath, fullClasspath: ClassPath,
                              invalidated: mutable.ListBuffer[ClassSymbol], failed: mutable.ListBuffer[ClassSymbol]): Unit = {
    ifDebug(informProgress(s"syncing $packageClass, $oldEntries -> $newEntries"))

    def packageExists(cp: ClassPath): Boolean = {
      val (parent, _) = PackageNameUtils.separatePkgAndClassNames(fullPackageName)
      cp.packages(parent).exists(_.name == fullPackageName)
    }

    def invalidateOrRemove(pkg: ClassSymbol) = {
      if (packageExists(fullClasspath))
        pkg setInfo new loaders.PackageLoader(fullPackageName, fullClasspath)
      else
        pkg.owner.info.decls unlink pkg.sourceModule
      invalidated += pkg
    }

    val classesFound = oldEntries.classes(fullPackageName).nonEmpty || newEntries.classes(fullPackageName).nonEmpty
    if (classesFound) {
      // if the package contains classes either in oldEntries or newEntries, the package is invalidated (or removed if there are no more classes in it)
      if (!isSystemPackageClass(packageClass)) invalidateOrRemove(packageClass)
      else if (packageClass.isRoot) invalidateOrRemove(EmptyPackageClass)
      else failed += packageClass
    } else {
      // no new or removed classes in the current package
      for (p <- newEntries.packages(fullPackageName)) {
        val (_, subPackageName) = PackageNameUtils.separatePkgAndClassNames(p.name)
        val subPackage = packageClass.info.decl(newTermName(subPackageName)) orElse {
          // package does not exist in symbol table, create a new symbol
          loaders.enterPackage(packageClass, subPackageName, new loaders.PackageLoader(p.name, fullClasspath))
        }
        mergeNewEntries(
          subPackage.moduleClass.asClass, p.name,
          oldEntries, newEntries, fullClasspath,
          invalidated, failed)
      }
    }
  }

  // ----------- Runs ---------------------------------------

  private var curRun: Run = null
  private var curRunId = 0

  object typeDeconstruct extends {
    val global: Global.this.type = Global.this
  } with typechecker.StructuredTypeStrings

  /** There are common error conditions where when the exception hits
   *  here, currentRun.currentUnit is null.  This robs us of the knowledge
   *  of what file was being compiled when it broke.  Since I really
   *  really want to know, this hack.
   */
  protected var lastSeenSourceFile: SourceFile = NoSourceFile

  /** Let's share a lot more about why we crash all over the place.
   *  People will be very grateful.
   */
  protected var lastSeenContext: analyzer.Context = null

  /** The currently active run
   */
  def currentRun: Run              = curRun
  def currentUnit: CompilationUnit = if (currentRun eq null) NoCompilationUnit else currentRun.currentUnit
  def currentSource: SourceFile    = if (currentUnit.exists) currentUnit.source else lastSeenSourceFile
  def currentFreshNameCreator      = currentUnit.fresh

  def isGlobalInitialized = (
       definitions.isDefinitionsInitialized
    && rootMirror.isMirrorInitialized
  )
  override def isPastTyper = isPast(currentRun.typerPhase)
  def isPast(phase: Phase) = (
       (curRun ne null)
    && isGlobalInitialized // defense against init order issues
    && (globalPhase.id > phase.id)
  )

  // TODO - trim these to the absolute minimum.
  @inline final def exitingErasure[T](op: => T): T        = exitingPhase(currentRun.erasurePhase)(op)
  @inline final def exitingPostErasure[T](op: => T): T    = exitingPhase(currentRun.posterasurePhase)(op)
  @inline final def exitingExplicitOuter[T](op: => T): T  = exitingPhase(currentRun.explicitouterPhase)(op)
  @inline final def exitingFlatten[T](op: => T): T        = exitingPhase(currentRun.flattenPhase)(op)
  @inline final def exitingMixin[T](op: => T): T          = exitingPhase(currentRun.mixinPhase)(op)
  @inline final def exitingDelambdafy[T](op: => T): T     = exitingPhase(currentRun.delambdafyPhase)(op)
  @inline final def exitingPickler[T](op: => T): T        = exitingPhase(currentRun.picklerPhase)(op)
  @inline final def exitingRefchecks[T](op: => T): T      = exitingPhase(currentRun.refchecksPhase)(op)
  @inline final def exitingSpecialize[T](op: => T): T     = exitingPhase(currentRun.specializePhase)(op)
  @inline final def exitingTyper[T](op: => T): T          = exitingPhase(currentRun.typerPhase)(op)
  @inline final def exitingUncurry[T](op: => T): T        = exitingPhase(currentRun.uncurryPhase)(op)
  @inline final def enteringErasure[T](op: => T): T       = enteringPhase(currentRun.erasurePhase)(op)
  @inline final def enteringExplicitOuter[T](op: => T): T = enteringPhase(currentRun.explicitouterPhase)(op)
  @inline final def enteringFlatten[T](op: => T): T       = enteringPhase(currentRun.flattenPhase)(op)
  @inline final def enteringMixin[T](op: => T): T         = enteringPhase(currentRun.mixinPhase)(op)
  @inline final def enteringDelambdafy[T](op: => T): T    = enteringPhase(currentRun.delambdafyPhase)(op)
  @inline final def enteringJVM[T](op: => T): T           = enteringPhase(currentRun.jvmPhase)(op)
  @inline final def enteringPickler[T](op: => T): T       = enteringPhase(currentRun.picklerPhase)(op)
  @inline final def enteringSpecialize[T](op: => T): T    = enteringPhase(currentRun.specializePhase)(op)
  @inline final def enteringTyper[T](op: => T): T         = enteringPhase(currentRun.typerPhase)(op)
  @inline final def enteringUncurry[T](op: => T): T       = enteringPhase(currentRun.uncurryPhase)(op)

  // Owners which aren't package classes.
  private def ownerChainString(sym: Symbol): String = (
    if (sym == null) ""
    else sym.ownerChain takeWhile (!_.isPackageClass) mkString " -> "
  )

  private def formatExplain(pairs: (String, Any)*): String = (
    pairs collect { case (k, v) if v != null => f"$k%20s: $v" } mkString "\n"
  )

  /** Don't want to introduce new errors trying to report errors,
   *  so swallow exceptions.
   */
  override def supplementTyperState(errorMessage: String): String = try {
    val tree      = analyzer.lastTreeToTyper
    val sym       = tree.symbol
    val tpe       = tree.tpe
    val site      = lastSeenContext.enclClassOrMethod.owner
    val pos_s     = if (tree.pos.isDefined) s"line ${tree.pos.line} of ${tree.pos.source.file}" else "<unknown>"
    val context_s = try {
      import scala.reflect.io.{File => SFile}
      // Taking 3 before, 3 after the fingered line.
      val start = 1 max (tree.pos.line - 3)
      val xs = SFile(tree.pos.source.file.file).lines.drop(start-1).take(7)
      val strs = xs.zipWithIndex map { case (line, idx) => f"${start + idx}%6d $line" }
      strs.mkString("== Source file context for tree position ==\n\n", "\n", "")
    }
    catch { case t: Exception => devWarning("" + t) ; "<Cannot read source file>" }

    val info1 = formatExplain(
      "while compiling"    -> currentSource.path,
      "during phase"       -> ( if (globalPhase eq phase) phase else "globalPhase=%s, enteringPhase=%s".format(globalPhase, phase) ),
      "library version"    -> scala.util.Properties.versionString,
      "compiler version"   -> Properties.versionString,
      "reconstructed args" -> settings.recreateArgs.mkString(" ")
    )
    val info2 = formatExplain(
      "last tree to typer" -> tree.summaryString,
      "tree position"      -> pos_s,
      "tree tpe"           -> tpe,
      "symbol"             -> Option(sym).fold("null")(_.debugLocationString),
      "symbol definition"  -> Option(sym).fold("null")(s => s.defString + s" (a ${s.shortSymbolClass})"),
      "symbol package"     -> sym.enclosingPackage.fullName,
      "symbol owners"      -> ownerChainString(sym),
      "call site"          -> (site.fullLocationString + " in " + site.enclosingPackage)
    )
    ("\n  " + errorMessage + "\n" + info1) :: info2 :: context_s :: Nil mkString "\n\n"
  } catch { case _: Exception | _: TypeError => errorMessage }


  /** The id of the currently active run
   */
  override def currentRunId = curRunId

  def echoPhaseSummary(ph: Phase) = {
    /* Only output a summary message under debug if we aren't echoing each file. */
    if (settings.debug && !(settings.verbose || currentRun.size < 5))
      inform("[running phase " + ph.name + " on " + currentRun.size +  " compilation units]")
  }

  def newSourceFile(code: String, filename: String = "<console>") =
    new BatchSourceFile(filename, code)

  def newCompilationUnit(code: String, filename: String = "<console>") =
    new CompilationUnit(newSourceFile(code, filename))

  def newUnitScanner(unit: CompilationUnit): UnitScanner =
    new UnitScanner(unit)

  def newUnitParser(unit: CompilationUnit): UnitParser =
    new UnitParser(unit)

  def newUnitParser(code: String, filename: String = "<console>"): UnitParser =
    newUnitParser(newCompilationUnit(code, filename))

  def newJavaUnitParser(unit: CompilationUnit): JavaUnitParser = new JavaUnitParser(unit)

  /** A Run is a single execution of the compiler on a set of units.
   */
  class Run extends RunContextApi with RunReporting with RunParsing {
    /** Have been running into too many init order issues with Run
     *  during erroneous conditions.  Moved all these vals up to the
     *  top of the file so at least they're not trivially null.
     */
    var isDefined = false
    /** The currently compiled unit; set from GlobalPhase */
    var currentUnit: CompilationUnit = NoCompilationUnit

    val profiler: Profiler = Profiler(settings)

    // used in sbt
    def uncheckedWarnings: List[(Position, String)]   = reporting.uncheckedWarnings.map{case (pos, (msg, since)) => (pos, msg)}
    // used in sbt
    def deprecationWarnings: List[(Position, String)] = reporting.deprecationWarnings.map{case (pos, (msg, since)) => (pos, msg)}

    private class SyncedCompilationBuffer { self =>
      private val underlying = new mutable.ArrayBuffer[CompilationUnit]
      def size = synchronized { underlying.size }
      def +=(cu: CompilationUnit): this.type = { synchronized { underlying += cu }; this }
      def head: CompilationUnit = synchronized{ underlying.head }
      def apply(i: Int): CompilationUnit = synchronized { underlying(i) }
      def iterator: Iterator[CompilationUnit] = new collection.AbstractIterator[CompilationUnit] {
        private var used = 0
        def hasNext = self.synchronized{ used < underlying.size }
        def next = self.synchronized {
          if (!hasNext) throw new NoSuchElementException("next on empty Iterator")
          used += 1
          underlying(used-1)
        }
      }
      def toList: List[CompilationUnit] = synchronized{ underlying.toList }
    }

    private val unitbuf = new SyncedCompilationBuffer

    val compiledFiles   = new mutable.HashSet[String]

    /** A map from compiled top-level symbols to their source files */
    val symSource = new mutable.HashMap[Symbol, AbstractFile]

    /** A map from compiled top-level symbols to their picklers */
    val symData = new mutable.HashMap[Symbol, PickleBuffer]

    private var phasec: Int  = 0   // phases completed
    private var unitc: Int   = 0   // units completed this phase

    def size = unitbuf.size
    override def toString = "scalac Run for:\n  " + compiledFiles.toList.sorted.mkString("\n  ")

    // Calculate where to stop based on settings -Ystop-before or -Ystop-after.
    // The result is the phase to stop at BEFORE running it.
    private lazy val stopPhaseSetting = {
      def isBefore(pd: SubComponent) = settings.stopBefore contains pd.phaseName
      phaseDescriptors sliding 2 collectFirst {
        case xs if xs exists isBefore
                => (xs find isBefore).get
        case xs if settings.stopAfter contains xs.head.phaseName
                => xs.last
      }
    }
    /** Should we stop right before entering the given phase? */
    protected def stopPhase(name: String) = stopPhaseSetting exists (_.phaseName == name)
    /** Should we skip the given phase? */
    protected def skipPhase(name: String) = settings.skip contains name

    private val firstPhase = {
      // Initialization.  definitions.init requires phase != NoPhase
      import scala.reflect.internal.SomePhase
      curRunId += 1
      curRun = this
      phase = SomePhase
      phaseWithId(phase.id) = phase
      definitions.init()

      // the components to use, omitting those named by -Yskip and stopping at the -Ystop phase
      val components = {
        // stop on a dime, but this test fails if pd is after the stop phase
        def unstoppable(pd: SubComponent) = {
          val stoppable = stopPhase(pd.phaseName)
          if (stoppable && pd.initial) {
            globalError(s"Cannot stop before initial phase '${pd.phaseName}'.")
            true
          } else
            !stoppable
        }
        // skip a component for -Yskip or if not enabled
        def skippable(pd: SubComponent) = {
          val skippable = skipPhase(pd.phaseName)
          if (skippable && (pd.initial || pd.terminal)) {
            globalError(s"Cannot skip an initial or terminal phase '${pd.phaseName}'.")
            false
          } else
            skippable || !pd.enabled
        }
        val phs = phaseDescriptors takeWhile unstoppable filterNot skippable
        // Ensure there is a terminal phase at the end, since -Ystop may have limited the phases.
        if (phs.isEmpty || !phs.last.terminal) {
          val t = if (phaseDescriptors.last.terminal) phaseDescriptors.last else terminal
          phs :+ t
        } else phs
      }
      // Create phases and link them together. We supply the previous, and the ctor sets prev.next.
      val last  = components.foldLeft(NoPhase: Phase)((prev, c) => c newPhase prev)
      // rewind (Iterator.iterate(last)(_.prev) dropWhile (_.prev ne NoPhase)).next
      val first = { var p = last ; while (p.prev ne NoPhase) p = p.prev ; p }
      val ss    = settings

      // As a final courtesy, see if the settings make any sense at all.
      // If a setting selects no phase, it's a mistake. If a name prefix
      // doesn't select a unique phase, that might be surprising too.
      def checkPhaseSettings(including: Boolean, specs: Seq[String]*) = {
        def isRange(s: String) = s.forall(c => c.isDigit || c == '-')
        def isSpecial(s: String) = (s == "all" || isRange(s))
        val setting = new ss.PhasesSetting("fake","fake")
        for (p <- specs.flatten.to[Set]) {
          setting.value = List(p)
          val count = (
            if (including) first.iterator count (setting containsPhase _)
            else phaseDescriptors count (setting contains _.phaseName)
          )
          if (count == 0) warning(s"'$p' specifies no phase")
          if (count > 1 && !isSpecial(p)) warning(s"'$p' selects $count phases")
          if (!including && isSpecial(p)) globalError(s"-Yskip and -Ystop values must name phases: '$p'")
          setting.clear()
        }
      }
      // phases that are excluded; for historical reasons, these settings only select by phase name
      val exclusions = List(ss.stopBefore, ss.stopAfter, ss.skip)
      val inclusions = ss.visibleSettings collect {
        case s: ss.PhasesSetting if !(exclusions contains s) => s.value
      }
      checkPhaseSettings(including = true, inclusions.toSeq: _*)
      checkPhaseSettings(including = false, exclusions map (_.value): _*)

      // Enable or disable depending on the current setting -- useful for interactive behaviour
      statistics.initFromSettings(settings)

      // Report the overhead of statistics measurements per every run
      if (statistics.areStatisticsLocallyEnabled)
        statistics.reportStatisticsOverhead(reporter)

      phase = first   //parserPhase
      first
    }

    // --------------- Miscellanea -------------------------------

    /** Progress tracking.  Measured in "progress units" which are 1 per
     *  compilation unit per phase completed.
     *
     *  @param    current   number of "progress units" completed
     *  @param    total     total number of "progress units" in run
     */
    def progress(current: Int, total: Int) {}

    /**
     * For subclasses to override. Called when `phase` is about to be run on `unit`.
     * Variables are passed explicitly to indicate that `globalPhase` and `currentUnit` have been set.
     */
    def informUnitStarting(phase: Phase, unit: CompilationUnit) { }

    /** take note that phase is completed
     *  (for progress reporting)
     */
    def advancePhase() {
      unitc = 0
      phasec += 1
      refreshProgress()
    }
    /** take note that a phase on a unit is completed
     *  (for progress reporting)
     */
    def advanceUnit() {
      unitc += 1
      refreshProgress()
    }

    // for sbt
    def cancel() { reporter.cancelled = true }

    private def currentProgress   = (phasec * size) + unitc
    private def totalProgress     = (phaseDescriptors.size - 1) * size // -1: drops terminal phase
    private def refreshProgress() = if (size > 0) progress(currentProgress, totalProgress)

    // ----- finding phases --------------------------------------------

    def phaseNamed(name: String): Phase =
      findOrElse(firstPhase.iterator)(_.name == name)(NoPhase)

    /** All phases as of 3/2012 here for handiness; the ones in
     *  active use uncommented.
     */
    val parserPhase                  = phaseNamed("parser")
    val namerPhase                   = phaseNamed("namer")
    // val packageobjectsPhase          = phaseNamed("packageobjects")
    val typerPhase                   = phaseNamed("typer")
    // val inlineclassesPhase           = phaseNamed("inlineclasses")
    // val superaccessorsPhase          = phaseNamed("superaccessors")
    val picklerPhase                 = phaseNamed("pickler")
    val refchecksPhase               = phaseNamed("refchecks")
    val uncurryPhase                 = phaseNamed("uncurry")
    // val fieldsPhase                  = phaseNamed("fields")
    // val tailcallsPhase               = phaseNamed("tailcalls")
    val specializePhase              = phaseNamed("specialize")
    val explicitouterPhase           = phaseNamed("explicitouter")
    val erasurePhase                 = phaseNamed("erasure")
    val posterasurePhase             = phaseNamed("posterasure")
    val lambdaliftPhase              = phaseNamed("lambdalift")
    // val constructorsPhase            = phaseNamed("constructors")
    val flattenPhase                 = phaseNamed("flatten")
    val mixinPhase                   = phaseNamed("mixin")
    val delambdafyPhase              = phaseNamed("delambdafy")
    val cleanupPhase                 = phaseNamed("cleanup")
    val jvmPhase                     = phaseNamed("jvm")

    def runIsAt(ph: Phase)   = globalPhase.id == ph.id
    def runIsAtOptimiz       = runIsAt(jvmPhase)

    isDefined = true

    // ----------- Units and top-level classes and objects --------


    /** add unit to be compiled in this run */
    private def addUnit(unit: CompilationUnit) {
      unitbuf += unit
      compiledFiles += unit.source.file.path
    }
    private def warnDeprecatedAndConflictingSettings() {
      // issue warnings for any usage of deprecated settings
      settings.userSetSettings filter (_.isDeprecated) foreach { s =>
        currentRun.reporting.deprecationWarning(NoPosition, s.name + " is deprecated: " + s.deprecationMessage.get, "")
      }
      val supportedTarget = "jvm-1.8"
      if (settings.target.value != supportedTarget) {
        currentRun.reporting.deprecationWarning(NoPosition, settings.target.name + ":" + settings.target.value + " is deprecated and has no effect, setting to " + supportedTarget, "2.12.0")
        settings.target.value = supportedTarget
      }
      settings.conflictWarning.foreach(reporter.warning(NoPosition, _))
    }

    /* An iterator returning all the units being compiled in this run */
    /* !!! Note: changing this to unitbuf.toList.iterator breaks a bunch
       of tests in tests/res.  This is bad, it means the resident compiler
       relies on an iterator of a mutable data structure reflecting changes
       made to the underlying structure.
     */
    def units: Iterator[CompilationUnit] = unitbuf.iterator

    def registerPickle(sym: Symbol): Unit = ()

    /** does this run compile given class, module, or case factory? */
    // NOTE: Early initialized members temporarily typechecked before the enclosing class, see typedPrimaryConstrBody!
    //       Here we work around that wrinkle by claiming that a pre-initialized member is compiled in
    //       *every* run. This approximation works because this method is exclusively called with `this` == `currentRun`.
    def compiles(sym: Symbol): Boolean =
      if (sym == NoSymbol) false
      else if (symSource.isDefinedAt(sym)) true
      else if (!sym.isTopLevel) compiles(sym.enclosingTopLevelClassOrDummy)
      else if (sym.isModuleClass) compiles(sym.sourceModule)
      else false

    /** Is this run allowed to redefine the given symbol? Usually this is true
     *  if the run does not already compile `sym`, but for interactive mode
     *  we have a more liberal interpretation.
     */
    def canRedefine(sym: Symbol) = !compiles(sym)

    // --------------- Compilation methods ----------------------------

    protected def runCheckers() {
      val toCheck  = globalPhase.prev
      val canCheck = toCheck.checkable
      val fmt      = if (canCheck) "[Now checking: %s]" else "[Not checkable: %s]"

      inform(fmt format toCheck.name)

      if (canCheck) {
        phase = globalPhase
        if (globalPhase.id <= cleanupPhase.id)
          treeChecker.checkTrees()
      }
    }

    private def showMembers() = {
      // Allows for syntax like scalac -Xshow-class Random@erasure,typer
      def splitClassAndPhase(str: String, term: Boolean): Name = {
        def mkName(s: String) = if (term) newTermName(s) else newTypeName(s)
        (str indexOf '@') match {
          case -1   => mkName(str)
          case idx  =>
            val phasePart = str drop (idx + 1)
            settings.Yshow.tryToSetColon(phasePart split ',' toList)
            mkName(str take idx)
        }
      }
      if (settings.Xshowcls.isSetByUser)
        showDef(splitClassAndPhase(settings.Xshowcls.value, term = false), declsOnly = false, globalPhase)

      if (settings.Xshowobj.isSetByUser)
        showDef(splitClassAndPhase(settings.Xshowobj.value, term = true), declsOnly = false, globalPhase)
    }

    // Similarly, this will only be created under -Yshow-syms.
    object trackerFactory extends SymbolTrackers {
      val global: Global.this.type = Global.this
      lazy val trackers = currentRun.units.toList map (x => SymbolTracker(x))
      def snapshot() = {
        inform("\n[[symbol layout at end of " + phase + "]]")
        exitingPhase(phase) {
          trackers foreach { t =>
            t.snapshot()
            inform(t.show("Heading from " + phase.prev.name + " to " + phase.name))
          }
        }
      }
    }


    /** Caching member symbols that are def-s in Definitions because they might change from Run to Run. */
    val runDefinitions: definitions.RunDefinitions = new definitions.RunDefinitions

    /** Compile list of source files,
     *  unless there is a problem already,
     *  such as a plugin was passed a bad option.
     */
    def compileSources(sources: List[SourceFile]): Unit = if (!reporter.hasErrors) {

      def checkDeprecations() = {
        warnDeprecatedAndConflictingSettings()
        reporting.summarizeErrors()
      }

      val units = sources map scripted map (new CompilationUnit(_))

      units match {
        case Nil => checkDeprecations()   // nothing to compile, report deprecated options
        case _   => compileUnits(units)
      }
    }

<<<<<<< HEAD
    def compileUnits(units: List[CompilationUnit], fromPhase: Phase = firstPhase): Unit =
      compileUnitsInternal(units, fromPhase)

=======
    private final val GlobalPhaseName = "global (synthetic)"
    protected final val totalCompileTime = statistics.newTimer("#total compile time", GlobalPhaseName)

    def compileUnits(units: List[CompilationUnit], fromPhase: Phase): Unit =  compileUnitsInternal(units,fromPhase)
>>>>>>> 17496bd6
    private def compileUnitsInternal(units: List[CompilationUnit], fromPhase: Phase) {
      units foreach addUnit
      reporter.reset()
      warnDeprecatedAndConflictingSettings()
      globalPhase = fromPhase

      val timePhases = statistics.areStatisticsLocallyEnabled
      val startTotal = if (timePhases) statistics.startTimer(totalCompileTime) else null

      while (globalPhase.hasNext && !reporter.hasErrors) {
        phase = globalPhase
        val phaseTimer = if (timePhases) statistics.newSubTimer(s"  ${phase.name}", totalCompileTime) else null
        val startPhase = if (timePhases) statistics.startTimer(phaseTimer) else null

        val profileBefore=profiler.beforePhase(phase)
        try globalPhase.run()
        finally if (timePhases) statistics.stopTimer(phaseTimer, startPhase) else ()
        profiler.afterPhase(phase, profileBefore)

        if (timePhases)
          informTime(globalPhase.description, phaseTimer.nanos)

        // progress update
        if ((settings.Xprint containsPhase globalPhase) || settings.printLate && runIsAt(cleanupPhase)) {
          // print trees
          if (settings.Xshowtrees || settings.XshowtreesCompact || settings.XshowtreesStringified) nodePrinters.printAll()
          else printAllUnits()
        }

        // print the symbols presently attached to AST nodes
        if (settings.Yshowsyms)
          trackerFactory.snapshot()

        // print members
        if (settings.Yshow containsPhase globalPhase)
          showMembers()

        // browse trees with swing tree viewer
        if (settings.browse containsPhase globalPhase)
          treeBrowser browse (phase.name, units)

        // move the pointer
        globalPhase = globalPhase.next

        // run tree checkers
        if (settings.check containsPhase globalPhase.prev)
          runCheckers()

        // output collected statistics
        if (settings.YstatisticsEnabled && settings.Ystatistics.contains(phase.name))
          printStatisticsFor(phase)

        advancePhase()
      }
      profiler.finished()

      reporting.summarizeErrors()

      if (traceSymbolActivity)
        units map (_.body) foreach (traceSymbols recordSymbolsInTree _)

      // In case no phase was specified for -Xshow-class/object, show it now for sure.
      if (settings.Yshow.isDefault)
        showMembers()

      if (reporter.hasErrors) {
        for ((sym, file) <- symSource.iterator) {
          if (file != null)
            sym.reset(new loaders.SourcefileLoader(file))
          if (sym.isTerm)
            sym.moduleClass reset loaders.moduleClassLoader
        }
      }
      symSource.keys foreach (x => resetPackageClass(x.owner))

      if (timePhases) {
        statistics.stopTimer(totalCompileTime, startTotal)
        informTime("total", totalCompileTime.nanos)
        inform("*** Cumulative timers for phases")
        for (q <- statistics.allQuantities if q.phases == List(GlobalPhaseName))
          inform(q.line)
      }

      // Clear any sets or maps created via perRunCaches.
      perRunCaches.clearAll()
    }

    /** Compile list of abstract files. */
    def compileFiles(files: List[AbstractFile]) {
      try {
        val snap = profiler.beforePhase(Global.InitPhase)
        val sources = files map getSourceFile
        profiler.afterPhase(Global.InitPhase, snap)
        compileSources(sources)
      }
      catch { case ex: IOException => globalError(ex.getMessage()) }
    }

    /** Compile list of files given by their names */
    def compile(filenames: List[String]) {
      try {
        val snap = profiler.beforePhase(Global.InitPhase)

        val sources: List[SourceFile] =
          if (settings.script.isSetByUser && filenames.size > 1) returning(Nil)(_ => globalError("can only compile one script at a time"))
          else filenames map getSourceFile

        profiler.afterPhase(Global.InitPhase, snap)
        compileSources(sources)
      }
      catch { case ex: IOException => globalError(ex.getMessage()) }
    }

    /** If this compilation is scripted, convert the source to a script source. */
    private def scripted(s: SourceFile) = s match {
      case b: BatchSourceFile if settings.script.isSetByUser => ScriptSourceFile(b)
      case _ => s
    }

    /** Compile abstract file until `globalPhase`, but at least
     *  to phase "namer".
     */
    def compileLate(file: AbstractFile) {
      if (!compiledFiles(file.path))
        compileLate(new CompilationUnit(scripted(getSourceFile(file))))
    }

    /** Compile abstract file until `globalPhase`, but at least to phase "namer".
     */
    def compileLate(unit: CompilationUnit) {
      addUnit(unit)

      if (firstPhase ne null) { // we might get here during initialization, is a source is newer than the binary
        val maxId = math.max(globalPhase.id, typerPhase.id)
        firstPhase.iterator takeWhile (_.id < maxId) foreach (ph =>
          enteringPhase(ph)(ph.asInstanceOf[GlobalPhase] applyPhase unit))
        refreshProgress()
      }
    }

    /** Reset package class to state at typer (not sure what this is needed for?)
     */
    private def resetPackageClass(pclazz: Symbol): Unit = if (typerPhase != NoPhase) {
      enteringPhase(firstPhase) {
        pclazz.setInfo(enteringPhase(typerPhase)(pclazz.info))
      }
      if (!pclazz.isRoot) resetPackageClass(pclazz.owner)
    }

    private val hotCounters =
      List(statistics.retainedCount, statistics.retainedByType, statistics.nodeByType)
    private val parserStats = {
      import statistics.treeNodeCount
      if (settings.YhotStatisticsEnabled) treeNodeCount :: hotCounters
      else List(treeNodeCount)
    }

    final def printStatisticsFor(phase: Phase) = {
      inform("*** Cumulative statistics at phase " + phase)

      if (settings.YhotStatisticsEnabled) {
        // High overhead, only enable retained stats under hot stats
        statistics.retainedCount.value = 0
        for (c <- statistics.retainedByType.keys)
          statistics.retainedByType(c).value = 0
        for (u <- currentRun.units; t <- u.body) {
          statistics.retainedCount.value += 1
          statistics.retainedByType(t.getClass).value += 1
        }
      }

      val quants: Iterable[statistics.Quantity] =
        if (phase.name == "parser") parserStats
        else if (settings.YhotStatisticsEnabled) statistics.allQuantities
        else statistics.allQuantities.filterNot(q => hotCounters.contains(q))
      for (q <- quants if q.showAt(phase.name)) inform(q.line)
    }
  } // class Run

  def printAllUnits() {
    print("[[syntax trees at end of %25s]]".format(phase))
    exitingPhase(phase)(currentRun.units foreach { unit =>
      nodePrinters showUnit unit
    })
  }

  /** We resolve the class/object ambiguity by passing a type/term name.
   */
  def showDef(fullName: Name, declsOnly: Boolean, ph: Phase): Unit = {
    val boringOwners = Set[Symbol](definitions.AnyClass, definitions.AnyRefClass, definitions.ObjectClass)
    def phased[T](body: => T): T = exitingPhase(ph)(body)
    def boringMember(sym: Symbol) = boringOwners(sym.owner)
    def symString(sym: Symbol) = if (sym.isTerm) sym.defString else sym.toString

    def members(sym: Symbol) = phased(sym.info.members filterNot boringMember map symString)
    def decls(sym: Symbol)   = phased(sym.info.decls.toList map symString)
    def bases(sym: Symbol)   = phased(sym.info.baseClasses map (x => x.kindString + " " + x.fullName))

    // make the type/term selections walking from the root.
    val syms = findMemberFromRoot(fullName) match {
      // The name as given was not found, so we'll sift through every symbol in
      // the run looking for plausible matches.
      case NoSymbol => phased(currentRun.symSource.keys map (sym => findNamedMember(fullName, sym)) filterNot (_ == NoSymbol) toList)
      // The name as given matched, so show only that.
      case sym      => List(sym)
    }

    syms foreach { sym =>
      val name        = "\n<<-- %s %s after phase '%s' -->>".format(sym.kindString, sym.fullName, ph.name)
      val baseClasses = bases(sym).mkString("Base classes:\n  ", "\n  ", "")
      val contents =
        if (declsOnly) decls(sym).mkString("Declarations:\n  ", "\n  ", "")
        else members(sym).mkString("Members (excluding Any/AnyRef unless overridden):\n  ", "\n  ", "")

      inform(List(name, baseClasses, contents) mkString "\n\n")
    }
  }

  def getFile(source: AbstractFile, segments: Array[String], suffix: String): File = {
    val outDir = Path(
      settings.outputDirs.outputDirFor(source).path match {
        case ""   => "."
        case path => path
      }
    )
    val dir      = segments.init.foldLeft(outDir)(_ / _).createDirectory()
    new File(dir.path, segments.last + suffix)
  }

  /** Returns the file with the given suffix for the given class. Used for icode writing. */
  def getFile(clazz: Symbol, suffix: String): File = getFile(clazz.sourceFile, clazz.fullName split '.', suffix)

  def createJavadoc    = false
}

object Global {
  def apply(settings: Settings, reporter: Reporter): Global = new Global(settings, reporter)

  def apply(settings: Settings): Global = new Global(settings, reporter(settings))

  private def reporter(settings: Settings): Reporter = {
    //val loader = ScalaClassLoader(getClass.getClassLoader)  // apply does not make delegate
    val loader = new ClassLoader(getClass.getClassLoader) with ScalaClassLoader
    loader.create[Reporter](settings.reporter.value, settings.errorFn)(settings)
  }
  private object InitPhase extends Phase(null) {
    def name = "<init phase>"
    override def keepsTypeParams = false
    def run() { throw new Error("InitPhase.run") }
  }
}<|MERGE_RESOLUTION|>--- conflicted
+++ resolved
@@ -1430,16 +1430,11 @@
       }
     }
 
-<<<<<<< HEAD
+    private final val GlobalPhaseName = "global (synthetic)"
+    protected final val totalCompileTime = statistics.newTimer("#total compile time", GlobalPhaseName)
+
     def compileUnits(units: List[CompilationUnit], fromPhase: Phase = firstPhase): Unit =
       compileUnitsInternal(units, fromPhase)
-
-=======
-    private final val GlobalPhaseName = "global (synthetic)"
-    protected final val totalCompileTime = statistics.newTimer("#total compile time", GlobalPhaseName)
-
-    def compileUnits(units: List[CompilationUnit], fromPhase: Phase): Unit =  compileUnitsInternal(units,fromPhase)
->>>>>>> 17496bd6
     private def compileUnitsInternal(units: List[CompilationUnit], fromPhase: Phase) {
       units foreach addUnit
       reporter.reset()
