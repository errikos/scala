/* NSC -- new Scala compiler
 * Copyright 2005-2013 LAMP/EPFL
 * @author  Martin Odersky
 */

package scala
package tools
package nsc

import java.io.{File, FileNotFoundException, IOException}
import java.net.URL
import java.nio.charset.{Charset, CharsetDecoder, IllegalCharsetNameException, UnsupportedCharsetException}

import scala.collection.{immutable, mutable}
import io.{AbstractFile, Path, SourceReader}
import util.{ClassPath, returning}
import reporters.{Reporter => LegacyReporter}
import scala.reflect.ClassTag
import scala.reflect.internal.{Reporter => InternalReporter}
import scala.reflect.internal.util.{BatchSourceFile, FreshNameCreator, NoSourceFile, ScalaClassLoader, ScriptSourceFile, SourceFile, StatisticsStatics}
import scala.reflect.internal.pickling.PickleBuffer
import symtab.{Flags, SymbolTable, SymbolTrackers}
import symtab.classfile.Pickler
import plugins.Plugins
import ast._
import ast.parser._
import typechecker._
import transform.patmat.PatternMatching
import transform._
import backend.{JavaPlatform, ScalaPrimitives}
import backend.jvm.{BackendStats, GenBCode}
import scala.concurrent.Future
import scala.language.postfixOps
import scala.tools.nsc.ast.{TreeGen => AstTreeGen}
import scala.tools.nsc.classpath._
import scala.tools.nsc.profile.Profiler

class Global(var currentSettings: Settings, reporter0: LegacyReporter)
    extends SymbolTable
    with CompilationUnits
    with Plugins
    with PhaseAssembly
    with Trees
    with Printers
    with DocComments
    with Positions
    with Reporting
    with Parsing { self =>

  // the mirror --------------------------------------------------

  override def isCompilerUniverse = true
  override val useOffsetPositions = !currentSettings.Yrangepos

  type RuntimeClass = java.lang.Class[_]
  implicit val RuntimeClassTag: ClassTag[RuntimeClass] = ClassTag[RuntimeClass](classOf[RuntimeClass])

  class GlobalMirror extends Roots(NoSymbol) {
    val universe: self.type = self
    def rootLoader: LazyType = new loaders.PackageLoader(ClassPath.RootPackage, classPath)
    override def toString = "compiler mirror"
  }
  implicit val MirrorTag: ClassTag[Mirror] = ClassTag[Mirror](classOf[GlobalMirror])

  lazy val rootMirror: Mirror = {
    val rm = new GlobalMirror
    rm.init()
    rm.asInstanceOf[Mirror]
  }
  def RootClass: ClassSymbol = rootMirror.RootClass
  def EmptyPackageClass: ClassSymbol = rootMirror.EmptyPackageClass

  import definitions.findNamedMember
  def findMemberFromRoot(fullName: Name): Symbol = rootMirror.findMemberFromRoot(fullName)

  // alternate constructors ------------------------------------------

  override def settings = currentSettings

  private[this] var currentReporter: LegacyReporter = { reporter = reporter0 ; currentReporter }

  def reporter: LegacyReporter = currentReporter
  // enforce maxerrs if necessary
  def reporter_=(newReporter: LegacyReporter): Unit = currentReporter = LegacyReporter.limitedReporter(settings, newReporter)

  /** Switch to turn on detailed type logs */
  var printTypings = settings.Ytyperdebug.value

  def this(reporter: LegacyReporter) =
    this(new Settings(err => reporter.error(null, err)), reporter)

  def this(settings: Settings) =
    this(settings, Global.reporter(settings))

  def picklerPhase: Phase = if (currentRun.isDefined) currentRun.picklerPhase else NoPhase

  def erasurePhase: Phase = if (currentRun.isDefined) currentRun.erasurePhase else NoPhase

  /* Override `newStubSymbol` defined in `SymbolTable` to provide us access
   * to the last tree to typer, whose position is the trigger of stub errors. */
  override def newStubSymbol(owner: Symbol,
                             name: Name,
                             missingMessage: String): Symbol = {
    val stubSymbol = super.newStubSymbol(owner, name, missingMessage)
    val stubErrorPosition = {
      val lastTreeToTyper = analyzer.lastTreeToTyper
      if (lastTreeToTyper != EmptyTree) lastTreeToTyper.pos else stubSymbol.pos
    }
    stubSymbol.setPos(stubErrorPosition)
  }

  // platform specific elements

  protected class GlobalPlatform extends {
    val global: Global.this.type = Global.this
    val settings: Settings = Global.this.settings
  } with JavaPlatform

  type ThisPlatform = JavaPlatform { val global: Global.this.type }
  lazy val platform: ThisPlatform  = new GlobalPlatform
  /* A hook for the REPL to add a classpath entry containing products of previous runs to inliner's bytecode repository*/
  // Fixes scala/bug#8779
  def optimizerClassPath(base: ClassPath): ClassPath = base

  def classPath: ClassPath = platform.classPath

  // sub-components --------------------------------------------------

  /** Tree generation, usually based on existing symbols. */
  override object gen extends {
    val global: Global.this.type = Global.this
  } with AstTreeGen {
    def mkAttributedCast(tree: Tree, pt: Type): Tree =
      typer.typed(mkCast(tree, pt))
  }

  /** A spare instance of TreeBuilder left for backwards compatibility. */
  lazy val treeBuilder: TreeBuilder { val global: Global.this.type } = new TreeBuilder {
    val global: Global.this.type = Global.this

    def unit = currentUnit
    def source = currentUnit.source
  }

  /** Fold constants */
  object constfold extends {
    val global: Global.this.type = Global.this
  } with ConstantFolder

  /** For sbt compatibility (https://github.com/scala/scala/pull/4588) */
  object icodes {
    class IClass(val symbol: Symbol)
  }

  // TODO: move to the backend, make it a component
  /** Scala primitives, used the backend */
  object scalaPrimitives extends {
    val global: Global.this.type = Global.this
  } with ScalaPrimitives

  /** Computing pairs of overriding/overridden symbols */
  object overridingPairs extends {
    val global: Global.this.type = Global.this
  } with OverridingPairs

  type SymbolPair = overridingPairs.SymbolPair

  // Components for collecting and generating output

  import scala.reflect.internal.util.Statistics
  import scala.tools.nsc.transform.patmat.PatternMatchingStats
  trait GlobalStats extends ReflectStats
                       with TypersStats
                       with ImplicitsStats
                       with MacrosStats
                       with BackendStats
                       with PatternMatchingStats { self: Statistics => }

  /** Redefine statistics to include all known global + reflect stats. */
  final object statistics extends Statistics(Global.this, settings) with GlobalStats

  // Components for collecting and generating output

  /** Print tree in detailed form */
  object nodePrinters extends {
    val global: Global.this.type = Global.this
  } with NodePrinters {
    var lastPrintedPhase: Phase = NoPhase
    var lastPrintedSource: String = ""
    infolevel = InfoLevel.Verbose

    def showUnit(unit: CompilationUnit): Unit = {
      print(" // " + unit.source)
      if (unit.body == null) println(": tree is null")
      else {
        val source = util.stringFromWriter(w => newTreePrinter(w) print unit.body)

        // treePrinter show unit.body
        if (lastPrintedSource == source)
          println(": tree is unchanged since " + lastPrintedPhase)
        else {
          lastPrintedPhase = phase.prev // since we're running inside "exitingPhase"
          lastPrintedSource = source
          println("")
          println(source)
          println("")
        }
      }
    }
  }

  def withInfoLevel[T](infolevel: nodePrinters.InfoLevel.Value)(op: => T) = {
    val saved = nodePrinters.infolevel
    try {
      nodePrinters.infolevel = infolevel
      op
    } finally {
      nodePrinters.infolevel = saved
    }
  }

  private var propCnt = 0
  @inline final def withPropagateCyclicReferences[T](t: => T): T = {
    try {
      propCnt = propCnt+1
      t
    } finally {
      propCnt = propCnt-1
      assert(propCnt >= 0)
    }
  }

  def propagateCyclicReferences: Boolean = propCnt > 0

  /** Representing ASTs as graphs */
  object treeBrowsers extends {
    val global: Global.this.type = Global.this
  } with TreeBrowsers

  val nodeToString = nodePrinters.nodeToString
  val treeBrowser = treeBrowsers.create()

  // ------------ Hooks for interactive mode-------------------------

  /** Called every time an AST node is successfully typechecked in typerPhase.
   */
  def signalDone(context: analyzer.Context, old: Tree, result: Tree): Unit = {}

  /** Called from parser, which signals hereby that a method definition has been parsed. */
  def signalParseProgress(pos: Position): Unit = {}

  /** Called by ScaladocAnalyzer when a doc comment has been parsed. */
  def signalParsedDocComment(comment: String, pos: Position) = {
    // TODO: this is all very broken (only works for scaladoc comments, not regular ones)
    //       --> add hooks to parser and refactor Interactive global to handle comments directly
    //       in any case don't use reporter for parser hooks
    reporter.comment(pos, comment)
  }

  /** Register new context; called for every created context
   */
  def registerContext(c: analyzer.Context): Unit = {
    lastSeenContext = c
  }

  /** Register top level class (called on entering the class)
   */
  def registerTopLevelSym(sym: Symbol): Unit = {}

// ------------------ Debugging -------------------------------------

  @inline final def ifDebug(body: => Unit): Unit = {
    if (settings.debug)
      body
  }

  override def isDeveloper = settings.developer || super.isDeveloper

  /** This is for WARNINGS which should reach the ears of scala developers
   *  whenever they occur, but are not useful for normal users. They should
   *  be precise, explanatory, and infrequent. Please don't use this as a
   *  logging mechanism. !!! is prefixed to all messages issued via this route
   *  to make them visually distinct.
   */
  @inline final override def devWarning(msg: => String): Unit = devWarning(NoPosition, msg)
  @inline final def devWarning(pos: Position, msg: => String): Unit = {
    def pos_s = if (pos eq NoPosition) "" else s" [@ $pos]"
    if (isDeveloper)
      warning(pos, "!!! " + msg)
    else
      log(s"!!!$pos_s $msg") // such warnings always at least logged
  }

  def logError(msg: String, t: Throwable): Unit = ()

  override def shouldLogAtThisPhase = settings.log.isSetByUser && (
    (settings.log containsPhase globalPhase) || (settings.log containsPhase phase)
  )
  // Over 200 closure objects are eliminated by inlining this.
  @inline final def log(msg: => AnyRef): Unit = {
    if (shouldLogAtThisPhase)
      inform(s"[log $globalPhase$atPhaseStackMessage] $msg")
  }

  @inline final override def debuglog(msg: => String): Unit = {
    if (settings.debug)
      log(msg)
  }

  @deprecated("Renamed to reportThrowable", "2.10.1")
  def logThrowable(t: Throwable): Unit = reportThrowable(t)
  def reportThrowable(t: Throwable): Unit = globalError(throwableAsString(t))
  override def throwableAsString(t: Throwable) = util.stackTraceString(t)

// ------------ File interface -----------------------------------------

  private val reader: SourceReader = {
    val defaultEncoding = Properties.sourceEncoding

    def loadCharset(name: String) =
      try Some(Charset.forName(name))
      catch {
        case _: IllegalCharsetNameException =>
          globalError(s"illegal charset name '$name'")
          None
        case _: UnsupportedCharsetException =>
          globalError(s"unsupported charset '$name'")
          None
      }

    val charset = settings.encoding.valueSetByUser flatMap loadCharset getOrElse {
      settings.encoding.value = defaultEncoding // A mandatory charset
      Charset.forName(defaultEncoding)
    }

    def loadReader(name: String): Option[SourceReader] = {
      def ccon = Class.forName(name).getConstructor(classOf[CharsetDecoder], classOf[InternalReporter])

      try Some(ccon.newInstance(charset.newDecoder(), reporter).asInstanceOf[SourceReader])
      catch { case ex: Throwable =>
        globalError("exception while trying to instantiate source reader '" + name + "'")
        None
      }
    }

    settings.sourceReader.valueSetByUser flatMap loadReader getOrElse {
      new SourceReader(charset.newDecoder(), reporter)
    }
  }

  if (settings.verbose || settings.Ylogcp)
    reporter.echo(
      s"[search path for source files: ${classPath.asSourcePathString}]\n" +
      s"[search path for class files: ${classPath.asClassPathString}]"
    )

  def getSourceFile(f: AbstractFile): BatchSourceFile = new BatchSourceFile(f, reader read f)

  def getSourceFile(name: String): SourceFile = {
    val f = AbstractFile.getFile(name)
    if (f eq null) throw new FileNotFoundException(
      "source file '" + name + "' could not be found")
    getSourceFile(f)
  }

  lazy val loaders = new {
    val global: Global.this.type = Global.this
    val platform: Global.this.platform.type = Global.this.platform
  } with GlobalSymbolLoaders

  /** Returns the mirror that loaded given symbol */
  def mirrorThatLoaded(sym: Symbol): Mirror = rootMirror

// ------------ Phases -------------------------------------------}

  var globalPhase: Phase = NoPhase

  val MaxPhases = 64

  val phaseWithId: Array[Phase] = Array.fill(MaxPhases)(NoPhase)

  abstract class GlobalPhase(prev: Phase) extends Phase(prev) {
    phaseWithId(id) = this

    def run(): Unit = {
      echoPhaseSummary(this)
      currentRun.units foreach applyPhase
    }

    def apply(unit: CompilationUnit): Unit

    /** Is current phase cancelled on this unit? */
    def cancelled(unit: CompilationUnit) = {
      val isCanceled = reporter.cancelled
      // run the typer only if in `createJavadoc` mode
      val maxJavaPhase = if (createJavadoc) currentRun.typerPhase.id else currentRun.namerPhase.id
<<<<<<< HEAD
      isCanceled || unit.isJava && this.id > maxJavaPhase
=======
      if (Thread.interrupted()) reporter.cancelled = true
      reporter.cancelled || unit.isJava && this.id > maxJavaPhase
>>>>>>> 58a6b314
    }

    final def withCurrentUnit(unit: CompilationUnit)(task: => Unit): Unit = {
      if ((unit ne null) && unit.exists)
        lastSeenSourceFile = unit.source

      if (settings.debug && (settings.verbose || currentRun.size < 5))
        inform("[running phase " + name + " on " + unit + "]")
      if (!cancelled(unit)) {
        currentRun.informUnitStarting(this, unit)
        try withCurrentUnitNoLog(unit)(task)
        finally currentRun.advanceUnit()
      }
    }

    final def withCurrentUnitNoLog(unit: CompilationUnit)(task: => Unit): Unit = {
      val unit0 = currentUnit
      try {
        currentRun.currentUnit = unit
        task
      } finally {
        //assert(currentUnit == unit)
        currentRun.currentUnit = unit0
      }
    }

    final def applyPhase(unit: CompilationUnit) = withCurrentUnit(unit)(apply(unit))
  }

  // phaseName = "parser"
  lazy val syntaxAnalyzer = new {
    val global: Global.this.type = Global.this
  } with SyntaxAnalyzer {
    val runsAfter = List[String]()
    val runsRightAfter = None
    override val initial = true
  }

  import syntaxAnalyzer.{ UnitScanner, UnitParser, JavaUnitParser }

  // !!! I think we're overdue for all these phase objects being lazy vals.
  // There's no way for a Global subclass to provide a custom typer
  // despite the existence of a "def newTyper(context: Context): Typer"
  // which is clearly designed for that, because it's defined in
  // Analyzer and Global's "object analyzer" allows no override. For now
  // I only changed analyzer.
  //
  // factory for phases: namer, packageobjects, typer
  lazy val analyzer =
    if (settings.YmacroAnnotations) new { val global: Global.this.type = Global.this } with Analyzer with MacroAnnotationNamers
    else new { val global: Global.this.type = Global.this } with Analyzer

  // phaseName = "patmat"
  object patmat extends {
    val global: Global.this.type = Global.this
    // patmat does not need to run before the superaccessors phase, because
    // patmat never emits `this.x` where `x` is a ParamAccessor.
    // (However, patmat does need to run before outer accessors generation).
    val runsAfter = List("superaccessors")
    val runsRightAfter = None
  } with PatternMatching

  // phaseName = "superaccessors"
  object superAccessors extends {
    val global: Global.this.type = Global.this
    val runsAfter = List("typer")
    // sbt needs to run right after typer, so don't conflict
    val runsRightAfter = None
  } with SuperAccessors

  // phaseName = "extmethods"
  object extensionMethods extends {
    val global: Global.this.type = Global.this
    val runsAfter = List("patmat")
    val runsRightAfter = None
  } with ExtensionMethods

  // phaseName = "pickler"
  object pickler extends {
    val global: Global.this.type = Global.this
    val runsAfter = List("extmethods")
    val runsRightAfter = None
  } with Pickler

  // phaseName = "refchecks"
  object refChecks extends {
    val global: Global.this.type = Global.this
    val runsAfter = List("pickler")
    val runsRightAfter = None
  } with RefChecks

  // phaseName = "uncurry"
  override object uncurry extends {
    val global: Global.this.type = Global.this
    val runsAfter = List("refchecks")
    val runsRightAfter = None
  } with UnCurry

  // phaseName = "tailcalls"
  object tailCalls extends {
    val global: Global.this.type = Global.this
    val runsAfter = List("uncurry")
    val runsRightAfter = None
  } with TailCalls

  // phaseName = "fields"
  object fields extends {
    val global: Global.this.type = Global.this
    // after refchecks, so it doesn't have to make weird exceptions for synthetic accessors
    // after uncurry as it produces more work for the fields phase as well as being confused by it:
    //   - sam expansion synthesizes classes, which may need trait fields mixed in
    //   - the fields phase adds synthetic abstract methods to traits that should not disqualify them from being a SAM type
    // before erasure: correct signatures & bridges for accessors
    val runsAfter = List("uncurry")
    val runsRightAfter = None
  } with Fields

  // phaseName = "explicitouter"
  object explicitOuter extends {
    val global: Global.this.type = Global.this
    val runsAfter = List("fields")
    val runsRightAfter = None
  } with ExplicitOuter

  // phaseName = "specialize"
  object specializeTypes extends {
    val global: Global.this.type = Global.this
    val runsAfter = List("")
    val runsRightAfter = Some("tailcalls")
  } with SpecializeTypes

  // phaseName = "erasure"
  override object erasure extends {
    val global: Global.this.type = Global.this
    val runsAfter = List("explicitouter")
    val runsRightAfter = Some("explicitouter")
  } with Erasure

  // phaseName = "posterasure"
  override object postErasure extends {
    val global: Global.this.type = Global.this
    val runsAfter = List("erasure")
    val runsRightAfter = Some("erasure")
  } with PostErasure


  // phaseName = "lambdalift"
  object lambdaLift extends {
    val global: Global.this.type = Global.this
    val runsAfter = List("erasure")
    val runsRightAfter = None
  } with LambdaLift

  // phaseName = "constructors"
  object constructors extends {
    val global: Global.this.type = Global.this
    val runsAfter = List("lambdalift")
    val runsRightAfter = None
  } with Constructors

  // phaseName = "flatten"
  object flatten extends {
    val global: Global.this.type = Global.this
    val runsAfter = List("constructors")
    val runsRightAfter = None
  } with Flatten

  // phaseName = "mixin"
  object mixer extends {
    val global: Global.this.type = Global.this
    val runsAfter = List("flatten", "constructors")
    val runsRightAfter = None
  } with Mixin

  // phaseName = "cleanup"
  object cleanup extends {
    val global: Global.this.type = Global.this
    val runsAfter = List("mixin")
    val runsRightAfter = None
  } with CleanUp

  // phaseName = "delambdafy"
  object delambdafy extends {
    val global: Global.this.type = Global.this
    val runsAfter = List("cleanup")
    val runsRightAfter = None
  } with Delambdafy

  // phaseName = "jvm"
  object genBCode extends {
    val global: Global.this.type = Global.this
    val runsAfter = List("cleanup")
    val runsRightAfter = None
  } with GenBCode

  // phaseName = "terminal"
  object terminal extends {
    val global: Global.this.type = Global.this
  } with SubComponent {
    val phaseName = "terminal"
    val runsAfter = List("jvm")
    val runsRightAfter = None
    override val terminal = true

    def newPhase(prev: Phase): GlobalPhase = {
      new TerminalPhase(prev)
    }
    private class TerminalPhase(prev: Phase) extends GlobalPhase(prev) {
      def name = phaseName
      def apply(unit: CompilationUnit): Unit = {}
    }
  }

  /** The checkers are for validating the compiler data structures
   *  at phase boundaries.
   */

  /** Tree checker */
  object treeChecker extends {
    val global: Global.this.type = Global.this
  } with TreeCheckers

  object typer extends analyzer.Typer(
    analyzer.NoContext.make(EmptyTree, RootClass, newScope)
  )

  /** Add the internal compiler phases to the phases set.
   *  This implementation creates a description map at the same time.
   */
  protected def computeInternalPhases(): Unit = {
    // Note: this fits -Xshow-phases into 80 column width, which is
    // desirable to preserve.
    val phs = List(
      syntaxAnalyzer          -> "parse source into ASTs, perform simple desugaring",
      analyzer.namerFactory   -> "resolve names, attach symbols to named trees",
      analyzer.packageObjects -> "load package objects",
      analyzer.typerFactory   -> "the meat and potatoes: type the trees",
      superAccessors          -> "add super accessors in traits and nested classes",
      patmat                  -> "translate match expressions",
      extensionMethods        -> "add extension methods for inline classes",
      pickler                 -> "serialize symbol tables",
      refChecks               -> "reference/override checking, translate nested objects",
      uncurry                 -> "uncurry, translate function values to anonymous classes",
      fields                  -> "synthesize accessors and fields, add bitmaps for lazy vals",
      tailCalls               -> "replace tail calls by jumps",
      specializeTypes         -> "@specialized-driven class and method specialization",
      explicitOuter           -> "this refs to outer pointers",
      erasure                 -> "erase types, add interfaces for traits",
      postErasure             -> "clean up erased inline classes",
      lambdaLift              -> "move nested functions to top level",
      constructors            -> "move field definitions into constructors",
      mixer                   -> "mixin composition",
      delambdafy              -> "remove lambdas",
      cleanup                 -> "platform-specific cleanups, generate reflective calls",
      terminal                -> "the last phase during a compilation run"
    )

    phs foreach (addToPhasesSet _).tupled
  }
  // This is slightly inelegant but it avoids adding a new member to SubComponent,
  // and attractive -Xshow-phases output is unlikely if the descs span 20 files anyway.
  private val otherPhaseDescriptions = Map(
    "flatten"  -> "eliminate inner classes",
    "jvm"      -> "generate JVM bytecode"
  ) withDefaultValue ""

  protected def computePlatformPhases() = platform.platformPhases foreach { sub =>
    addToPhasesSet(sub, otherPhaseDescriptions(sub.phaseName))
  }

  // sequences the phase assembly
  protected def computePhaseDescriptors: List[SubComponent] = {
    /** Allow phases to opt out of the phase assembly. */
    def cullPhases(phases: List[SubComponent]) = {
      val enabled = if (settings.debug && settings.isInfo) phases else phases filter (_.enabled)
      def isEnabled(q: String) = enabled exists (_.phaseName == q)
      val (satisfied, unhappy) = enabled partition (_.requires forall isEnabled)
      unhappy foreach (u => globalError(s"Phase '${u.phaseName}' requires: ${u.requires filterNot isEnabled}"))
      satisfied   // they're happy now, but they may need an unhappy phase that was booted
    }
    computeInternalPhases()             // Global.scala
    computePlatformPhases()             // backend/Platform.scala
    computePluginPhases()               // plugins/Plugins.scala
    cullPhases(computePhaseAssembly())  // PhaseAssembly.scala
  }

  /* The phase descriptor list. Components that are phase factories. */
  lazy val phaseDescriptors: List[SubComponent] = computePhaseDescriptors

  /* The set of phase objects that is the basis for the compiler phase chain */
  protected lazy val phasesSet     = new mutable.HashSet[SubComponent]
  protected lazy val phasesDescMap = new mutable.HashMap[SubComponent, String] withDefaultValue ""

  protected def addToPhasesSet(sub: SubComponent, descr: String): Unit = {
    phasesSet += sub
    phasesDescMap(sub) = descr
  }

  /** The names of the phases. */
  lazy val phaseNames = {
    new Run // force some initialization
    phaseDescriptors map (_.phaseName)
  }

  /** A description of the phases that will run in this configuration, or all if -Ydebug. */
  def phaseDescriptions: String = phaseHelp("description", elliptically = !settings.debug, phasesDescMap)

  /** Summary of the per-phase values of nextFlags and newFlags, shown under -Xshow-phases -Ydebug. */
  def phaseFlagDescriptions: String = {
    def fmt(ph: SubComponent) = {
      def fstr1 = if (ph.phaseNewFlags == 0L) "" else "[START] " + Flags.flagsToString(ph.phaseNewFlags)
      def fstr2 = if (ph.phaseNextFlags == 0L) "" else "[END] " + Flags.flagsToString(ph.phaseNextFlags)
      if (ph.initial) Flags.flagsToString(Flags.InitialFlags)
      else if (ph.phaseNewFlags != 0L && ph.phaseNextFlags != 0L) fstr1 + " " + fstr2
      else fstr1 + fstr2
    }
    phaseHelp("new flags", elliptically = !settings.debug, fmt)
  }

  /** Emit a verbose phase table.
   *  The table includes the phase id in the current assembly,
   *  or "oo" to indicate a skipped phase, or "xx" to indicate
   *  a disabled phase.
   *
   *  @param title descriptive header
   *  @param elliptically whether to truncate the description with an ellipsis (...)
   *  @param describe how to describe a component
   */
  private def phaseHelp(title: String, elliptically: Boolean, describe: SubComponent => String): String = {
    val Limit   = 16    // phase names should not be absurdly long
    val MaxCol  = 80    // because some of us edit on green screens
    val maxName = phaseNames map (_.length) max
    val width   = maxName min Limit
    val maxDesc = MaxCol - (width + 6)  // descriptions not novels
    val fmt     = if (settings.verbose || !elliptically) s"%${maxName}s  %2s  %s%n"
                  else s"%${width}.${width}s  %2s  %.${maxDesc}s%n"

    val line1 = fmt.format("phase name", "id", title)
    val line2 = fmt.format("----------", "--", "-" * title.length)

    // built-in string precision merely truncates
    import java.util.{ Formattable, FormattableFlags, Formatter }
    def dotfmt(s: String) = new Formattable {
      def foreshortened(s: String, max: Int) = (
        if (max < 0 || s.length <= max) s
        else if (max < 4) s.take(max)
        else s.take(max - 3) + "..."
      )
      override def formatTo(formatter: Formatter, flags: Int, width: Int, precision: Int): Unit = {
        val p = foreshortened(s, precision)
        val w = if (width > 0 && p.length < width) {
          import FormattableFlags.LEFT_JUSTIFY
          val leftly = (flags & LEFT_JUSTIFY) == LEFT_JUSTIFY
          val sb = new StringBuilder
          def pad() = 1 to width - p.length foreach (_ => sb.append(' '))
          if (!leftly) pad()
          sb.append(p)
          if (leftly) pad()
          sb.toString
        } else p
        formatter.out.append(w)
      }
    }

    // phase id in run, or suitable icon
    def idOf(p: SubComponent) = (
      if (settings.skip contains p.phaseName) "oo"   // (currentRun skipPhase p.phaseName)
      else if (!p.enabled) "xx"
      else p.ownPhase.id.toString
    )
    def mkText(p: SubComponent) = {
      val (name, text) = if (elliptically) (dotfmt(p.phaseName), dotfmt(describe(p)))
                         else (p.phaseName, describe(p))
      fmt.format(name, idOf(p), text)
    }
    (line1 :: line2 :: (phaseDescriptors map mkText)).mkString
  }

  /** Returns List of (phase, value) pairs, including only those
   *  where the value compares unequal to the previous phase's value.
   */
  def afterEachPhase[T](op: => T): List[(Phase, T)] = { // used in tests
    phaseDescriptors.map(_.ownPhase).filterNot(_ eq NoPhase).foldLeft(List[(Phase, T)]()) { (res, ph) =>
      val value = exitingPhase(ph)(op)
      if (res.nonEmpty && res.head._2 == value) res
      else ((ph, value)) :: res
    } reverse
  }

  // ------------ REPL utilities ---------------------------------

  /** Extend classpath of `platform` and rescan updated packages. */
  def extendCompilerClassPath(urls: URL*): Unit = {
    val urlClasspaths = urls.map(u => ClassPathFactory.newClassPath(AbstractFile.getURL(u), settings))
    val newClassPath = AggregateClassPath.createAggregate(platform.classPath +: urlClasspaths : _*)
    platform.currentClassPath = Some(newClassPath)
    invalidateClassPathEntries(urls.map(_.getPath): _*)
  }

  // ------------ Invalidations ---------------------------------

  /** Is given package class a system package class that cannot be invalidated?
   */
  private def isSystemPackageClass(pkg: Symbol) =
    pkg == RootClass || (pkg.hasTransOwner(definitions.ScalaPackageClass) && !pkg.hasTransOwner(this.rootMirror.staticPackage("scala.tools").moduleClass.asClass))

  /** Invalidates packages that contain classes defined in a classpath entry, and
   *  rescans that entry.
   *
   *  First, the classpath entry referred to by one of the `paths` is rescanned,
   *  so that any new files or changes in subpackages are picked up.
   *  Second, any packages for which one of the following conditions is met is invalidated:
   *   - the classpath entry contained during the last compilation run now contains classfiles
   *     that represent a member in the package;
   *   - the classpath entry now contains classfiles that represent a member in the package;
   *   - the set of subpackages has changed.
   *
   *  The invalidated packages are reset in their entirety; all member classes and member packages
   *  are re-accessed using the new classpath.
   *
   *  System packages that the compiler needs to access as part of standard definitions
   *  are not invalidated. A system package is:
   *  Any package rooted in "scala", with the exception of packages rooted in "scala.tools".
   *
   *  @param paths  Fully-qualified names that refer to directories or jar files that are
   *                entries on the classpath.
   */
  def invalidateClassPathEntries(paths: String*): Unit = {
    implicit object ClassPathOrdering extends Ordering[ClassPath] {
      def compare(a: ClassPath, b: ClassPath): Int = a.asClassPathString compareTo b.asClassPathString
    }
    val invalidated, failed = new mutable.ListBuffer[ClassSymbol]

    def assoc(path: String): Option[(ClassPath, ClassPath)] = {
      def origin(lookup: ClassPath): Option[String] = lookup match {
        case cp: JFileDirectoryLookup[_] => Some(cp.dir.getPath)
        case cp: ZipArchiveFileLookup[_] => Some(cp.zipFile.getPath)
        case _ => None
      }

      def entries(lookup: ClassPath): Seq[ClassPath] = lookup match {
        case cp: AggregateClassPath => cp.aggregates
        case cp: ClassPath => Seq(cp)
      }

      val dir = AbstractFile.getDirectory(path) // if path is a `jar`, this is a FileZipArchive (isDirectory is true)
      val canonical = dir.canonicalPath         // this is the canonical path of the .jar
      def matchesCanonical(e: ClassPath) = origin(e) match {
        case Some(opath) =>
          AbstractFile.getDirectory(opath).canonicalPath == canonical
        case None =>
          false
      }
      entries(classPath) find matchesCanonical match {
        case Some(oldEntry) =>
          Some(oldEntry -> ClassPathFactory.newClassPath(dir, settings))
        case None =>
          error(s"Error adding entry to classpath. During invalidation, no entry named $path in classpath $classPath")
          None
      }
    }
    val subst = immutable.TreeMap(paths flatMap assoc: _*)
    if (subst.nonEmpty) {
      platform updateClassPath subst
      informProgress(s"classpath updated on entries [${subst.keys mkString ","}]")
      def mkClassPath(elems: Iterable[ClassPath]): ClassPath =
        if (elems.size == 1) elems.head
        else AggregateClassPath.createAggregate(elems.toSeq: _*)
      val oldEntries = mkClassPath(subst.keys)
      val newEntries = mkClassPath(subst.values)
      classPath match {
        case cp: ClassPath => mergeNewEntries(
          RootClass, "",
          oldEntries, newEntries, cp,
          invalidated, failed)
      }
    }
    def show(msg: String, syms: scala.collection.Iterable[Symbol]) =
      if (syms.nonEmpty)
        informProgress(s"$msg: ${syms map (_.fullName) mkString ","}")
    show("invalidated packages", invalidated)
    show("could not invalidate system packages", failed)
  }

  /**
   * Merges new classpath entries into the symbol table
   *
   * @param packageClass    The ClassSymbol for the package being updated
   * @param fullPackageName The full name of the package being updated
   * @param oldEntries      The classpath that was removed, it is no longer part of fullClasspath
   * @param newEntries      The classpath that was added, it is already part of fullClasspath
   * @param fullClasspath   The full classpath, equivalent to global.classPath
   * @param invalidated     A ListBuffer collecting the invalidated package classes
   * @param failed          A ListBuffer collecting system package classes which could not be invalidated
   *
   * If either oldEntries or newEntries contains classes in the current package, the package symbol
   * is re-initialized to a fresh package loader, provided that a corresponding package exists in
   * fullClasspath. Otherwise it is removed.
   *
   * Otherwise, sub-packages in newEntries are looked up in the symbol table (created if
   * non-existent) and the merge function is called recursively.
   */
  private def mergeNewEntries(packageClass: ClassSymbol, fullPackageName: String,
                              oldEntries: ClassPath, newEntries: ClassPath, fullClasspath: ClassPath,
                              invalidated: mutable.ListBuffer[ClassSymbol], failed: mutable.ListBuffer[ClassSymbol]): Unit = {
    ifDebug(informProgress(s"syncing $packageClass, $oldEntries -> $newEntries"))

    def packageExists(cp: ClassPath): Boolean = {
      val (parent, _) = PackageNameUtils.separatePkgAndClassNames(fullPackageName)
      cp.packages(parent).exists(_.name == fullPackageName)
    }

    def invalidateOrRemove(pkg: ClassSymbol) = {
      if (packageExists(fullClasspath))
        pkg setInfo new loaders.PackageLoader(fullPackageName, fullClasspath)
      else
        pkg.owner.info.decls unlink pkg.sourceModule
      invalidated += pkg
    }

    val classesFound = oldEntries.classes(fullPackageName).nonEmpty || newEntries.classes(fullPackageName).nonEmpty
    if (classesFound) {
      // if the package contains classes either in oldEntries or newEntries, the package is invalidated (or removed if there are no more classes in it)
      if (!isSystemPackageClass(packageClass)) invalidateOrRemove(packageClass)
      else if (packageClass.isRoot) invalidateOrRemove(EmptyPackageClass)
      else failed += packageClass
    } else {
      // no new or removed classes in the current package
      for (p <- newEntries.packages(fullPackageName)) {
        val (_, subPackageName) = PackageNameUtils.separatePkgAndClassNames(p.name)
        val subPackage = packageClass.info.decl(newTermName(subPackageName)) orElse {
          // package does not exist in symbol table, create a new symbol
          loaders.enterPackage(packageClass, subPackageName, new loaders.PackageLoader(p.name, fullClasspath))
        }
        mergeNewEntries(
          subPackage.moduleClass.asClass, p.name,
          oldEntries, newEntries, fullClasspath,
          invalidated, failed)
      }
    }
  }

  // ----------- Runs ---------------------------------------

  private var curRun: Run = null
  private var curRunId = 0

  object typeDeconstruct extends {
    val global: Global.this.type = Global.this
  } with typechecker.StructuredTypeStrings

  /** There are common error conditions where when the exception hits
   *  here, currentRun.currentUnit is null.  This robs us of the knowledge
   *  of what file was being compiled when it broke.  Since I really
   *  really want to know, this hack.
   */
  protected var lastSeenSourceFile: SourceFile = NoSourceFile

  /** Let's share a lot more about why we crash all over the place.
   *  People will be very grateful.
   */
  protected var lastSeenContext: analyzer.Context = analyzer.NoContext

  /** The currently active run
   */
  def currentRun: Run              = curRun
  def currentUnit: CompilationUnit = if (currentRun eq null) NoCompilationUnit else currentRun.currentUnit
  def currentSource: SourceFile    = if (currentUnit.exists) currentUnit.source else lastSeenSourceFile
  def currentFreshNameCreator      = if (curFreshNameCreator == null) currentUnit.fresh else curFreshNameCreator
  private[this] var curFreshNameCreator: FreshNameCreator = null
  private[scala] def currentFreshNameCreator_=(fresh: FreshNameCreator): Unit = curFreshNameCreator = fresh

  def isGlobalInitialized = (
       definitions.isDefinitionsInitialized
    && rootMirror.isMirrorInitialized
  )
  override def isPastTyper = isPast(currentRun.typerPhase)
  def isPast(phase: Phase) = (
       (curRun ne null)
    && isGlobalInitialized // defense against init order issues
    && (globalPhase.id > phase.id)
  )

  // TODO - trim these to the absolute minimum.
  @inline final def exitingErasure[T](op: => T): T        = exitingPhase(currentRun.erasurePhase)(op)
  @inline final def exitingPostErasure[T](op: => T): T    = exitingPhase(currentRun.posterasurePhase)(op)
  @inline final def exitingExplicitOuter[T](op: => T): T  = exitingPhase(currentRun.explicitouterPhase)(op)
  @inline final def exitingFlatten[T](op: => T): T        = exitingPhase(currentRun.flattenPhase)(op)
  @inline final def exitingMixin[T](op: => T): T          = exitingPhase(currentRun.mixinPhase)(op)
  @inline final def exitingDelambdafy[T](op: => T): T     = exitingPhase(currentRun.delambdafyPhase)(op)
  @inline final def exitingPickler[T](op: => T): T        = exitingPhase(currentRun.picklerPhase)(op)
  @inline final def exitingRefchecks[T](op: => T): T      = exitingPhase(currentRun.refchecksPhase)(op)
  @inline final def exitingSpecialize[T](op: => T): T     = exitingPhase(currentRun.specializePhase)(op)
  @inline final def exitingTyper[T](op: => T): T          = exitingPhase(currentRun.typerPhase)(op)
  @inline final def exitingUncurry[T](op: => T): T        = exitingPhase(currentRun.uncurryPhase)(op)
  @inline final def enteringErasure[T](op: => T): T       = enteringPhase(currentRun.erasurePhase)(op)
  @inline final def enteringExplicitOuter[T](op: => T): T = enteringPhase(currentRun.explicitouterPhase)(op)
  @inline final def enteringFlatten[T](op: => T): T       = enteringPhase(currentRun.flattenPhase)(op)
  @inline final def enteringMixin[T](op: => T): T         = enteringPhase(currentRun.mixinPhase)(op)
  @inline final def enteringDelambdafy[T](op: => T): T    = enteringPhase(currentRun.delambdafyPhase)(op)
  @inline final def enteringJVM[T](op: => T): T           = enteringPhase(currentRun.jvmPhase)(op)
  @inline final def enteringPickler[T](op: => T): T       = enteringPhase(currentRun.picklerPhase)(op)
  @inline final def enteringSpecialize[T](op: => T): T    = enteringPhase(currentRun.specializePhase)(op)
  @inline final def enteringTyper[T](op: => T): T         = enteringPhase(currentRun.typerPhase)(op)
  @inline final def enteringUncurry[T](op: => T): T       = enteringPhase(currentRun.uncurryPhase)(op)

  // Owners which aren't package classes.
  private def ownerChainString(sym: Symbol): String = (
    if (sym == null) ""
    else sym.ownerChain takeWhile (!_.isPackageClass) mkString " -> "
  )


  /** Don't want to introduce new errors trying to report errors,
   *  so swallow exceptions.
   */
  override def supplementTyperState(errorMessage: String): String = try {
    def formatExplain(pairs: List[(String, Any)]): String =
      pairs collect { case (k, v) if v != null => f"$k%20s: $v" } mkString "\n"

    val tree      = analyzer.lastTreeToTyper
    val sym       = tree.symbol
    val tpe       = tree.tpe
    val site      = lastSeenContext.enclClassOrMethod.owner
    val pos_s     = if (tree.pos.isDefined) s"line ${tree.pos.line} of ${tree.pos.source.file}" else "<unknown>"
    val context_s = try {
      // Taking 3 before, 3 after the fingered line.
      val start = 0 max (tree.pos.line - 4)
      val xs = tree.pos.source.lines(start, start + 7)
      val strs = xs.zipWithIndex map { case (line, idx) => f"${start + idx + 1}%6d $line" }
      strs.mkString("== Source file context for tree position ==\n\n", "\n", "")
    }
    catch { case t: Exception => devWarning("" + t) ; "<Cannot read source file>" }

    val info1 = formatExplain(List(
      "while compiling"    -> currentSource.path,
      "during phase"       -> ( if (globalPhase eq phase) phase else "globalPhase=%s, enteringPhase=%s".format(globalPhase, phase) ),
      "library version"    -> scala.util.Properties.versionString,
      "compiler version"   -> scala.tools.nsc.Properties.versionString,
      "reconstructed args" -> settings.recreateArgs.mkString(" ")
    ))
    // useful things to know if we have a sym
    val symbolInfos = if (sym eq null) List("symbol" -> "null") else List(
      "symbol"             -> sym.debugLocationString,
      "symbol definition"  -> s"${sym.defString} (a ${sym.shortSymbolClass})",
      "symbol package"     -> sym.enclosingPackage.fullName,
      "symbol owners"      -> ownerChainString(sym),
    )
    val info2 = formatExplain(List(
      "last tree to typer" -> tree.summaryString,
      "tree position"      -> pos_s,
      "tree tpe"           -> tpe
    ) ::: symbolInfos ::: List(
      "call site"          -> (site.fullLocationString + " in " + site.enclosingPackage)
    ))
    ("\n  " + errorMessage + "\n" + info1) :: info2 :: context_s :: Nil mkString "\n\n"
  } catch { case _: Exception | _: TypeError => errorMessage }


  /** The id of the currently active run
   */
  override def currentRunId = curRunId

  def echoPhaseSummary(ph: Phase) = {
    /* Only output a summary message under debug if we aren't echoing each file. */
    if (settings.debug && !(settings.verbose || currentRun.size < 5))
      inform("[running phase " + ph.name + " on " + currentRun.size +  " compilation units]")
  }

  def newSourceFile(code: String, filename: String = "<console>") =
    new BatchSourceFile(filename, code)

  def newCompilationUnit(code: String, filename: String = "<console>") =
    new CompilationUnit(newSourceFile(code, filename))

  def newUnitScanner(unit: CompilationUnit): UnitScanner =
    new UnitScanner(unit)

  def newUnitParser(unit: CompilationUnit): UnitParser =
    new UnitParser(unit)

  def newUnitParser(code: String, filename: String = "<console>"): UnitParser =
    newUnitParser(newCompilationUnit(code, filename))

  def newJavaUnitParser(unit: CompilationUnit): JavaUnitParser = new JavaUnitParser(unit)

  /** A Run is a single execution of the compiler on a set of units.
   */
  class Run extends RunContextApi with RunReporting with RunParsing {
    /** Have been running into too many init order issues with Run
     *  during erroneous conditions.  Moved all these vals up to the
     *  top of the file so at least they're not trivially null.
     */
    var isDefined = false
    /** The currently compiled unit; set from GlobalPhase */
    var currentUnit: CompilationUnit = NoCompilationUnit

    val profiler: Profiler = Profiler(settings)
    keepPhaseStack = settings.log.isSetByUser

    // used in sbt
    def uncheckedWarnings: List[(Position, String)]   = reporting.uncheckedWarnings.map{case (pos, (msg, since)) => (pos, msg)}
    // used in sbt
    def deprecationWarnings: List[(Position, String)] = reporting.deprecationWarnings.map{case (pos, (msg, since)) => (pos, msg)}

    private class SyncedCompilationBuffer { self =>
      private val underlying = new mutable.ArrayBuffer[CompilationUnit]
      def size = synchronized { underlying.size }
      def +=(cu: CompilationUnit): this.type = { synchronized { underlying += cu }; this }
      def head: CompilationUnit = synchronized{ underlying.head }
      def apply(i: Int): CompilationUnit = synchronized { underlying(i) }
      def iterator: Iterator[CompilationUnit] = new collection.AbstractIterator[CompilationUnit] {
        private var used = 0
        def hasNext = self.synchronized{ used < underlying.size }
        def next = self.synchronized {
          if (!hasNext) throw new NoSuchElementException("next on empty Iterator")
          used += 1
          underlying(used-1)
        }
      }
      def toList: List[CompilationUnit] = synchronized{ underlying.toList }
    }

    private val unitbuf = new SyncedCompilationBuffer

    val compiledFiles   = new mutable.HashSet[String]

    /** A map from compiled top-level symbols to their source files */
    val symSource = new mutable.AnyRefMap[Symbol, AbstractFile]

    /** A map from compiled top-level symbols to their picklers */
    val symData = new mutable.AnyRefMap[Symbol, PickleBuffer]

    private var phasec: Int  = 0   // phases completed
    private var unitc: Int   = 0   // units completed this phase

    def size = unitbuf.size
    override def toString = "scalac Run for:\n  " + compiledFiles.toList.sorted.mkString("\n  ")

    // Calculate where to stop based on settings -Ystop-before or -Ystop-after.
    // The result is the phase to stop at BEFORE running it.
    private lazy val stopPhaseSetting = {
      def isBefore(pd: SubComponent) = settings.stopBefore contains pd.phaseName
      phaseDescriptors sliding 2 collectFirst {
        case xs if xs exists isBefore
                => (xs find isBefore).get
        case xs if settings.stopAfter contains xs.head.phaseName
                => xs.last
      }
    }
    /** Should we stop right before entering the given phase? */
    protected def stopPhase(name: String) = stopPhaseSetting exists (_.phaseName == name)
    /** Should we skip the given phase? */
    protected def skipPhase(name: String) = settings.skip contains name

    private val firstPhase = {
      // Initialization.  definitions.init requires phase != NoPhase
      import scala.reflect.internal.SomePhase
      curRunId += 1
      curRun = this
      phase = SomePhase
      phaseWithId(phase.id) = phase
      definitions.init()

      // the components to use, omitting those named by -Yskip and stopping at the -Ystop phase
      val components = {
        // stop on a dime, but this test fails if pd is after the stop phase
        def unstoppable(pd: SubComponent) = {
          val stoppable = stopPhase(pd.phaseName)
          if (stoppable && pd.initial) {
            globalError(s"Cannot stop before initial phase '${pd.phaseName}'.")
            true
          } else
            !stoppable
        }
        // skip a component for -Yskip or if not enabled
        def skippable(pd: SubComponent) = {
          val skippable = skipPhase(pd.phaseName)
          if (skippable && (pd.initial || pd.terminal)) {
            globalError(s"Cannot skip an initial or terminal phase '${pd.phaseName}'.")
            false
          } else
            skippable || !pd.enabled
        }
        val phs = phaseDescriptors takeWhile unstoppable filterNot skippable
        // Ensure there is a terminal phase at the end, since -Ystop may have limited the phases.
        if (phs.isEmpty || !phs.last.terminal) {
          val t = if (phaseDescriptors.last.terminal) phaseDescriptors.last else terminal
          phs :+ t
        } else phs
      }
      // Create phases and link them together. We supply the previous, and the ctor sets prev.next.
      val last  = components.foldLeft(NoPhase: Phase)((prev, c) => c newPhase prev)
      // rewind (Iterator.iterate(last)(_.prev) dropWhile (_.prev ne NoPhase)).next
      val first = { var p = last ; while (p.prev ne NoPhase) p = p.prev ; p }
      val ss    = settings

      // As a final courtesy, see if the settings make any sense at all.
      // If a setting selects no phase, it's a mistake. If a name prefix
      // doesn't select a unique phase, that might be surprising too.
      def checkPhaseSettings(including: Boolean, specs: Seq[String]*) = {
        def isRange(s: String) = s.forall(c => c.isDigit || c == '-')
        def isSpecial(s: String) = (s == "all" || isRange(s))
        val setting = new ss.PhasesSetting("fake","fake")
        for (p <- specs.flatten.to(Set)) {
          setting.value = List(p)
          val count = (
            if (including) first.iterator count (setting containsPhase _)
            else phaseDescriptors count (setting contains _.phaseName)
          )
          if (count == 0) warning(s"'$p' specifies no phase")
          if (count > 1 && !isSpecial(p)) warning(s"'$p' selects $count phases")
          if (!including && isSpecial(p)) globalError(s"-Yskip and -Ystop values must name phases: '$p'")
          setting.clear()
        }
      }
      // phases that are excluded; for historical reasons, these settings only select by phase name
      val exclusions = List(ss.stopBefore, ss.stopAfter, ss.skip)
      val inclusions = ss.visibleSettings collect {
        case s: ss.PhasesSetting if !(exclusions contains s) => s.value
      }
      checkPhaseSettings(including = true, inclusions.toSeq: _*)
      checkPhaseSettings(including = false, exclusions map (_.value): _*)

      // Enable or disable depending on the current setting -- useful for interactive behaviour
      statistics.initFromSettings(settings)

      // Report the overhead of statistics measurements per every run
      if (statistics.areStatisticsLocallyEnabled)
        statistics.reportStatisticsOverhead(reporter)

      phase = first   //parserPhase
      first
    }

    // --------------- Miscellanea -------------------------------

    /** Progress tracking.  Measured in "progress units" which are 1 per
     *  compilation unit per phase completed.
     *
     *  @param    current   number of "progress units" completed
     *  @param    total     total number of "progress units" in run
     */
    def progress(current: Int, total: Int): Unit = {}

    /**
     * For subclasses to override. Called when `phase` is about to be run on `unit`.
     * Variables are passed explicitly to indicate that `globalPhase` and `currentUnit` have been set.
     */
    def informUnitStarting(phase: Phase, unit: CompilationUnit): Unit = { }

    /** take note that phase is completed
     *  (for progress reporting)
     */
    def advancePhase(): Unit = {
      unitc = 0
      phasec += 1
      refreshProgress()
    }
    /** take note that a phase on a unit is completed
     *  (for progress reporting)
     */
    def advanceUnit(): Unit = {
      unitc += 1
      refreshProgress()
    }

    // for sbt
    def cancel(): Unit = reporter.cancelled = true

    private def currentProgress   = (phasec * size) + unitc
    private def totalProgress     = (phaseDescriptors.size - 1) * size // -1: drops terminal phase
    private def refreshProgress() = if (size > 0) progress(currentProgress, totalProgress)

    // ----- finding phases --------------------------------------------

    def phaseNamed(name: String): Phase =
      findOrElse(firstPhase.iterator)(_.name == name)(NoPhase)

    /** All phases as of 3/2012 here for handiness; the ones in
     *  active use uncommented.
     */
    val parserPhase                  = phaseNamed("parser")
    val namerPhase                   = phaseNamed("namer")
    // val packageobjectsPhase          = phaseNamed("packageobjects")
    val typerPhase                   = phaseNamed("typer")
    // val inlineclassesPhase           = phaseNamed("inlineclasses")
    // val superaccessorsPhase          = phaseNamed("superaccessors")
    val picklerPhase                 = phaseNamed("pickler")
    val refchecksPhase               = phaseNamed("refchecks")
    val uncurryPhase                 = phaseNamed("uncurry")
    // val fieldsPhase                  = phaseNamed("fields")
    // val tailcallsPhase               = phaseNamed("tailcalls")
    val specializePhase              = phaseNamed("specialize")
    val explicitouterPhase           = phaseNamed("explicitouter")
    val erasurePhase                 = phaseNamed("erasure")
    val posterasurePhase             = phaseNamed("posterasure")
    val lambdaliftPhase              = phaseNamed("lambdalift")
    // val constructorsPhase            = phaseNamed("constructors")
    val flattenPhase                 = phaseNamed("flatten")
    val mixinPhase                   = phaseNamed("mixin")
    val delambdafyPhase              = phaseNamed("delambdafy")
    val cleanupPhase                 = phaseNamed("cleanup")
    val jvmPhase                     = phaseNamed("jvm")

    def runIsAt(ph: Phase)   = globalPhase.id == ph.id
    def runIsAtOptimiz       = runIsAt(jvmPhase)

    isDefined = true

    // ----------- Units and top-level classes and objects --------


    /** add unit to be compiled in this run */
    private def addUnit(unit: CompilationUnit): Unit = {
      unitbuf += unit
      compiledFiles += unit.source.file.path
    }
    private def warnDeprecatedAndConflictingSettings(): Unit = {
      // issue warnings for any usage of deprecated settings
      settings.userSetSettings filter (_.isDeprecated) foreach { s =>
        currentRun.reporting.deprecationWarning(NoPosition, s.name + " is deprecated: " + s.deprecationMessage.get, "")
      }
      val supportedTarget = "jvm-1.8"
      if (settings.target.value != supportedTarget) {
        currentRun.reporting.deprecationWarning(NoPosition, settings.target.name + ":" + settings.target.value + " is deprecated and has no effect, setting to " + supportedTarget, "2.12.0")
        settings.target.value = supportedTarget
      }
      settings.conflictWarning.foreach(reporter.warning(NoPosition, _))
    }

    /* An iterator returning all the units being compiled in this run */
    /* !!! Note: changing this to unitbuf.toList.iterator breaks a bunch
       of tests in tests/res.  This is bad, it means the resident compiler
       relies on an iterator of a mutable data structure reflecting changes
       made to the underlying structure.
     */
    def units: Iterator[CompilationUnit] = unitbuf.iterator

    def registerPickle(sym: Symbol): Unit = ()

    /** does this run compile given class, module, or case factory? */
    // NOTE: Early initialized members temporarily typechecked before the enclosing class, see typedPrimaryConstrBody!
    //       Here we work around that wrinkle by claiming that a pre-initialized member is compiled in
    //       *every* run. This approximation works because this method is exclusively called with `this` == `currentRun`.
    def compiles(sym: Symbol): Boolean =
      if (sym == NoSymbol) false
      else if (symSource.isDefinedAt(sym)) true
      else if (!sym.isTopLevel) compiles(sym.originalEnclosingTopLevelClassOrDummy)
      else if (sym.isModuleClass) compiles(sym.sourceModule)
      else false

    /** Is this run allowed to redefine the given symbol? Usually this is true
     *  if the run does not already compile `sym`, but for interactive mode
     *  we have a more liberal interpretation.
     */
    def canRedefine(sym: Symbol) = !compiles(sym)

    // --------------- Compilation methods ----------------------------

    protected def runCheckers(): Unit = {
      val toCheck  = globalPhase.prev
      val canCheck = toCheck.checkable
      val fmt      = if (canCheck) "[Now checking: %s]" else "[Not checkable: %s]"

      inform(fmt format toCheck.name)

      if (canCheck) {
        phase = globalPhase
        if (globalPhase.id <= cleanupPhase.id)
          treeChecker.checkTrees()
      }
    }

    private def showMembers() = {
      // Allows for syntax like scalac -Xshow-class Random@erasure,typer
      def splitClassAndPhase(str: String, term: Boolean): Name = {
        def mkName(s: String) = if (term) newTermName(s) else newTypeName(s)
        (str indexOf '@') match {
          case -1   => mkName(str)
          case idx  =>
            val phasePart = str drop (idx + 1)
            settings.Yshow.tryToSetColon(phasePart split ',' toList)
            mkName(str take idx)
        }
      }
      if (settings.Xshowcls.isSetByUser)
        showDef(splitClassAndPhase(settings.Xshowcls.value, term = false), declsOnly = false, globalPhase)

      if (settings.Xshowobj.isSetByUser)
        showDef(splitClassAndPhase(settings.Xshowobj.value, term = true), declsOnly = false, globalPhase)
    }

    // Similarly, this will only be created under -Yshow-syms.
    object trackerFactory extends SymbolTrackers {
      val global: Global.this.type = Global.this
      lazy val trackers = currentRun.units.toList map (x => SymbolTracker(x))
      def snapshot() = {
        inform("\n[[symbol layout at end of " + phase + "]]")
        exitingPhase(phase) {
          trackers foreach { t =>
            t.snapshot()
            inform(t.show("Heading from " + phase.prev.name + " to " + phase.name))
          }
        }
      }
    }


    /** Caching member symbols that are def-s in Definitions because they might change from Run to Run. */
    val runDefinitions: definitions.RunDefinitions = new definitions.RunDefinitions

    /** Compile list of source files,
     *  unless there is a problem already,
     *  such as a plugin was passed a bad option.
     */
    def compileSources(sources: List[SourceFile]): Unit = if (!reporter.hasErrors) {

      def checkDeprecations() = {
        warnDeprecatedAndConflictingSettings()
        reporting.summarizeErrors()
      }

      val units = sources map scripted map (file => new CompilationUnit(file, warningFreshNameCreator))

      units match {
        case Nil => checkDeprecations()   // nothing to compile, report deprecated options
        case _   => compileUnits(units)
      }
    }

    private final val GlobalPhaseName = "global (synthetic)"
    protected final val totalCompileTime = statistics.newTimer("#total compile time", GlobalPhaseName)

    def compileUnits(units: List[CompilationUnit], fromPhase: Phase = firstPhase): Unit =
      compileUnitsInternal(units, fromPhase)
    private def compileUnitsInternal(units: List[CompilationUnit], fromPhase: Phase): Unit = {
      units foreach addUnit
      reporter.reset()
      warnDeprecatedAndConflictingSettings()
      globalPhase = fromPhase

      val timePhases = statistics.areStatisticsLocallyEnabled
      val startTotal = if (timePhases) statistics.startTimer(totalCompileTime) else null

      while (globalPhase.hasNext && !reporter.hasErrors) {
        phase = globalPhase
        val phaseTimer = if (timePhases) statistics.newSubTimer(s"  ${phase.name}", totalCompileTime) else null
        val startPhase = if (timePhases) statistics.startTimer(phaseTimer) else null

        val profileBefore=profiler.beforePhase(phase)
        try globalPhase.run()
        catch { case _: InterruptedException => reporter.cancelled = true }
        finally if (timePhases) statistics.stopTimer(phaseTimer, startPhase) else ()
        profiler.afterPhase(phase, profileBefore)

        if (timePhases)
          informTime(globalPhase.description, phaseTimer.nanos)

        // progress update
        if ((settings.Xprint containsPhase globalPhase) || settings.printLate && runIsAt(cleanupPhase)) {
          // print trees
          if (settings.Xshowtrees || settings.XshowtreesCompact || settings.XshowtreesStringified) nodePrinters.printAll()
          else printAllUnits()
        }

        // print the symbols presently attached to AST nodes
        if (settings.Yshowsyms)
          trackerFactory.snapshot()

        // print members
        if (settings.Yshow containsPhase globalPhase)
          showMembers()

        // browse trees with swing tree viewer
        if (settings.browse containsPhase globalPhase)
          treeBrowser browse (phase.name, units)

        // move the pointer
        globalPhase = globalPhase.next

        // run tree checkers
        if (settings.check containsPhase globalPhase.prev)
          runCheckers()

        // output collected statistics
        if (settings.YstatisticsEnabled && settings.Ystatistics.contains(phase.name))
          printStatisticsFor(phase)

        advancePhase()
      }
      profiler.finished()

      reporting.summarizeErrors()

      if (traceSymbolActivity)
        units map (_.body) foreach (traceSymbols recordSymbolsInTree _)

      // In case no phase was specified for -Xshow-class/object, show it now for sure.
      if (settings.Yshow.isDefault)
        showMembers()

      if (reporter.hasErrors) {
        for ((sym, file) <- symSource.iterator) {
          if (file != null)
            sym.reset(new loaders.SourcefileLoader(file))
          if (sym.isTerm)
            sym.moduleClass reset loaders.moduleClassLoader
        }
      }
      symSource.keys foreach (x => resetPackageClass(x.owner))

      if (timePhases) {
        statistics.stopTimer(totalCompileTime, startTotal)
        informTime("total", totalCompileTime.nanos)
        inform("*** Cumulative timers for phases")
        for (q <- statistics.allQuantities if q.phases == List(GlobalPhaseName))
          inform(q.line)
      }

      // Clear any sets or maps created via perRunCaches.
      perRunCaches.clearAll()
    }

    /** Compile list of abstract files. */
    def compileFiles(files: List[AbstractFile]): Unit = {
      try {
        val snap = profiler.beforePhase(Global.InitPhase)
        val sources = files map getSourceFile
        profiler.afterPhase(Global.InitPhase, snap)
        compileSources(sources)
      }
      catch {
        case ex: InterruptedException => reporter.cancelled = true
        case ex: IOException => globalError(ex.getMessage())
      }
    }

    /** Compile list of files given by their names */
    def compile(filenames: List[String]): Unit = {
      try {
        val snap = profiler.beforePhase(Global.InitPhase)

        val sources: List[SourceFile] =
          if (settings.script.isSetByUser && filenames.size > 1) returning(Nil)(_ => globalError("can only compile one script at a time"))
          else filenames map getSourceFile

        profiler.afterPhase(Global.InitPhase, snap)
        compileSources(sources)
      }
      catch { case ex: IOException => globalError(ex.getMessage()) }
    }

    /** If this compilation is scripted, convert the source to a script source. */
    private def scripted(s: SourceFile) = s match {
      case b: BatchSourceFile if settings.script.isSetByUser => ScriptSourceFile(b)
      case _ => s
    }

    /** Compile abstract file until `globalPhase`, but at least
     *  to phase "namer".
     */
    def compileLate(file: AbstractFile): Unit = {
      if (!compiledFiles(file.path))
        compileLate(new CompilationUnit(scripted(getSourceFile(file))))
    }

    /** Compile abstract file until `globalPhase`, but at least to phase "namer".
     */
    def compileLate(unit: CompilationUnit): Unit = {
      addUnit(unit)

      if (firstPhase ne null) { // we might get here during initialization, is a source is newer than the binary
        val maxId = math.max(globalPhase.id, typerPhase.id)
        firstPhase.iterator takeWhile (_.id < maxId) foreach (ph =>
          enteringPhase(ph)(ph.asInstanceOf[GlobalPhase] applyPhase unit))
        refreshProgress()
      }
    }

    /** Reset package class to state at typer (not sure what this is needed for?)
     */
    private def resetPackageClass(pclazz: Symbol): Unit = if (typerPhase != NoPhase) {
      enteringPhase(firstPhase) {
        pclazz.setInfo(enteringPhase(typerPhase)(pclazz.info))
      }
      if (!pclazz.isRoot) resetPackageClass(pclazz.owner)
    }

    private val hotCounters =
      List(statistics.retainedCount, statistics.retainedByType, statistics.nodeByType)
    private val parserStats = {
      import statistics.treeNodeCount
      if (settings.YhotStatisticsEnabled) treeNodeCount :: hotCounters
      else List(treeNodeCount)
    }

    final def printStatisticsFor(phase: Phase) = {
      inform("*** Cumulative statistics at phase " + phase)

      if (settings.YhotStatisticsEnabled) {
        // High overhead, only enable retained stats under hot stats
        statistics.retainedCount.value = 0
        for (c <- statistics.retainedByType.keys)
          statistics.retainedByType(c).value = 0
        for (u <- currentRun.units; t <- u.body) {
          statistics.retainedCount.value += 1
          statistics.retainedByType(t.getClass).value += 1
        }
      }

      val quants: Iterable[statistics.Quantity] =
        if (phase.name == "parser") parserStats
        else if (settings.YhotStatisticsEnabled) statistics.allQuantities
        else statistics.allQuantities.filterNot(q => hotCounters.contains(q))
      for (q <- quants if q.showAt(phase.name)) inform(q.line)
    }
  } // class Run

  def printAllUnits(): Unit = {
    print("[[syntax trees at end of %25s]]".format(phase))
    exitingPhase(phase)(currentRun.units foreach { unit =>
      nodePrinters showUnit unit
    })
  }

  /** We resolve the class/object ambiguity by passing a type/term name.
   */
  def showDef(fullName: Name, declsOnly: Boolean, ph: Phase): Unit = {
    val boringOwners = Set[Symbol](definitions.AnyClass, definitions.AnyRefClass, definitions.ObjectClass)
    def phased[T](body: => T): T = exitingPhase(ph)(body)
    def boringMember(sym: Symbol) = boringOwners(sym.owner)
    def symString(sym: Symbol) = if (sym.isTerm) sym.defString else sym.toString

    def members(sym: Symbol) = phased(sym.info.members filterNot boringMember map symString)
    def decls(sym: Symbol)   = phased(sym.info.decls.toList map symString)
    def bases(sym: Symbol)   = phased(sym.info.baseClasses map (x => x.kindString + " " + x.fullName))

    // make the type/term selections walking from the root.
    val syms = findMemberFromRoot(fullName) match {
      // The name as given was not found, so we'll sift through every symbol in
      // the run looking for plausible matches.
      case NoSymbol => phased(currentRun.symSource.keys map (sym => findNamedMember(fullName, sym)) filterNot (_ == NoSymbol) toList)
      // The name as given matched, so show only that.
      case sym      => List(sym)
    }

    syms foreach { sym =>
      val name        = "\n<<-- %s %s after phase '%s' -->>".format(sym.kindString, sym.fullName, ph.name)
      val baseClasses = bases(sym).mkString("Base classes:\n  ", "\n  ", "")
      val contents =
        if (declsOnly) decls(sym).mkString("Declarations:\n  ", "\n  ", "")
        else members(sym).mkString("Members (excluding Any/AnyRef unless overridden):\n  ", "\n  ", "")

      inform(List(name, baseClasses, contents) mkString "\n\n")
    }
  }

  def createJavadoc    = false
}

object Global {
  def apply(settings: Settings, reporter: LegacyReporter): Global = new Global(settings, reporter)

  def apply(settings: Settings): Global = new Global(settings, reporter(settings))

  private def reporter(settings: Settings): LegacyReporter = {
    //val loader = ScalaClassLoader(getClass.getClassLoader)  // apply does not make delegate
    val loader = new ClassLoader(getClass.getClassLoader) with ScalaClassLoader
    val res = loader.create[InternalReporter](settings.reporter.value, settings.errorFn)(settings)
    if (res.isInstanceOf[LegacyReporter]) res.asInstanceOf[LegacyReporter]
    else res: LegacyReporter  // adaptable
  }
  private object InitPhase extends Phase(null) {
    def name = "<init phase>"
    override def keepsTypeParams = false
    def run(): Unit = { throw new Error("InitPhase.run") }
  }
}<|MERGE_RESOLUTION|>--- conflicted
+++ resolved
@@ -391,15 +391,10 @@
 
     /** Is current phase cancelled on this unit? */
     def cancelled(unit: CompilationUnit) = {
-      val isCanceled = reporter.cancelled
       // run the typer only if in `createJavadoc` mode
       val maxJavaPhase = if (createJavadoc) currentRun.typerPhase.id else currentRun.namerPhase.id
-<<<<<<< HEAD
-      isCanceled || unit.isJava && this.id > maxJavaPhase
-=======
       if (Thread.interrupted()) reporter.cancelled = true
       reporter.cancelled || unit.isJava && this.id > maxJavaPhase
->>>>>>> 58a6b314
     }
 
     final def withCurrentUnit(unit: CompilationUnit)(task: => Unit): Unit = {
