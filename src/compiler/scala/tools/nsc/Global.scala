/* NSC -- new Scala compiler
 * Copyright 2005-2011 LAMP/EPFL
 * @author  Martin Odersky
 */

package scala.tools.nsc

import java.io.{ File, FileOutputStream, PrintWriter, IOException, FileNotFoundException }
import java.nio.charset.{ Charset, CharsetDecoder, IllegalCharsetNameException, UnsupportedCharsetException }
import compat.Platform.currentTime

import scala.tools.util.{ Profiling, PathResolver }
import scala.collection.{ mutable, immutable }
import io.{ SourceReader, AbstractFile, Path }
import reporters.{ Reporter, ConsoleReporter }
import util.{ NoPosition, Exceptional, ClassPath, SourceFile, NoSourceFile, Statistics, StatisticsInfo, BatchSourceFile, ScriptSourceFile, ShowPickled, ScalaClassLoader, returning }
import scala.reflect.internal.pickling.{ PickleBuffer, PickleFormat }
import settings.{ AestheticSettings }

import symtab.{ Flags, SymbolTable, SymbolLoaders, SymbolTrackers }
import symtab.classfile.Pickler
import dependencies.DependencyAnalysis
import plugins.Plugins
import ast._
import ast.parser._
import typechecker._
import transform._

import backend.icode.{ ICodes, GenICode, ICodeCheckers }
import backend.{ ScalaPrimitives, Platform, MSILPlatform, JavaPlatform }
import backend.jvm.GenJVM
import backend.opt.{ Inliners, InlineExceptionHandlers, ClosureElimination, DeadCodeElimination }
import backend.icode.analysis._

class Global(var currentSettings: Settings, var reporter: Reporter) extends SymbolTable
                                                                      with CompilationUnits
                                                                      with Plugins
                                                                      with PhaseAssembly
                                                                      with Trees
                                                                      with Reifiers
                                                                      with TreePrinters
                                                                      with DocComments
                                                                      with MacroContext
                                                                      with symtab.Positions {

  override def settings = currentSettings

  // alternate constructors ------------------------------------------

  def this(reporter: Reporter) =
    this(new Settings(err => reporter.error(null, err)), reporter)

  def this(settings: Settings) =
    this(settings, new ConsoleReporter(settings))

  // fulfilling requirements
  // Renamed AbstractFile to AbstractFileType for backward compatibility:
  // it is difficult for sbt to work around the ambiguity errors which result.
  type AbstractFileType = scala.tools.nsc.io.AbstractFile

  def mkAttributedQualifier(tpe: Type, termSym: Symbol): Tree = gen.mkAttributedQualifier(tpe, termSym)
  
  def picklerPhase: Phase = if (currentRun.isDefined) currentRun.picklerPhase else NoPhase

  // platform specific elements

  type ThisPlatform = Platform { val global: Global.this.type }

  lazy val platform: ThisPlatform =
    if (forMSIL) new { val global: Global.this.type = Global.this } with MSILPlatform
    else new { val global: Global.this.type = Global.this } with JavaPlatform

  def classPath: ClassPath[platform.BinaryRepr] = platform.classPath
  def rootLoader: LazyType = platform.rootLoader

  // sub-components --------------------------------------------------

  /** Generate ASTs */
  object gen extends {
    val global: Global.this.type = Global.this
  } with TreeGen {
    def mkAttributedCast(tree: Tree, pt: Type): Tree =
      typer.typed(mkCast(tree, pt))
  }

  /** Fold constants */
  object constfold extends {
    val global: Global.this.type = Global.this
  } with ConstantFolder

  /** ICode generator */
  object icodes extends {
    val global: Global.this.type = Global.this
  } with ICodes

  /** Scala primitives, used in genicode */
  object scalaPrimitives extends {
    val global: Global.this.type = Global.this
  } with ScalaPrimitives

  /** Computing pairs of overriding/overridden symbols */
  object overridingPairs extends {
    val global: Global.this.type = Global.this
  } with OverridingPairs

  // Optimizer components

  /** ICode analysis for optimization */
  object analysis extends {
    val global: Global.this.type = Global.this
  } with TypeFlowAnalysis

  /** Copy propagation for optimization */
  object copyPropagation extends {
    val global: Global.this.type = Global.this
  } with CopyPropagation

  // Components for collecting and generating output

  /** Some statistics (normally disabled) set with -Ystatistics */
  object statistics extends {
    val global: Global.this.type = Global.this
  } with StatisticsInfo

  /** Print tree in detailed form */
  object nodePrinters extends {
    val global: Global.this.type = Global.this
  } with NodePrinters with ReifyPrinters {
    infolevel = InfoLevel.Verbose
  }

  /** Representing ASTs as graphs */
  object treeBrowsers extends {
    val global: Global.this.type = Global.this
  } with TreeBrowsers

  val nodeToString = nodePrinters.nodeToString
  val reifiedNodeToString = nodePrinters.reifiedNodeToString
  val treeBrowser = treeBrowsers.create()

  // ------------ Hooks for interactive mode-------------------------

  /** Called every time an AST node is successfully typechecked in typerPhase.
   */
  def signalDone(context: analyzer.Context, old: Tree, result: Tree) {}

  /** Called from parser, which signals hereby that a method definition has been parsed. */
  def signalParseProgress(pos: Position) {}

  /** Register new context; called for every created context
   */
  def registerContext(c: analyzer.Context) {}

  /** Register top level class (called on entering the class)
   */
  def registerTopLevelSym(sym: Symbol) {}

// ------------------ Reporting -------------------------------------

  // not deprecated yet, but a method called "error" imported into
  // nearly every trait really must go.  For now using globalError.
  def error(msg: String)       = globalError(msg)
  def globalError(msg: String) = reporter.error(NoPosition, msg)
  def inform(msg: String)      = reporter.echo(msg)
  def warning(msg: String)     =
    if (opt.fatalWarnings) globalError(msg)
    else reporter.warning(NoPosition, msg)

  // Getting in front of Predef's asserts to supplement with more info.
  // This has the happy side effect of masking the one argument forms
  // of assert and require (but for now I've reproduced them here,
  // because there are a million to fix.)
  @inline final def assert(assertion: Boolean, message: => Any) {
    Predef.assert(assertion, supplementErrorMessage("" + message))
  }
  @inline final def assert(assertion: Boolean) {
    assert(assertion, "")
  }
  @inline final def require(requirement: Boolean, message: => Any) {
    Predef.require(requirement, supplementErrorMessage("" + message))
  }
  @inline final def require(requirement: Boolean) {
    require(requirement, "")
  }

  // Needs to call error to make sure the compile fails.
  override def abort(msg: String): Nothing = {
    error(msg)
    super.abort(msg)
  }

  @inline final def ifDebug(body: => Unit) {
    if (settings.debug.value)
      body
  }
  // Warnings issued only under -Ydebug.  For messages which should reach
  // developer ears, but are not adequately actionable by users.
  @inline final override def debugwarn(msg: => String) {
    if (settings.debug.value)
      warning(msg)
  }

  private def elapsedMessage(msg: String, start: Long) =
    msg + " in " + (currentTime - start) + "ms"

  def informComplete(msg: String): Unit    = reporter.withoutTruncating(inform(msg))
  def informProgress(msg: String)          = if (opt.verbose) inform("[" + msg + "]")
  def inform[T](msg: String, value: T): T  = returning(value)(x => inform(msg + x))
  def informTime(msg: String, start: Long) = informProgress(elapsedMessage(msg, start))

  def logError(msg: String, t: Throwable): Unit = ()

  def logAfterEveryPhase[T](msg: String)(op: => T) {
    log("Running operation '%s' after every phase.\n".format(msg) + describeAfterEveryPhase(op))
  }
  
  def shouldLogAtThisPhase = (
       (settings.log.isSetByUser)
    && ((settings.log containsPhase globalPhase) || (settings.log containsPhase phase))
  )
  def atPhaseStackMessage = atPhaseStack match {
    case Nil    => ""
    case ps     => ps.reverseMap("->" + _).mkString("(", " ", ")")
  }
  // Over 200 closure objects are eliminated by inlining this.
  @inline final def log(msg: => AnyRef) {
    if (shouldLogAtThisPhase)
      inform("[log %s%s] %s".format(globalPhase, atPhaseStackMessage, msg))
  }

  @inline final override def debuglog(msg: => String) {
    if (settings.debug.value)
      log(msg)
  }

  def logThrowable(t: Throwable): Unit = globalError(throwableAsString(t))
  def throwableAsString(t: Throwable): String =
    if (opt.richExes) Exceptional(t).force().context()
    else util.stackTraceString(t)

// ------------ File interface -----------------------------------------

  private val reader: SourceReader = {
    val defaultEncoding = Properties.sourceEncoding
    val defaultReader   = Properties.sourceReader

    def loadCharset(name: String) =
      try Some(Charset.forName(name))
      catch {
        case _: IllegalCharsetNameException =>
          globalError("illegal charset name '" + name + "'")
          None
        case _: UnsupportedCharsetException =>
          globalError("unsupported charset '" + name + "'")
          None
      }

    val charset = opt.encoding flatMap loadCharset getOrElse {
      settings.encoding.value = defaultEncoding // A mandatory charset
      Charset.forName(defaultEncoding)
    }

    def loadReader(name: String): Option[SourceReader] = {
      def ccon = Class.forName(name).getConstructor(classOf[CharsetDecoder], classOf[Reporter])

      try Some(ccon.newInstance(charset.newDecoder(), reporter).asInstanceOf[SourceReader])
      catch { case x =>
        globalError("exception while trying to instantiate source reader '" + name + "'")
        None
      }
    }

    opt.sourceReader flatMap loadReader getOrElse {
      new SourceReader(charset.newDecoder(), reporter)
    }
  }

  if (!dependencyAnalysis.off)
    dependencyAnalysis.loadDependencyAnalysis()

  if (opt.verbose || opt.logClasspath) {
    // Uses the "do not truncate" inform
    informComplete("[search path for source files: " + classPath.sourcepaths.mkString(",") + "]")
    informComplete("[search path for class files: " + classPath.asClasspathString + "]")
  }

  object opt extends AestheticSettings {
    def settings = Global.this.settings

    // protected implicit lazy val globalPhaseOrdering: Ordering[Phase] = Ordering[Int] on (_.id)
    def isActive(ph: Settings#PhasesSetting)  = ph containsPhase globalPhase
    def wasActive(ph: Settings#PhasesSetting) = ph containsPhase globalPhase.prev

    // Allows for syntax like scalac -Xshow-class Random@erasure,typer
    private def splitClassAndPhase(str: String, term: Boolean): Name = {
      def mkName(s: String) = if (term) newTermName(s) else newTypeName(s)
      (str indexOf '@') match {
        case -1   => mkName(str)
        case idx  =>
          val phasePart = str drop (idx + 1)
          settings.Yshow.tryToSetColon(phasePart split ',' toList)
          mkName(str take idx)
      }
    }

    // behavior

    // debugging
    def checkPhase = wasActive(settings.check)
    def logPhase   = isActive(settings.log)

    // Write *.icode files the setting was given.
    def writeICode = settings.writeICode.isSetByUser && isActive(settings.writeICode)

    // showing/printing things
    def browsePhase   = isActive(settings.browse)
    def echoFilenames = opt.debug && (opt.verbose || currentRun.size < 5)
    def noShow        = settings.Yshow.isDefault
    def printLate     = settings.printLate.value
    def printPhase    = isActive(settings.Xprint)
    def showNames     = List(showClass, showObject).flatten
    def showPhase     = isActive(settings.Yshow)
    def showSymbols   = settings.Yshowsyms.value
    def showTrees     = settings.Xshowtrees.value
    val showClass     = optSetting[String](settings.Xshowcls) map (x => splitClassAndPhase(x, false))
    val showObject    = optSetting[String](settings.Xshowobj) map (x => splitClassAndPhase(x, true))

    // profiling
    def profCPUPhase = isActive(settings.Yprofile) && !profileAll
    def profileAll   = settings.Yprofile.doAllPhases
    def profileAny   = !settings.Yprofile.isDefault || !settings.YprofileMem.isDefault
    def profileClass = settings.YprofileClass.value
    def profileMem   = settings.YprofileMem.value

    // shortish-term property based options
    def timings       = (sys.props contains "scala.timings")
    def inferDebug    = (sys.props contains "scalac.debug.infer") || settings.Yinferdebug.value
    def typerDebug    = (sys.props contains "scalac.debug.typer") || settings.Ytyperdebug.value
    def lubDebug      = (sys.props contains "scalac.debug.lub")
  }

  // The current division between scala.reflect.* and scala.tools.nsc.* is pretty
  // clunky.  It is often difficult to have a setting influence something without having
  // to create it on that side.  For this one my strategy is a constant def at the file
  // where I need it, and then an override in Global with the setting.
  override protected val etaExpandKeepsStar = settings.etaExpandKeepsStar.value
  // Here comes another one...
  override protected val enableTypeVarExperimentals = (
    settings.Xexperimental.value || settings.YvirtPatmat.value
  )

  // True if -Xscript has been set, indicating a script run.
  def isScriptRun = opt.script.isDefined

  def getSourceFile(f: AbstractFile): BatchSourceFile =
    if (isScriptRun) ScriptSourceFile(f, reader read f)
    else new BatchSourceFile(f, reader read f)

  def getSourceFile(name: String): SourceFile = {
    val f = AbstractFile.getFile(name)
    if (f eq null) throw new FileNotFoundException(
      "source file '" + name + "' could not be found")
    getSourceFile(f)
  }

  lazy val loaders = new SymbolLoaders {
    val global: Global.this.type = Global.this
  }

// ------------ Phases -------------------------------------------}

  var globalPhase: Phase = NoPhase

  val MaxPhases = 64

  val phaseWithId: Array[Phase] = Array.fill(MaxPhases)(NoPhase)

  abstract class GlobalPhase(prev: Phase) extends Phase(prev) {
    phaseWithId(id) = this

    def run() {
      echoPhaseSummary(this)
      currentRun.units foreach { unit =>
        if (opt.timings) {
          val start = System.nanoTime
          try applyPhase(unit)
          finally unitTimings(unit) += (System.nanoTime - start)
        }
        else applyPhase(unit)
      }
    }

    def apply(unit: CompilationUnit): Unit

    private val isErased = prev.name == "erasure" || prev.erasedTypes
    override def erasedTypes: Boolean = isErased
    private val isFlat = prev.name == "flatten" || prev.flatClasses
    override def flatClasses: Boolean = isFlat
    private val isSpecialized = prev.name == "specialize" || prev.specialized
    override def specialized: Boolean = isSpecialized
    private val isRefChecked = prev.name == "refchecks" || prev.refChecked
    override def refChecked: Boolean = isRefChecked

    /** Is current phase cancelled on this unit? */
    def cancelled(unit: CompilationUnit) = {
      // run the typer only if in `createJavadoc` mode
      val maxJavaPhase = if (createJavadoc) currentRun.typerPhase.id else currentRun.namerPhase.id
      reporter.cancelled || unit.isJava && this.id > maxJavaPhase
    }

    final def applyPhase(unit: CompilationUnit) {
      if ((unit ne null) && unit.exists)
        lastSeenSourceFile = unit.source

      if (opt.echoFilenames)
        inform("[running phase " + name + " on " + unit + "]")

      val unit0 = currentUnit
      try {
        currentRun.currentUnit = unit
        if (!cancelled(unit)) {
          currentRun.informUnitStarting(this, unit)
          apply(unit)
        }
        currentRun.advanceUnit
      } finally {
        //assert(currentUnit == unit)
        currentRun.currentUnit = unit0
      }
    }
  }

  /** Switch to turn on detailed type logs */
  var printTypings = opt.typerDebug
  var printInfers = opt.inferDebug

  // phaseName = "parser"
  object syntaxAnalyzer extends {
    val global: Global.this.type = Global.this
    val runsAfter = List[String]()
    val runsRightAfter = None
  } with SyntaxAnalyzer

  // !!! I think we're overdue for all these phase objects being lazy vals.
  // There's no way for a Global subclass to provide a custom typer
  // despite the existence of a "def newTyper(context: Context): Typer"
  // which is clearly designed for that, because it's defined in
  // Analyzer and Global's "object analyzer" allows no override. For now
  // I only changed analyzer.
  //
  // factory for phases: namer, packageobjects, typer
  lazy val analyzer = new {
    val global: Global.this.type = Global.this
  } with Analyzer

  object extensionMethods extends {
    val global: Global.this.type = Global.this
    val runsAfter = List("typer")
    val runsRightAfter = None
  } with ExtensionMethods

  // phaseName = "superaccessors"
  object superAccessors extends {
    val global: Global.this.type = Global.this
    val runsAfter = List("typer")
    val runsRightAfter = None
  } with SuperAccessors

  // phaseName = "extmethods"
  object extensionMethods extends {
    val global: Global.this.type = Global.this
    val runsAfter = List("superaccessors")
    val runsRightAfter = None
  } with ExtensionMethods

  // phaseName = "pickler"
  object pickler extends {
    val global: Global.this.type = Global.this
<<<<<<< HEAD
    val runsAfter = List("superaccessors")
=======
    val runsAfter = List("extmethods")
>>>>>>> 54e284d6
    val runsRightAfter = None
  } with Pickler

  // phaseName = "refchecks"
  override object refChecks extends {
    val global: Global.this.type = Global.this
    val runsAfter = List("pickler")
    val runsRightAfter = None
  } with RefChecks

  // phaseName = "uncurry"
  override object uncurry extends {
    val global: Global.this.type = Global.this
    val runsAfter = List("refchecks")
    val runsRightAfter = None
  } with UnCurry

  // phaseName = "tailcalls"
  object tailCalls extends {
    val global: Global.this.type = Global.this
    val runsAfter = List("uncurry")
    val runsRightAfter = None
  } with TailCalls

  // phaseName = "explicitouter"
  object explicitOuter extends {
    val global: Global.this.type = Global.this
    val runsAfter = List("tailcalls")
    val runsRightAfter = None
  } with ExplicitOuter

  // phaseName = "specialize"
  object specializeTypes extends {
    val global: Global.this.type = Global.this
    val runsAfter = List("")
    val runsRightAfter = Some("tailcalls")
  } with SpecializeTypes

  // phaseName = "erasure"
  override object erasure extends {
    val global: Global.this.type = Global.this
    val runsAfter = List("explicitouter")
    val runsRightAfter = Some("explicitouter")
  } with Erasure

  // phaseName = "posterasure"
  object postErasure extends {
    val global: Global.this.type = Global.this
    val runsAfter = List("erasure")
    val runsRightAfter = Some("erasure")
  } with PostErasure

  // phaseName = "lazyvals"
  object lazyVals extends {
    final val FLAGS_PER_WORD = 32
    val global: Global.this.type = Global.this
    val runsAfter = List("erasure")
    val runsRightAfter = None
  } with LazyVals

  // phaseName = "lambdalift"
  object lambdaLift extends {
    val global: Global.this.type = Global.this
    val runsAfter = List("lazyvals")
    val runsRightAfter = None
  } with LambdaLift

  // phaseName = "constructors"
  object constructors extends {
    val global: Global.this.type = Global.this
    val runsAfter = List("lambdalift")
    val runsRightAfter = None
  } with Constructors

  // phaseName = "flatten"
  object flatten extends {
    val global: Global.this.type = Global.this
    val runsAfter = List("constructors")
    val runsRightAfter = None
  } with Flatten

  // phaseName = "mixin"
  object mixer extends {
    val global: Global.this.type = Global.this
    val runsAfter = List("flatten", "constructors")
    val runsRightAfter = None
  } with Mixin

  // phaseName = "cleanup"
  object cleanup extends {
    val global: Global.this.type = Global.this
    val runsAfter = List("mixin")
    val runsRightAfter = None
  } with CleanUp

  // phaseName = "icode"
  object genicode extends {
    val global: Global.this.type = Global.this
    val runsAfter = List("cleanup")
    val runsRightAfter = None
  } with GenICode

  // phaseName = "inliner"
  object inliner extends {
    val global: Global.this.type = Global.this
    val runsAfter = List("icode")
    val runsRightAfter = None
  } with Inliners

  // phaseName = "inlineExceptionHandlers"
  object inlineExceptionHandlers extends {
    val global: Global.this.type = Global.this
    val runsAfter = List("inliner")
    val runsRightAfter = None
  } with InlineExceptionHandlers

  // phaseName = "closelim"
  object closureElimination extends {
    val global: Global.this.type = Global.this
    val runsAfter = List("inlineExceptionHandlers")
    val runsRightAfter = None
  } with ClosureElimination

  // phaseName = "dce"
  object deadCode extends {
    val global: Global.this.type = Global.this
    val runsAfter = List("closelim")
    val runsRightAfter = None
  } with DeadCodeElimination

  // phaseName = "jvm"
  object genJVM extends {
    val global: Global.this.type = Global.this
    val runsAfter = List("dce")
    val runsRightAfter = None
  } with GenJVM

  // This phase is optional: only added if settings.make option is given.
  // phaseName = "dependencyAnalysis"
  object dependencyAnalysis extends {
    val global: Global.this.type = Global.this
    val runsAfter = List("jvm")
    val runsRightAfter = None
  } with DependencyAnalysis

  // phaseName = "terminal"
  object terminal extends {
    val global: Global.this.type = Global.this
    val phaseName = "terminal"
    val runsAfter = List("jvm", "msil")
    val runsRightAfter = None
  } with SubComponent {
    private var cache: Option[GlobalPhase] = None
    def reset(): Unit = cache = None

    def newPhase(prev: Phase): GlobalPhase =
      cache getOrElse returning(new TerminalPhase(prev))(x => cache = Some(x))

    class TerminalPhase(prev: Phase) extends GlobalPhase(prev) {
      def name = "terminal"
      def apply(unit: CompilationUnit) {}
    }
  }

  // phaseName = "SAMPLE PHASE"
  object sampleTransform extends {
    val global: Global.this.type = Global.this
    val runsAfter = List[String]()
    val runsRightAfter = None
  } with SampleTransform

  /** The checkers are for validating the compiler data structures
   *  at phase boundaries.
   */

  /** Tree checker */
  object treeChecker extends {
    val global: Global.this.type = Global.this
  } with TreeCheckers

  /** Icode verification */
  object icodeCheckers extends {
    val global: Global.this.type = Global.this
  } with ICodeCheckers

  object icodeChecker extends icodeCheckers.ICodeChecker()

  object typer extends analyzer.Typer(
    analyzer.NoContext.make(EmptyTree, Global.this.definitions.RootClass, newScope)
  )

  /** Add the internal compiler phases to the phases set.
   *  This implementation creates a description map at the same time.
   */
  protected def computeInternalPhases() {
    // Note: this fits -Xshow-phases into 80 column width, which it is
    // desirable to preserve.
    val phs = List(
      syntaxAnalyzer          -> "parse source into ASTs, perform simple desugaring",
      analyzer.namerFactory   -> "resolve names, attach symbols to named trees",
      analyzer.packageObjects -> "load package objects",
      analyzer.typerFactory   -> "the meat and potatoes: type the trees",
      superAccessors          -> "add super accessors in traits and nested classes",
      extensionMethods        -> "add extension methods for inline classes",
      pickler                 -> "serialize symbol tables",
      refChecks               -> "reference/override checking, translate nested objects",
      uncurry                 -> "uncurry, translate function values to anonymous classes",
      tailCalls               -> "replace tail calls by jumps",
      specializeTypes         -> "@specialized-driven class and method specialization",
      explicitOuter           -> "this refs to outer pointers, translate patterns",
      erasure                 -> "erase types, add interfaces for traits",
      postErasure             -> "clean up erased inline classes",
      lazyVals                -> "allocate bitmaps, translate lazy vals into lazified defs",
      lambdaLift              -> "move nested functions to top level",
      constructors            -> "move field definitions into constructors",
      mixer                   -> "mixin composition",
      cleanup                 -> "platform-specific cleanups, generate reflective calls",
      genicode                -> "generate portable intermediate code",
      inliner                 -> "optimization: do inlining",
      inlineExceptionHandlers -> "optimization: inline exception handlers",
      closureElimination      -> "optimization: eliminate uncalled closures",
      deadCode                -> "optimization: eliminate dead code",
      terminal                -> "The last phase in the compiler chain"
    )

    phs foreach (addToPhasesSet _).tupled
  }
  // This is slightly inelegant but it avoids adding a new member to SubComponent,
  // and attractive -Xshow-phases output is unlikely if the descs span 20 files anyway.
  private val otherPhaseDescriptions = Map(
    "flatten"  -> "eliminate inner classes",
    "jvm"      -> "generate JVM bytecode"
  ) withDefaultValue ""

  protected def computePlatformPhases() = platform.platformPhases foreach { sub =>
    addToPhasesSet(sub, otherPhaseDescriptions(sub.phaseName))
  }

  // sequences the phase assembly
  protected def computePhaseDescriptors: List[SubComponent] = {
    computeInternalPhases()       // Global.scala
    computePlatformPhases()       // backend/Platform.scala
    computePluginPhases()         // plugins/Plugins.scala
    buildCompilerFromPhasesSet()  // PhaseAssembly.scala
  }

  /* The phase descriptor list */
  lazy val phaseDescriptors: List[SubComponent] = computePhaseDescriptors

  /* The set of phase objects that is the basis for the compiler phase chain */
  protected lazy val phasesSet     = new mutable.HashSet[SubComponent]
  protected lazy val phasesDescMap = new mutable.HashMap[SubComponent, String] withDefaultValue ""
  private lazy val phaseTimings = new Phases.TimingModel   // tracking phase stats
  private lazy val unitTimings = mutable.HashMap[CompilationUnit, Long]() withDefaultValue 0L // tracking time spent per unit
  private def unitTimingsFormatted(): String = {
    def toMillis(nanos: Long) = "%.3f" format nanos / 1000000d

    val formatter = new util.TableDef[(String, String)] {
      >> ("ms"   -> (_._1)) >+ "  "
      << ("path" -> (_._2))
    }
    "" + (
      new formatter.Table(unitTimings.toList sortBy (-_._2) map {
        case (unit, nanos) => (toMillis(nanos), unit.source.path)
      })
    )
  }

  protected def addToPhasesSet(sub: SubComponent, descr: String) {
    phasesSet += sub
    phasesDescMap(sub) = descr
  }

  /** The names of the phases. */
  lazy val phaseNames = {
    new Run // force some initialization
    phaseDescriptors map (_.phaseName)
  }

  /** A description of the phases that will run */
  def phaseDescriptions: String = {
    val width = phaseNames map (_.length) max
    val fmt   = "%" + width + "s  %2s  %s\n"

    val line1 = fmt.format("phase name", "id", "description")
    val line2 = fmt.format("----------", "--", "-----------")
    val descs = phaseDescriptors.zipWithIndex map {
      case (ph, idx) => fmt.format(ph.phaseName, idx + 1, phasesDescMap(ph))
    }
    line1 :: line2 :: descs mkString
  }
  /** Summary of the per-phase values of nextFlags and newFlags, shown
   *  with -Xshow-phases if -Ydebug also given.
   */
  def phaseFlagDescriptions: String = {
    val width = phaseNames map (_.length) max
    val fmt   = "%" + width + "s  %2s  %s\n"

    val line1 = fmt.format("phase name", "id", "new flags")
    val line2 = fmt.format("----------", "--", "---------")
    val descs = phaseDescriptors.zipWithIndex map {
      case (ph, idx) =>
        def fstr1 = if (ph.phaseNewFlags == 0L) "" else "[START] " + Flags.flagsToString(ph.phaseNewFlags)
        def fstr2 = if (ph.phaseNextFlags == 0L) "" else "[END] " + Flags.flagsToString(ph.phaseNextFlags)
        val fstr = (
          if (ph.ownPhase.id == 1) Flags.flagsToString(Flags.InitialFlags)
          else if (ph.phaseNewFlags != 0L && ph.phaseNextFlags != 0L) fstr1 + " " + fstr2
          else fstr1 + fstr2
        )
        fmt.format(ph.phaseName, idx + 1, fstr)
    }
    line1 :: line2 :: descs mkString
  }

  /** Returns List of (phase, value) pairs, including only those
   *  where the value compares unequal to the previous phase's value.
   */
  def afterEachPhase[T](op: => T): List[(Phase, T)] = {
    phaseDescriptors.map(_.ownPhase).filterNot(_ eq NoPhase).foldLeft(List[(Phase, T)]()) { (res, ph) =>
      val value = afterPhase(ph)(op)
      if (res.nonEmpty && res.head._2 == value) res
      else ((ph, value)) :: res
    } reverse
  }

  /** Returns List of ChangeAfterPhase objects, encapsulating those
   *  phase transitions where the result of the operation gave a different
   *  list than it had when run during the previous phase.
   */
  def changesAfterEachPhase[T](op: => List[T]): List[ChangeAfterPhase[T]] = {
    val ops = ((NoPhase, Nil)) :: afterEachPhase(op)

    ops sliding 2 map {
      case (_, before) :: (ph, after) :: Nil =>
        val lost   = before filterNot (after contains _)
        val gained = after filterNot (before contains _)
        ChangeAfterPhase(ph, lost, gained)
      case _ => ???
    } toList
  }
  private def numberedPhase(ph: Phase) = "%2d/%s".format(ph.id, ph.name)

  case class ChangeAfterPhase[+T](ph: Phase, lost: List[T], gained: List[T]) {
    private def mkStr(what: String, xs: List[_]) = (
      if (xs.isEmpty) ""
      else xs.mkString(what + " after " + numberedPhase(ph) + " {\n  ", "\n  ", "\n}\n")
    )
    override def toString = mkStr("Lost", lost) + mkStr("Gained", gained)
  }

  def describeAfterEachPhase[T](op: => T): List[String] =
    afterEachPhase(op) map { case (ph, t) => "[after %-15s] %s".format(numberedPhase(ph), t) }

  def describeAfterEveryPhase[T](op: => T): String =
    describeAfterEachPhase(op) map ("  " + _ + "\n") mkString

  def printAfterEachPhase[T](op: => T): Unit =
    describeAfterEachPhase(op) foreach (m => println("  " + m))

  // ----------- Runs ---------------------------------------

  private var curRun: Run = null
  private var curRunId = 0

  /** A hook that lets subclasses of `Global` define whether a package or class should be kept loaded for the
   *  next compiler run. If the parameter `sym` is a class or object, and `clearOnNextRun(sym)` returns `true`,
   *  then the symbol is unloaded and reset to its state before the last compiler run. If the parameter `sym` is
   *  a package, and clearOnNextRun(sym)` returns `true`, the package is recursively searched for
   *  classes to drop.
   *
   *  Example: Let's say I want a compiler that drops all classes corresponding to the current project
   *  between runs. Then `keepForNextRun` of a toplevel class or object should return `true` if the
   *  class or object does not form part of the current project, `false` otherwise. For a package,
   *  clearOnNextRun should return `true` if no class in that package forms part of the current project,
   *  `false` otherwise.
   *
   *  @param    sym A class symbol, object symbol, package, or package class.
   */
  def clearOnNextRun(sym: Symbol) = false
    /* To try out clearOnNext run on the scala.tools.nsc project itself
     * replace `false` above with the following code

    settings.Xexperimental.value && { sym.isRoot || {
      sym.fullName match {
        case "scala" | "scala.tools" | "scala.tools.nsc" => true
        case _ => sym.owner.fullName.startsWith("scala.tools.nsc")
      }
    }}

     * Then, fsc -Xexperimental clears the nsc porject between successive runs of `fsc`.
     */

  /** Remove the current run when not needed anymore. Used by the build
   *  manager to save on the memory foot print. The current run holds on
   *  to all compilation units, which in turn hold on to trees.
   */
  private [nsc] def dropRun() {
    curRun = null
  }

  /** There are common error conditions where when the exception hits
   *  here, currentRun.currentUnit is null.  This robs us of the knowledge
   *  of what file was being compiled when it broke.  Since I really
   *  really want to know, this hack.
   */
  private var lastSeenSourceFile: SourceFile = NoSourceFile

  /** The currently active run
   */
  def currentRun: Run              = curRun
  def currentUnit: CompilationUnit = if (currentRun eq null) NoCompilationUnit else currentRun.currentUnit
  def currentSource: SourceFile    = if (currentUnit.exists) currentUnit.source else lastSeenSourceFile

  // TODO - trim these to the absolute minimum.
  @inline final def afterErasure[T](op: => T): T        = afterPhase(currentRun.erasurePhase)(op)
  @inline final def afterExplicitOuter[T](op: => T): T  = afterPhase(currentRun.explicitouterPhase)(op)
  @inline final def afterFlatten[T](op: => T): T        = afterPhase(currentRun.flattenPhase)(op)
  @inline final def afterIcode[T](op: => T): T          = afterPhase(currentRun.icodePhase)(op)
  @inline final def afterMixin[T](op: => T): T          = afterPhase(currentRun.mixinPhase)(op)
  @inline final def afterPickler[T](op: => T): T        = afterPhase(currentRun.picklerPhase)(op)
  @inline final def afterRefchecks[T](op: => T): T      = afterPhase(currentRun.refchecksPhase)(op)
  @inline final def afterSpecialize[T](op: => T): T     = afterPhase(currentRun.specializePhase)(op)
  @inline final def afterTyper[T](op: => T): T          = afterPhase(currentRun.typerPhase)(op)
  @inline final def afterUncurry[T](op: => T): T        = afterPhase(currentRun.uncurryPhase)(op)
  @inline final def beforeErasure[T](op: => T): T       = beforePhase(currentRun.erasurePhase)(op)
  @inline final def beforeExplicitOuter[T](op: => T): T = beforePhase(currentRun.explicitouterPhase)(op)
  @inline final def beforeFlatten[T](op: => T): T       = beforePhase(currentRun.flattenPhase)(op)
  @inline final def beforeIcode[T](op: => T): T         = beforePhase(currentRun.icodePhase)(op)
  @inline final def beforeMixin[T](op: => T): T         = beforePhase(currentRun.mixinPhase)(op)
  @inline final def beforePickler[T](op: => T): T       = beforePhase(currentRun.picklerPhase)(op)
  @inline final def beforeRefchecks[T](op: => T): T     = beforePhase(currentRun.refchecksPhase)(op)
  @inline final def beforeSpecialize[T](op: => T): T    = beforePhase(currentRun.specializePhase)(op)
  @inline final def beforeTyper[T](op: => T): T         = beforePhase(currentRun.typerPhase)(op)
  @inline final def beforeUncurry[T](op: => T): T       = beforePhase(currentRun.uncurryPhase)(op)

  /** Don't want to introduce new errors trying to report errors,
   *  so swallow exceptions.
   */
  override def supplementErrorMessage(errorMessage: String): String = try {
    """|
       |     while compiling:  %s
       |       current phase:  %s
       |     library version:  %s
       |    compiler version:  %s
       |  reconstructed args:  %s
       |
       |%s""".stripMargin.format(
      currentSource.path,
      phase,
      scala.util.Properties.versionString,
      Properties.versionString,
      settings.recreateArgs.mkString(" "),
      if (opt.debug) "Current unit body:\n" + currentUnit.body + "\n" + errorMessage else errorMessage
    )
  }
  catch { case x: Exception => errorMessage }

  /** The id of the currently active run
   */
  override def currentRunId = curRunId

  def echoPhaseSummary(ph: Phase) = {
    /** Only output a summary message under debug if we aren't echoing each file. */
    if (opt.debug && !opt.echoFilenames)
      inform("[running phase " + ph.name + " on " + currentRun.size +  " compilation units]")
  }

  /** A Run is a single execution of the compiler on a sets of units
   */
  class Run {
    /** Have been running into too many init order issues with Run
     *  during erroneous conditions.  Moved all these vals up to the
     *  top of the file so at least they're not trivially null.
     */
    var isDefined = false
    /** The currently compiled unit; set from GlobalPhase */
    var currentUnit: CompilationUnit = NoCompilationUnit

    /** Counts for certain classes of warnings during this run. */
    var deprecationWarnings: List[(Position, String)] = Nil
    var uncheckedWarnings: List[(Position, String)] = Nil

    /** A flag whether macro expansions failed */
    var macroExpansionFailed = false

    /** To be initialized from firstPhase. */
    private var terminalPhase: Phase = NoPhase

    private val unitbuf = new mutable.ListBuffer[CompilationUnit]
    val compiledFiles   = new mutable.HashSet[String]

    /** A map from compiled top-level symbols to their source files */
    val symSource = new mutable.HashMap[Symbol, AbstractFile]

    /** A map from compiled top-level symbols to their picklers */
    val symData = new mutable.HashMap[Symbol, PickleBuffer]

    private var phasec: Int       = 0   // phases completed
    private var unitc: Int        = 0   // units completed this phase
    private var _unitbufSize = 0

    def size = _unitbufSize
    override def toString = "scalac Run for:\n  " + compiledFiles.toList.sorted.mkString("\n  ")

    // Calculate where to stop based on settings -Ystop-before or -Ystop-after.
    // Slightly complicated logic due to wanting -Ystop-before:parser to fail rather
    // than mysteriously running to completion.
    private lazy val stopPhaseSetting = {
      val result = phaseDescriptors sliding 2 collectFirst {
        case xs if xs exists (settings.stopBefore contains _.phaseName) => if (settings.stopBefore contains xs.head.phaseName) xs.head else xs.last
        case xs if settings.stopAfter contains xs.head.phaseName        => xs.last
      }
      if (result exists (_.phaseName == "parser"))
        globalError("Cannot stop before parser phase.")

      result
    }
    // The phase to stop BEFORE running.
    protected def stopPhase(name: String) = stopPhaseSetting exists (_.phaseName == name)
    protected def skipPhase(name: String) = settings.skip contains name

    /** As definitions.init requires phase != NoPhase, and calling phaseDescriptors.head
     *  will force init, there is some jockeying herein regarding init order: instead of
     *  taking the head descriptor we create a parser phase directly.
     */
    private val firstPhase = {
      /** Initialization. */
      curRunId += 1
      curRun = this

      /** Set phase to a newly created syntaxAnalyzer and call definitions.init. */
      val parserPhase: Phase = syntaxAnalyzer.newPhase(NoPhase)
      phase = parserPhase
      definitions.init

      // Flush the cache in the terminal phase: the chain could have been built
      // before without being used. (This happens in the interpreter.)
      terminal.reset

      // Each subcomponent supplies a phase, which are chained together.
      //   If -Ystop:phase is given, neither that phase nor any beyond it is added.
      //   If -Yskip:phase is given, that phase will be skipped.
      val phaseLinks = {
        val phs = (
          phaseDescriptors.tail
            takeWhile (pd => !stopPhase(pd.phaseName))
            filterNot (pd =>  skipPhase(pd.phaseName))
        )
        // Ensure there is a terminal phase at the end, since -Ystop may have limited the phases.
        if (phs.isEmpty || (phs.last ne terminal)) phs :+ terminal
        else phs
      }
      // Link them together.
      phaseLinks.foldLeft(parserPhase)((chain, ph) => ph newPhase chain)
      parserPhase
    }

    /** Reset all classes contained in current project, as determined by
     *  the clearOnNextRun hook
     */
    def resetProjectClasses(root: Symbol): Unit = try {
      def unlink(sym: Symbol) =
        if (sym != NoSymbol) root.info.decls.unlink(sym)
      if (settings.verbose.value) inform("[reset] recursing in "+root)
      val toReload = mutable.Set[String]()
      for (sym <- root.info.decls) {
        if (sym.isInitialized && clearOnNextRun(sym))
          if (sym.isPackage) {
            resetProjectClasses(sym.moduleClass)
            openPackageModule(sym.moduleClass)
          } else {
            unlink(sym)
            unlink(root.info.decls.lookup(
              if (sym.isTerm) sym.name.toTypeName else sym.name.toTermName))
            toReload += sym.fullName
              // note: toReload could be set twice with the same name
              // but reinit must happen only once per name. That's why
              // the following classPath.findClass { ... } code cannot be moved here.
          }
      }
      for (fullname <- toReload)
        classPath.findClass(fullname) match {
          case Some(classRep) =>
            if (settings.verbose.value) inform("[reset] reinit "+fullname)
            loaders.initializeFromClassPath(root, classRep)
          case _ =>
        }
    } catch {
      case ex: Throwable =>
        // this handler should not be nessasary, but it seems that `fsc`
        // eats exceptions if they appear here. Need to find out the cause for
        // this and fix it.
        inform("[reset] exception happened: "+ex);
        ex.printStackTrace();
        throw ex
    }

    // --------------- Miscellania -------------------------------

    /** Progress tracking.  Measured in "progress units" which are 1 per
     *  compilation unit per phase completed.
     *
     *  @param    current   number of "progress units" completed
     *  @param    total     total number of "progress units" in run
     */
    def progress(current: Int, total: Int) {}

    /**
     * For subclasses to override. Called when `phase` is about to be run on `unit`.
     * Variables are passed explicitly to indicate that `globalPhase` and `currentUnit` have been set.
     */
    def informUnitStarting(phase: Phase, unit: CompilationUnit) { }

    /** take note that phase is completed
     *  (for progress reporting)
     */
    def advancePhase() {
      unitc = 0
      phasec += 1
      refreshProgress
    }
    /** take note that a phase on a unit is completed
     *  (for progress reporting)
     */
    def advanceUnit() {
      unitc += 1
      refreshProgress
    }

    def cancel() { reporter.cancelled = true }

    private def currentProgress   = (phasec * size) + unitc
    private def totalProgress     = (phaseDescriptors.size - 1) * size // -1: drops terminal phase
    private def refreshProgress() = if (size > 0) progress(currentProgress, totalProgress)

    // ----- finding phases --------------------------------------------

<<<<<<< HEAD
    def phaseNamed(name: String): Phase =
      findOrElse(firstPhase.iterator)(_.name == name)(NoPhase)
    
    /** All phases as of 3/2012 here for handiness; the ones in
     *  active use uncommented.
     */
    val parserPhase                  = phaseNamed("parser")
    val namerPhase                   = phaseNamed("namer")
    // val packageobjectsPhase          = phaseNamed("packageobjects")
    val typerPhase                   = phaseNamed("typer")
    val inlineclassesPhase           = phaseNamed("inlineclasses")
    // val superaccessorsPhase          = phaseNamed("superaccessors")
    val picklerPhase                 = phaseNamed("pickler")
    val refchecksPhase               = phaseNamed("refchecks")
    // val selectiveanfPhase            = phaseNamed("selectiveanf")
    // val selectivecpsPhase            = phaseNamed("selectivecps")
    val uncurryPhase                 = phaseNamed("uncurry")
    // val tailcallsPhase               = phaseNamed("tailcalls")
    val specializePhase              = phaseNamed("specialize")
    val explicitouterPhase           = phaseNamed("explicitouter")
    val erasurePhase                 = phaseNamed("erasure")
    // val lazyvalsPhase                = phaseNamed("lazyvals")
    val lambdaliftPhase              = phaseNamed("lambdalift")
    // val constructorsPhase            = phaseNamed("constructors")
    val flattenPhase                 = phaseNamed("flatten")
    val mixinPhase                   = phaseNamed("mixin")
    val cleanupPhase                 = phaseNamed("cleanup")
    val icodePhase                   = phaseNamed("icode")
    // val inlinerPhase                 = phaseNamed("inliner")
    // val inlineExceptionHandlersPhase = phaseNamed("inlineExceptionHandlers")
    // val closelimPhase                = phaseNamed("closelim")
    // val dcePhase                     = phaseNamed("dce")
    val jvmPhase                     = phaseNamed("jvm")
=======
    def phaseNamed(name: String): Phase = {
      var p: Phase = firstPhase
      while (p.next != p && p.name != name) p = p.next
      if (p.name != name) NoPhase else p
    }

    val parserPhase        = phaseNamed("parser")
    val namerPhase         = phaseNamed("namer")
    // packageobjects
    val typerPhase         = phaseNamed("typer")
    val inlineclassesPhase = phaseNamed("inlineclasses")
    // superaccessors
    val picklerPhase       = phaseNamed("pickler")
    val refchecksPhase     = phaseNamed("refchecks")
    val uncurryPhase       = phaseNamed("uncurry")
    // tailcalls, specialize
    val explicitouterPhase = phaseNamed("explicitouter")
    val erasurePhase       = phaseNamed("erasure")
    // lazyvals, lambdalift, constructors
    val flattenPhase       = phaseNamed("flatten")
    val mixinPhase         = phaseNamed("mixin")
    val cleanupPhase       = phaseNamed("cleanup")
    val icodePhase         = phaseNamed("icode")
    // inliner, closelim, dce
    val jvmPhase           = phaseNamed("jvm")
>>>>>>> 54e284d6

    def runIsAt(ph: Phase)   = globalPhase.id == ph.id
    def runIsPast(ph: Phase) = globalPhase.id > ph.id

    isDefined = true

    // ----------- Units and top-level classes and objects --------


    /** add unit to be compiled in this run */
    private def addUnit(unit: CompilationUnit) {
      unitbuf += unit
      _unitbufSize += 1 // counting as they're added so size is cheap
      compiledFiles += unit.source.file.path
    }
    private def checkDeprecatedSettings(unit: CompilationUnit) {
      // issue warnings for any usage of deprecated settings
      settings.userSetSettings filter (_.isDeprecated) foreach { s =>
        unit.deprecationWarning(NoPosition, s.name + " is deprecated: " + s.deprecationMessage.get)
      }
    }

    /* An iterator returning all the units being compiled in this run */
    /* !!! Note: changing this to unitbuf.toList.iterator breaks a bunch
       of tests in tests/res.  This is bad, it means the resident compiler
       relies on an iterator of a mutable data structure reflecting changes
       made to the underlying structure (in whatever accidental way it is
       currently depending upon.)
     */
    def units: Iterator[CompilationUnit] = unitbuf.iterator

    def registerPickle(sym: Symbol): Unit = {
      // Convert all names to the type name: objects don't store pickled data
      if (opt.showPhase && (opt.showNames exists (x => findNamedMember(x.toTypeName, sym) != NoSymbol))) {
        symData get sym foreach { pickle =>
          ShowPickled.show("\n<<-- " + sym.fullName + " -->>\n", pickle, false)
        }
      }
    }

    /** does this run compile given class, module, or case factory? */
    def compiles(sym: Symbol): Boolean =
      if (sym == NoSymbol) false
      else if (symSource.isDefinedAt(sym)) true
      else if (!sym.owner.isPackageClass) compiles(sym.enclosingTopLevelClass)
      else if (sym.isModuleClass) compiles(sym.sourceModule)
      else false

    /** Is this run allowed to redefine the given symbol? Usually this is true
     *  if the run does not already compile `sym`, but for interactive mode
     *  we have a more liberal interpretation.
     */
    def canRedefine(sym: Symbol) = !compiles(sym)

    // --------------- Compilation methods ----------------------------

    protected def runCheckers() {
      val toCheck  = globalPhase.prev
      val canCheck = toCheck.checkable
      val fmt      = if (canCheck) "[Now checking: %s]" else "[Not checkable: %s]"

      inform(fmt format toCheck.name)

      if (canCheck) {
        phase = globalPhase
        if (globalPhase.id >= icodePhase.id) icodeChecker.checkICodes
        else treeChecker.checkTrees
      }
    }

    private def showMembers() =
      opt.showNames foreach (x => showDef(x, opt.declsOnly, globalPhase))

    // If -Yprofile isn't given this will never be triggered.
    lazy val profiler = Class.forName(opt.profileClass).newInstance().asInstanceOf[Profiling]

    // Similarly, this will only be created under -Yshow-syms.
    object trackerFactory extends SymbolTrackers {
      val global: Global.this.type = Global.this
      lazy val trackers = currentRun.units.toList map (x => SymbolTracker(x))
      def snapshot() = {
        inform("\n[[symbol layout at end of " + phase + "]]")
        afterPhase(phase) {
          trackers foreach { t =>
            t.snapshot()
            inform(t.show("Heading from " + phase.prev.name + " to " + phase.name))
          }
        }
      }
    }

    def reportCompileErrors() {
      if (reporter.hasErrors) {
        for ((sym, file) <- symSource.iterator) {
          sym.reset(new loaders.SourcefileLoader(file))
          if (sym.isTerm)
            sym.moduleClass reset loaders.moduleClassLoader
        }
      }
      else {
        def warn(count: Int, what: String, option: Settings#BooleanSetting) = (
          if (option.isDefault && count > 0)
            warning("there were %d %s warnings; re-run with %s for details".format(count, what, option.name))
        )
        warn(deprecationWarnings.size, "deprecation", settings.deprecation)
        warn(uncheckedWarnings.size, "unchecked", settings.unchecked)
        if (macroExpansionFailed)
          warning("some macros could not be expanded and code fell back to overridden methods;"+
                  "\nrecompiling with generated classfiles on the classpath might help.")
        // todo: migrationWarnings
      }
    }

    /** Compile list of source files */
    def compileSources(_sources: List[SourceFile]) {
      val depSources = dependencyAnalysis calculateFiles _sources.distinct
      val sources    = coreClassesFirst(depSources)
      // there is a problem already, e.g. a plugin was passed a bad option
      if (reporter.hasErrors)
        return

      // nothing to compile, but we should still report use of deprecated options
      if (sources.isEmpty) {
        checkDeprecatedSettings(new CompilationUnit(new BatchSourceFile("<no file>", "")))
        reportCompileErrors()
        return
      }

      compileUnits(sources map (new CompilationUnit(_)), firstPhase)
    }

    /** Compile list of units, starting with phase `fromPhase`
     */
    def compileUnits(units: List[CompilationUnit], fromPhase: Phase) {
      try compileUnitsInternal(units, fromPhase)
      catch { case ex =>
        globalError(supplementErrorMessage("uncaught exception during compilation: " + ex.getClass.getName))
        throw ex
      }
    }

    private def compileUnitsInternal(units: List[CompilationUnit], fromPhase: Phase) {
      units foreach addUnit
      if (opt.profileAll) {
        inform("starting CPU profiling on compilation run")
        profiler.startProfiling()
      }
      val startTime = currentTime

      reporter.reset()
      checkDeprecatedSettings(unitbuf.head)
      globalPhase = fromPhase

     while (globalPhase.hasNext && !reporter.hasErrors) {
        val startTime = currentTime
        phase = globalPhase

        if (opt.profCPUPhase) {
          inform("starting CPU profiling on phase " + globalPhase.name)
          profiler profile globalPhase.run
        }
        else globalPhase.run

        // Create a profiling generation for each phase's allocations
        if (opt.profileAny)
          profiler.advanceGeneration(globalPhase.name)

        // progress update
        informTime(globalPhase.description, startTime)
        phaseTimings(globalPhase) = currentTime - startTime

        // write icode to *.icode files
        if (opt.writeICode)
          writeICode()

        // print trees
        if (opt.printPhase || opt.printLate && runIsAt(cleanupPhase)) {
          if (opt.showTrees) nodePrinters.printAll()
          else printAllUnits()
        }
        // print the symbols presently attached to AST nodes
        if (opt.showSymbols)
          trackerFactory.snapshot()

        // print members
        if (opt.showPhase)
          showMembers()

        // browse trees with swing tree viewer
        if (opt.browsePhase)
          treeBrowser browse (phase.name, units)

        // move the pointer
        globalPhase = globalPhase.next

        // run tree/icode checkers
        if (opt.checkPhase)
          runCheckers()

        // output collected statistics
        if (opt.printStats)
          statistics.print(phase)

        advancePhase
      }
      if (opt.profileAll)
        profiler.stopProfiling()

      if (opt.timings) {
        inform(phaseTimings.formatted)
        inform(unitTimingsFormatted)
      }

      // In case no phase was specified for -Xshow-class/object, show it now for sure.
      if (opt.noShow)
        showMembers()

      reportCompileErrors()
      symSource.keys foreach (x => resetPackageClass(x.owner))
      informTime("total", startTime)

      // save heap snapshot if requested
      if (opt.profileMem) {
        inform("Saving heap snapshot, this could take a while...")
        System.gc()
        profiler.captureSnapshot()
        inform("...done saving heap snapshot.")
        specializeTypes.printSpecStats()
      }

      // record dependency data
      if (!dependencyAnalysis.off)
        dependencyAnalysis.saveDependencyAnalysis()

      // Clear any sets or maps created via perRunCaches.
      perRunCaches.clearAll()

      // Reset project
      if (!stopPhase("namer")) {
        atPhase(namerPhase) {
          resetProjectClasses(definitions.RootClass)
        }
      }
    }

    /** Compile list of abstract files. */
    def compileFiles(files: List[AbstractFile]) {
      try compileSources(files map getSourceFile)
      catch { case ex: IOException => globalError(ex.getMessage()) }
    }

    /** Compile list of files given by their names */
    def compile(filenames: List[String]) {
      try {
        val sources: List[SourceFile] =
          if (isScriptRun && filenames.size > 1) returning(Nil)(_ => globalError("can only compile one script at a time"))
          else filenames map getSourceFile

        compileSources(sources)
      }
      catch { case ex: IOException => globalError(ex.getMessage()) }
    }

    /** Compile abstract file until `globalPhase`, but at least
     *  to phase "namer".
     */
    def compileLate(file: AbstractFile) {
      if (!compiledFiles(file.path))
        compileLate(new CompilationUnit(getSourceFile(file)))
    }

    /** Compile abstract file until `globalPhase`, but at least to phase "namer".
     */
    def compileLate(unit: CompilationUnit) {
      val maxId = math.max(globalPhase.id, typerPhase.id)
      addUnit(unit)

      firstPhase.iterator takeWhile (_.id < maxId) foreach (ph =>
        atPhase(ph)(ph.asInstanceOf[GlobalPhase] applyPhase unit)
      )
      refreshProgress
    }

    /**
     * Attempt to locate a source file providing the given name as a top-level
     * definition in the given context, and add it to the run via compileLate
     * if found.
     */
    def compileSourceFor(context : analyzer.Context, name : Name) = false

    /**
     * Attempt to locate a source file providing the given name as a top-level
     * definition with the given prefix, and add it to the run via compileLate
     * if found.
     */
    def compileSourceFor(qual : Tree, name : Name) = false

    /** Reset package class to state at typer (not sure what this
     *  is needed for?)
     */
    private def resetPackageClass(pclazz: Symbol) {
      atPhase(firstPhase) {
        pclazz.setInfo(atPhase(typerPhase)(pclazz.info))
      }
      if (!pclazz.isRoot) resetPackageClass(pclazz.owner)
    }

    /**
     * Re-orders the source files to
     *  1. This Space Intentionally Left Blank
     *  2. LowPriorityImplicits / EmbeddedControls (i.e. parents of Predef)
     *  3. the rest
     *
     * 1 is to avoid cyclic reference errors.
     * 2 is due to the following. When completing "Predef" (*), typedIdent is called
     * for its parents (e.g. "LowPriorityImplicits"). typedIdent checks whether
     * the symbol reallyExists, which tests if the type of the symbol after running
     * its completer is != NoType.
     * If the "namer" phase has not yet run for "LowPriorityImplicits", the symbol
     * has a SourcefileLoader as type. Calling "doComplete" on it does nothing at
     * all, because the source file is part of the files to be compiled anyway.
     * So the "reallyExists" test will return "false".
     * Only after the namer, the symbol has a lazy type which actually computes
     * the info, and "reallyExists" behaves as expected.
     * So we need to make sure that the "namer" phase is run on predef's parents
     * before running it on predef.
     *
     * (*) Predef is completed early when calling "mkAttributedRef" during the
     *   addition of "import Predef._" to sourcefiles. So this situation can't
     *   happen for user classes.
     *
     */
    private def coreClassesFirst(files: List[SourceFile]) = {
      val goLast = 4
      def rank(f: SourceFile) = {
        if (f.file.container.name != "scala") goLast
        else f.file.name match {
          case "LowPriorityImplicits.scala"   => 2
          case "StandardEmbeddings.scala"     => 2
          case "EmbeddedControls.scala"       => 2
          case "Predef.scala"                 => 3 /* Predef.scala before Any.scala, etc. */
          case _                              => goLast
        }
      }
      files sortBy rank
    }
  } // class Run

  def printAllUnits() {
    print("[[syntax trees at end of " + phase + "]]")
    afterPhase(phase) { currentRun.units foreach (treePrinter.print(_)) }
  }

  private def findMemberFromRoot(fullName: Name): Symbol = {
    val segs = nme.segments(fullName.toString, fullName.isTermName)
    if (segs.isEmpty) NoSymbol
    else findNamedMember(segs.tail, definitions.RootClass.info member segs.head)
  }

  private def findNamedMember(fullName: Name, root: Symbol): Symbol = {
    val segs = nme.segments(fullName.toString, fullName.isTermName)
    if (segs.isEmpty || segs.head != root.simpleName) NoSymbol
    else findNamedMember(segs.tail, root)
  }
  private def findNamedMember(segs: List[Name], root: Symbol): Symbol =
    if (segs.isEmpty) root
    else findNamedMember(segs.tail, root.info member segs.head)

  /** We resolve the class/object ambiguity by passing a type/term name.
   */
  def showDef(fullName: Name, declsOnly: Boolean, ph: Phase) = {
    val boringOwners = Set(definitions.AnyClass, definitions.AnyRefClass, definitions.ObjectClass)
    def phased[T](body: => T): T = afterPhase(ph)(body)
    def boringMember(sym: Symbol) = boringOwners(sym.owner)
    def symString(sym: Symbol) = if (sym.isTerm) sym.defString else sym.toString

    def members(sym: Symbol) = phased(sym.info.members filterNot boringMember map symString)
    def decls(sym: Symbol)   = phased(sym.info.decls.toList map symString)
    def bases(sym: Symbol)   = phased(sym.info.baseClasses map (x => x.kindString + " " + x.fullName))

    // make the type/term selections walking from the root.
    val syms = findMemberFromRoot(fullName) match {
      // The name as given was not found, so we'll sift through every symbol in
      // the run looking for plausible matches.
      case NoSymbol => phased(currentRun.symSource.keys map (sym => findNamedMember(fullName, sym)) filterNot (_ == NoSymbol) toList)
      // The name as given matched, so show only that.
      case sym      => List(sym)
    }

    syms foreach { sym =>
      val name        = "\n<<-- %s %s after phase '%s' -->>".format(sym.kindString, sym.fullName, ph.name)
      val baseClasses = bases(sym).mkString("Base classes:\n  ", "\n  ", "")
      val contents =
        if (declsOnly) decls(sym).mkString("Declarations:\n  ", "\n  ", "")
        else members(sym).mkString("Members (excluding Any/AnyRef unless overridden):\n  ", "\n  ", "")

      inform(List(name, baseClasses, contents) mkString "\n\n")
    }
  }

  def getFile(source: AbstractFile, segments: Array[String], suffix: String): File = {
    val outDir = Path(
      settings.outputDirs.outputDirFor(source).path match {
        case ""   => "."
        case path => path
      }
    )
    val dir      = segments.init.foldLeft(outDir)(_ / _).createDirectory()
    new File(dir.path, segments.last + suffix)
  }

  /** Returns the file with the given suffix for the given class. Used for icode writing. */
  def getFile(clazz: Symbol, suffix: String): File = getFile(clazz.sourceFile, clazz.fullName split '.', suffix)

  private def writeICode() {
    val printer = new icodes.TextPrinter(null, icodes.linearizer)
    icodes.classes.values.foreach((cls) => {
      val suffix = if (cls.symbol.hasModuleFlag) "$.icode" else ".icode"
      var file = getFile(cls.symbol, suffix)
//      if (file.exists())
//        file = new File(file.getParentFile(), file.getName() + "1")
      try {
        val stream = new FileOutputStream(file)
        printer.setWriter(new PrintWriter(stream, true))
        printer.printClass(cls)
        informProgress("wrote " + file)
      } catch {
        case ex: IOException =>
          if (opt.debug) ex.printStackTrace()
        globalError("could not write file " + file)
      }
    })
  }
  // In order to not outright break code which overrides onlyPresentation (like sbt 0.7.5.RC0)
  // I restored and deprecated it.  That would be enough to avoid the compilation
  // failure, but the override wouldn't accomplish anything.  So now forInteractive
  // and forScaladoc default to onlyPresentation, which is the same as defaulting
  // to false except in old code.  The downside is that this leaves us calling a
  // deprecated method: but I see no simple way out, so I leave it for now.
  def forJVM           = opt.jvm
  override def forMSIL = opt.msil
  def forInteractive   = onlyPresentation
  def forScaladoc      = onlyPresentation
  def createJavadoc    = false

  @deprecated("Use forInteractive or forScaladoc, depending on what you're after", "2.9.0")
  def onlyPresentation = false
}

object Global {
  /** If possible, instantiate the global specified via -Yglobal-class.
   *  This allows the use of a custom Global subclass with the software which
   *  wraps Globals, such as scalac, fsc, and the repl.
   */
  def fromSettings(settings: Settings, reporter: Reporter): Global = {
    // !!! The classpath isn't known until the Global is created, which is too
    // late, so we have to duplicate it here.  Classpath is too tightly coupled,
    // it is a construct external to the compiler and should be treated as such.
    val parentLoader = settings.explicitParentLoader getOrElse getClass.getClassLoader
    val loader       = ScalaClassLoader.fromURLs(new PathResolver(settings).result.asURLs, parentLoader)
    val name         = settings.globalClass.value
    val clazz        = Class.forName(name, true, loader)
    val cons         = clazz.getConstructor(classOf[Settings], classOf[Reporter])

    cons.newInstance(settings, reporter).asInstanceOf[Global]
  }

  /** A global instantiated this way honors -Yglobal-class setting, and
   *  falls back on calling the Global constructor directly.
   */
  def apply(settings: Settings, reporter: Reporter): Global = {
    val g = (
      if (settings.globalClass.isDefault) null
      else try fromSettings(settings, reporter) catch { case x =>
        reporter.warning(NoPosition, "Failed to instantiate " + settings.globalClass.value + ": " + x)
        null
      }
    )
    if (g != null) g
    else new Global(settings, reporter)
  }
}<|MERGE_RESOLUTION|>--- conflicted
+++ resolved
@@ -453,12 +453,6 @@
     val global: Global.this.type = Global.this
   } with Analyzer
 
-  object extensionMethods extends {
-    val global: Global.this.type = Global.this
-    val runsAfter = List("typer")
-    val runsRightAfter = None
-  } with ExtensionMethods
-
   // phaseName = "superaccessors"
   object superAccessors extends {
     val global: Global.this.type = Global.this
@@ -476,11 +470,7 @@
   // phaseName = "pickler"
   object pickler extends {
     val global: Global.this.type = Global.this
-<<<<<<< HEAD
-    val runsAfter = List("superaccessors")
-=======
     val runsAfter = List("extmethods")
->>>>>>> 54e284d6
     val runsRightAfter = None
   } with Pickler
 
@@ -1118,7 +1108,6 @@
 
     // ----- finding phases --------------------------------------------
 
-<<<<<<< HEAD
     def phaseNamed(name: String): Phase =
       findOrElse(firstPhase.iterator)(_.name == name)(NoPhase)
     
@@ -1152,33 +1141,6 @@
     // val closelimPhase                = phaseNamed("closelim")
     // val dcePhase                     = phaseNamed("dce")
     val jvmPhase                     = phaseNamed("jvm")
-=======
-    def phaseNamed(name: String): Phase = {
-      var p: Phase = firstPhase
-      while (p.next != p && p.name != name) p = p.next
-      if (p.name != name) NoPhase else p
-    }
-
-    val parserPhase        = phaseNamed("parser")
-    val namerPhase         = phaseNamed("namer")
-    // packageobjects
-    val typerPhase         = phaseNamed("typer")
-    val inlineclassesPhase = phaseNamed("inlineclasses")
-    // superaccessors
-    val picklerPhase       = phaseNamed("pickler")
-    val refchecksPhase     = phaseNamed("refchecks")
-    val uncurryPhase       = phaseNamed("uncurry")
-    // tailcalls, specialize
-    val explicitouterPhase = phaseNamed("explicitouter")
-    val erasurePhase       = phaseNamed("erasure")
-    // lazyvals, lambdalift, constructors
-    val flattenPhase       = phaseNamed("flatten")
-    val mixinPhase         = phaseNamed("mixin")
-    val cleanupPhase       = phaseNamed("cleanup")
-    val icodePhase         = phaseNamed("icode")
-    // inliner, closelim, dce
-    val jvmPhase           = phaseNamed("jvm")
->>>>>>> 54e284d6
 
     def runIsAt(ph: Phase)   = globalPhase.id == ph.id
     def runIsPast(ph: Phase) = globalPhase.id > ph.id
