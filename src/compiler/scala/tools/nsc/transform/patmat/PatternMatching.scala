/* NSC -- new Scala compiler
 *
 * Copyright 2011-2013 LAMP/EPFL
 * @author Adriaan Moors
 */

package scala.tools.nsc.transform.patmat

import scala.tools.nsc.Global
import scala.tools.nsc.ast
import scala.language.postfixOps
import scala.tools.nsc.transform.TypingTransformers
import scala.tools.nsc.transform.Transform
import scala.reflect.internal.util.Statistics
import scala.reflect.internal.{Mode, Types}
import scala.reflect.internal.util.Position

/** Translate pattern matching.
  *
  * Either into optimized if/then/else's, or virtualized as method calls (these methods form a zero-plus monad),
  * similar in spirit to how for-comprehensions are compiled.
  *
  * For each case, express all patterns as extractor calls, guards as 0-ary extractors, and sequence them using `flatMap`
  * (lifting the body of the case into the monad using `one`).
  *
  * Cases are combined into a pattern match using the `orElse` combinator (the implicit failure case is expressed using the monad's `zero`).
  *
  * TODO:
  *  - DCE (on irrefutable patterns)
  *  - update spec and double check it's implemented correctly (see TODO's)
  *
  * (longer-term) TODO:
  *  - user-defined unapplyProd
  *  - recover GADT typing by locally inserting implicit witnesses to type equalities derived from the current case, and considering these witnesses during subtyping (?)
  *  - recover exhaustivity/unreachability of user-defined extractors by partitioning the types they match on using an HList or similar type-level structure
  */
trait PatternMatching extends Transform
                      with TypingTransformers
                      with Debugging
                      with Interface
                      with MatchTranslation
                      with MatchTreeMaking
                      with MatchCodeGen
                      with MatchCps
                      with ScalaLogic
                      with Solving
                      with MatchAnalysis
                      with MatchOptimization
                      with MatchWarnings
                      with PatternExpansion {
  import global._

  val phaseName: String = "patmat"

  def newTransformer(unit: CompilationUnit): Transformer = new MatchTransformer(unit)

  class MatchTransformer(unit: CompilationUnit) extends TypingTransformer(unit) {
    override def transform(tree: Tree): Tree = tree match {
      case Match(sel, cases) =>
        val origTp = tree.tpe
        // setType origTp intended for CPS -- TODO: is it necessary?
        val translated = translator(sel.pos).translateMatch(treeCopy.Match(tree, transform(sel), transformTrees(cases).asInstanceOf[List[CaseDef]]))
        try {
          localTyper.typed(translated) setType origTp
        } catch {
          case x: (Types#TypeError) =>
            // TODO: this should never happen; error should've been reported during type checking
            reporter.error(tree.pos, "error during expansion of this match (this is a scalac bug).\nThe underlying error was: "+ x.msg)
            translated
        }
      case Try(block, catches, finalizer) =>
        val selectorPos = catches.headOption.getOrElse(EmptyTree).orElse(finalizer).pos.focusEnd
        treeCopy.Try(tree, transform(block), translator(selectorPos).translateTry(transformTrees(catches).asInstanceOf[List[CaseDef]], tree.tpe, tree.pos), transform(finalizer))
      case _ => super.transform(tree)
    }

    // TODO: only instantiate new match translator when localTyper has changed
    // override def atOwner[A](tree: Tree, owner: Symbol)(trans: => A): A
    // as this is the only time TypingTransformer changes it
    def translator(selectorPos: Position): MatchTranslator with CodegenCore = {
      new OptimizingMatchTranslator(localTyper, selectorPos)
    }
  }

<<<<<<< HEAD
=======
  class PureMatchTranslator(val typer: analyzer.Typer, val matchStrategy: Tree, val selectorPos: Position) extends MatchTranslator with PureCodegen {
    def optimizeCases(prevBinder: Symbol, cases: List[List[TreeMaker]], pt: Type, selectorPos: Position) = (cases, Nil)
    def analyzeCases(prevBinder: Symbol, cases: List[List[TreeMaker]], pt: Type, suppression: Suppression): Unit = {}
  }
>>>>>>> 7190b760

  class OptimizingMatchTranslator(val typer: analyzer.Typer, val selectorPos: Position) extends MatchTranslator
                                                             with MatchOptimizer
                                                             with MatchAnalyzer
                                                             with Solver
}

trait Debugging {
  val global: Global

  // TODO: the inliner fails to inline the closures to debug.patmat unless the method is nested in an object
  object debug {
    val printPatmat = global.settings.Ypatmatdebug.value
    @inline final def patmat(s: => String) = if (printPatmat) Console.err.println(s)
    @inline final def patmatResult[T](s: => String)(result: T): T = {
      if (printPatmat) Console.err.println(s + ": " + result)
      result
    }
  }
}

trait Interface extends ast.TreeDSL {
  import global._
  import analyzer.Typer

  // 2.10/2.11 compatibility
  protected final def dealiasWiden(tp: Type)   = tp.dealiasWiden
  protected final def mkTRUE                   = CODE.TRUE
  protected final def mkFALSE                  = CODE.FALSE
  protected final def hasStableSymbol(p: Tree) = p.hasSymbolField && p.symbol.isStable

  object vpmName {
    val one       = newTermName("one")
    val flatMap   = newTermName("flatMap")
    val get       = newTermName("get")
    val guard     = newTermName("guard")
    val isEmpty   = newTermName("isEmpty")
    val orElse    = newTermName("orElse")
    val outer     = newTermName("<outer>")
    val runOrElse = newTermName("runOrElse")
    val zero      = newTermName("zero")
    val _match    = newTermName("__match") // don't call the val __match, since that will trigger virtual pattern matching...

    def counted(str: String, i: Int) = newTermName(str + i)
  }

///////////////////////////////////////////////////////////////////////////////////////////////////////////////////////////////////////////////////////////////
// talking to userland
///////////////////////////////////////////////////////////////////////////////////////////////////////////////////////////////////////////////////////////////

  /** Interface with user-defined match monad?
   * if there's a <code>__match</code> in scope, we use this as the match strategy, assuming it conforms to MatchStrategy as defined below:

       {{{
       type Matcher[P[_], M[+_], A] = {
         def flatMap[B](f: P[A] => M[B]): M[B]
         def orElse[B >: A](alternative: => M[B]): M[B]
       }

       abstract class MatchStrategy[P[_], M[+_]] {
         // runs the matcher on the given input
         def runOrElse[T, U](in: P[T])(matcher: P[T] => M[U]): P[U]

         def zero: M[Nothing]
         def one[T](x: P[T]): M[T]
         def guard[T](cond: P[Boolean], then: => P[T]): M[T]
       }
       }}}

   * P and M are derived from one's signature (`def one[T](x: P[T]): M[T]`)


   * if no <code>__match</code> is found, we assume the following implementation (and generate optimized code accordingly)

       {{{
       object __match extends MatchStrategy[({type Id[x] = x})#Id, Option] {
         def zero = None
         def one[T](x: T) = Some(x)
         // NOTE: guard's return type must be of the shape M[T], where M is the monad in which the pattern match should be interpreted
         def guard[T](cond: Boolean, then: => T): Option[T] = if(cond) Some(then) else None
         def runOrElse[T, U](x: T)(f: T => Option[U]): U = f(x) getOrElse (throw new MatchError(x))
       }
       }}}

   */
  trait MatchMonadInterface {
    val typer: Typer
    val matchOwner = typer.context.owner
    def pureType(tp: Type): Type = tp

    def reportUnreachable(pos: Position) = reporter.warning(pos, "unreachable code")
    def reportMissingCases(pos: Position, counterExamples: List[String]) = {
      val ceString =
        if (counterExamples.tail.isEmpty) "input: " + counterExamples.head
        else "inputs: " + counterExamples.mkString(", ")

      reporter.warning(pos, "match may not be exhaustive.\nIt would fail on the following "+ ceString)
    }
  }


///////////////////////////////////////////////////////////////////////////////////////////////////////////////////////////////////////////////////////////////
// substitution
///////////////////////////////////////////////////////////////////////////////////////////////////////////////////////////////////////////////////////////////
  trait TypedSubstitution extends MatchMonadInterface {
    object Substitution {
      def apply(from: Symbol, to: Tree) = new Substitution(List(from), List(to))
      // requires sameLength(from, to)
      def apply(from: List[Symbol], to: List[Tree]) =
        if (from nonEmpty) new Substitution(from, to) else EmptySubstitution
    }

    class Substitution(val from: List[Symbol], val to: List[Tree]) {
      import global.{Transformer, Ident, NoType, TypeTree, SingleType}

      // We must explicitly type the trees that we replace inside some other tree, since the latter may already have been typed,
      // and will thus not be retyped. This means we might end up with untyped subtrees inside bigger, typed trees.
      def apply(tree: Tree): Tree = {
        // according to -Ystatistics 10% of translateMatch's time is spent in this method...
        // since about half of the typedSubst's end up being no-ops, the check below shaves off 5% of the time spent in typedSubst
        val toIdents = to.forall(_.isInstanceOf[Ident])
        val containsSym = tree.exists {
          case i@Ident(_) => from contains i.symbol
          case tt: TypeTree => tt.tpe.exists {
            case SingleType(_, sym) =>
              (from contains sym) && {
                if (!toIdents) global.devWarning(s"Unexpected substitution of non-Ident into TypeTree `$tt`, subst= $this")
                true
              }
            case _ => false
          }
          case _          => false
        }
        val toSyms = to.map(_.symbol)
        object substIdentsForTrees extends Transformer {
          private def typedIfOrigTyped(to: Tree, origTp: Type): Tree =
            if (origTp == null || origTp == NoType) to
            // important: only type when actually substituting and when original tree was typed
            // (don't need to use origTp as the expected type, though, and can't always do this anyway due to unknown type params stemming from polymorphic extractors)
            else typer.typed(to)

          def typedStable(t: Tree) = typer.typed(t.shallowDuplicate, Mode.MonoQualifierModes | Mode.TYPEPATmode)
          lazy val toTypes: List[Type] = to map (tree => typedStable(tree).tpe)

          override def transform(tree: Tree): Tree = {
            def subst(from: List[Symbol], to: List[Tree]): Tree =
              if (from.isEmpty) tree
              else if (tree.symbol == from.head) typedIfOrigTyped(typedStable(to.head).setPos(tree.pos), tree.tpe)
              else subst(from.tail, to.tail)

            val tree1 = tree match {
              case Ident(_) => subst(from, to)
              case _        => tree.transform(this)
            }
            tree1 match {
              case _: DefTree =>
                tree1.symbol.modifyInfo(_.substituteTypes(from, toTypes))
              case _ =>
            }
            tree1.modifyType(_.substituteTypes(from, toTypes))
          }
        }
        if (containsSym) {
          if (to.forall(_.isInstanceOf[Ident]))
            tree.duplicate.substituteSymbols(from, to.map(_.symbol)) // scala/bug#7459 catches `case t => new t.Foo`
          else
            substIdentsForTrees.transform(tree)
        }
        else tree
      }


      // the substitution that chains `other` before `this` substitution
      // forall t: Tree. this(other(t)) == (this >> other)(t)
      def >>(other: Substitution): Substitution = {
        val (fromFiltered, toFiltered) = (from, to).zipped filter { (f, t) =>  !other.from.contains(f) }
        new Substitution(other.from ++ fromFiltered, other.to.map(apply) ++ toFiltered) // a quick benchmarking run indicates the `.map(apply)` is not too costly
      }
      override def toString = (from.map(_.name) zip to) mkString("Substitution(", ", ", ")")
    }

    object EmptySubstitution extends Substitution(Nil, Nil) {
      override def apply(tree: Tree): Tree = tree
      override def >>(other: Substitution): Substitution = other
    }
  }
}

trait PatternMatchingStats {
  self: Statistics =>
  val patmatNanos         = newTimer     ("time spent in patmat", "patmat")
  val patmatAnaDPLL       = newSubTimer  ("  of which DPLL", patmatNanos)
  val patmatCNF           = newSubTimer  ("  of which in CNF conversion", patmatNanos)
  val patmatCNFSizes      = newQuantMap[Int, Counter]("  CNF size counts", "patmat")(newCounter(""))
  val patmatAnaVarEq      = newSubTimer  ("  of which variable equality", patmatNanos)
  val patmatAnaExhaust    = newSubTimer  ("  of which in exhaustivity", patmatNanos)
  val patmatAnaReach      = newSubTimer  ("  of which in unreachability", patmatNanos)
}<|MERGE_RESOLUTION|>--- conflicted
+++ resolved
@@ -82,13 +82,6 @@
     }
   }
 
-<<<<<<< HEAD
-=======
-  class PureMatchTranslator(val typer: analyzer.Typer, val matchStrategy: Tree, val selectorPos: Position) extends MatchTranslator with PureCodegen {
-    def optimizeCases(prevBinder: Symbol, cases: List[List[TreeMaker]], pt: Type, selectorPos: Position) = (cases, Nil)
-    def analyzeCases(prevBinder: Symbol, cases: List[List[TreeMaker]], pt: Type, suppression: Suppression): Unit = {}
-  }
->>>>>>> 7190b760
 
   class OptimizingMatchTranslator(val typer: analyzer.Typer, val selectorPos: Position) extends MatchTranslator
                                                              with MatchOptimizer
