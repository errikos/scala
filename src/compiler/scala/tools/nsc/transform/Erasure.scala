/* NSC -- new Scala compiler
 * Copyright 2005-2011 LAMP/EPFL
 * @author Martin Odersky
 */

package scala.tools.nsc
package transform

import scala.tools.reflect.SigParser
import scala.reflect.internal.ClassfileConstants._
import scala.collection.{ mutable, immutable }
import symtab._
import Flags._

abstract class Erasure extends AddInterfaces
                          with reflect.internal.transform.Erasure
                          with typechecker.Analyzer
                          with TypingTransformers
                          with ast.TreeDSL
{
  import global._
  import definitions._
  import CODE._

  val phaseName: String = "erasure"

  def newTransformer(unit: CompilationUnit): Transformer =
    new ErasureTransformer(unit)

  override def keepsTypeParams = false

// -------- erasure on types --------------------------------------------------------

<<<<<<< HEAD
=======
  // A type function from T => Class[U], used to determine the return
  // type of getClass calls.  The returned type is:
  //
  //  1. If T is a value type, Class[T].
  //  2. If T is a phantom type (Any or AnyVal), Class[_].
  //  3. If T is a local class, Class[_ <: |T|].
  //  4. Otherwise, Class[_ <: T].
  //
  // Note: AnyVal cannot be Class[_ <: AnyVal] because if the static type of the
  // receiver is AnyVal, it implies the receiver is boxed, so the correct
  // class object is that of java.lang.Integer, not Int.
  //
  // TODO: If T is final, return type could be Class[T].  Should it?
  def getClassReturnType(tpe: Type): Type = {
    if (phase.erasedTypes) ClassClass.tpe else {
      val tp  = tpe.widen.normalize
      val sym = tp.typeSymbol

      if (isValueClass(sym)) ClassType(tp)
      else boundedClassType(
        if (isPhantomClass(sym)) ObjectClass.tpe
        else if (sym.isLocalClass) intersectionDominator(tp.parents)
        else tp
      )
    }
  }

>>>>>>> 5dca64ce
  // convert a numeric with a toXXX method
  def numericConversion(tree: Tree, numericSym: Symbol): Tree = {
    val mname      = newTermName("to" + numericSym.name)
    val conversion = tree.tpe member mname

    assert(conversion != NoSymbol, tree + " => " + numericSym)
    atPos(tree.pos)(Apply(Select(tree, conversion), Nil))
  }

  private object NeedsSigCollector extends TypeCollector(false) {
    def traverse(tp: Type) {
      if (!result) {
        tp match {
          case st: SubType =>
            traverse(st.supertype)
          case TypeRef(pre, sym, args) =>
            if (sym == ArrayClass) args foreach traverse
            else if (sym.isTypeParameterOrSkolem || sym.isExistentiallyBound || !args.isEmpty) result = true
            else if (sym.isClass) traverse(rebindInnerClass(pre, sym)) // #2585
            else if (!sym.owner.isPackageClass) traverse(pre)
          case PolyType(_, _) | ExistentialType(_, _) =>
            result = true
          case RefinedType(parents, _) =>
            parents foreach traverse
          case ClassInfoType(parents, _, _) =>
            parents foreach traverse
          case AnnotatedType(_, atp, _) =>
            traverse(atp)
          case _ =>
            mapOver(tp)
        }
      }
    }
  }

  // for debugging signatures: traces logic given system property
  // performance: get the value here
  val traceSignatures = (sys.BooleanProp keyExists "scalac.sigs.trace").value
  private object traceSig extends util.Tracer(() => traceSignatures) {
    override def stringify(x: Any) = x match {
      case tp: Type   => super.stringify(dropAllRefinements(tp))
      case _          => super.stringify(x)
    }
  }

  override protected def verifyJavaErasure = settings.Xverify.value || settings.debug.value
  def needsJavaSig(tp: Type) = !settings.Ynogenericsig.value && NeedsSigCollector.collect(tp)

  // only refer to type params that will actually make it into the sig, this excludes:
  // * higher-order type parameters
  // * type parameters appearing in method parameters
  // * type members not visible in an enclosing template
  private def isTypeParameterInSig(sym: Symbol, initialSymbol: Symbol) = (
    !sym.isHigherOrderTypeParameter &&
    sym.isTypeParameterOrSkolem && (
      (initialSymbol.enclClassChain.exists(sym isNestedIn _)) ||
      (initialSymbol.isMethod && initialSymbol.typeParams.contains(sym))
    )
  )

  // Ensure every '.' in the generated signature immediately follows
  // a close angle bracket '>'.  Any which do not are replaced with '$'.
  // This arises due to multiply nested classes in the face of the
  // rewriting explained at rebindInnerClass.   This should be done in a
  // more rigorous way up front rather than catching it after the fact,
  // but that will be more involved.
  private def dotCleanup(sig: String): String = {
    var last: Char = '\0'
    sig map {
      case '.' if last != '>' => last = '.' ; '$'
      case ch                 => last = ch ; ch
    }
  }

  /** This object is only used for sanity testing when -check:genjvm is set.
   *  In that case we make sure that the erasure of the `normalized` type
   *  is the same as the erased type that's generated. Normalization means
   *  unboxing some primitive types and further simplifications as they are done in jsig.
   */
  val prepareSigMap = new TypeMap {
    def squashBoxed(tp: Type): Type = tp.normalize match {
      case t @ RefinedType(parents, decls) =>
        val parents1 = parents mapConserve squashBoxed
        if (parents1 eq parents) tp
        else RefinedType(parents1, decls)
      case t @ ExistentialType(tparams, tpe) =>
        val tpe1 = squashBoxed(tpe)
        if (tpe1 eq tpe) t
        else ExistentialType(tparams, tpe1)
      case t =>
        if (boxedClass contains t.typeSymbol) ObjectClass.tpe
        else tp
    }
    def apply(tp: Type): Type = tp.normalize match {
      case tp1 @ TypeBounds(lo, hi) =>
        val lo1 = squashBoxed(apply(lo))
        val hi1 = squashBoxed(apply(hi))
        if ((lo1 eq lo) && (hi1 eq hi)) tp1
        else TypeBounds(lo1, hi1)
      case tp1 @ TypeRef(pre, sym, args) =>
        def argApply(tp: Type) = {
          val tp1 = apply(tp)
          if (tp1.typeSymbol == UnitClass) ObjectClass.tpe
          else squashBoxed(tp1)
        }
        if (sym == ArrayClass && args.nonEmpty)
          if (unboundedGenericArrayLevel(tp1) == 1) ObjectClass.tpe
          else mapOver(tp1)
        else if (sym == AnyClass || sym == AnyValClass || sym == SingletonClass)
          ObjectClass.tpe
        else if (sym == UnitClass)
          BoxedUnitClass.tpe
        else if (sym == NothingClass)
          RuntimeNothingClass.tpe
        else if (sym == NullClass)
          RuntimeNullClass.tpe
        else {
          val pre1 = apply(pre)
          val args1 = args mapConserve argApply
          if ((pre1 eq pre) && (args1 eq args)) tp1
          else TypeRef(pre1, sym, args1)
        }
      case tp1 @ MethodType(params, restpe) =>
        val params1 = mapOver(params)
        val restpe1 = if (restpe.normalize.typeSymbol == UnitClass) UnitClass.tpe else apply(restpe)
        if ((params1 eq params) && (restpe1 eq restpe)) tp1
        else MethodType(params1, restpe1)
      case tp1 @ RefinedType(parents, decls) =>
        val parents1 = parents mapConserve apply
        if (parents1 eq parents) tp1
        else RefinedType(parents1, decls)
      case t @ ExistentialType(tparams, tpe) =>
        val tpe1 = apply(tpe)
        if (tpe1 eq tpe) t
        else ExistentialType(tparams, tpe1)
      case tp1: ClassInfoType =>
        tp1
      case tp1 =>
        mapOver(tp1)
    }
  }

  /** Run the signature parser to catch bogus signatures.
   */
  def isValidSignature(sym: Symbol, sig: String) = (
    /** Since we're using a sun internal class for signature validation,
     *  we have to allow for it not existing or otherwise malfunctioning:
     *  in which case we treat every signature as valid.  Medium term we
     *  should certainly write independent signature validation.
     */
    SigParser.isParserAvailable && (
      if (sym.isMethod) SigParser verifyMethod sig
      else if (sym.isTerm) SigParser verifyType sig
      else SigParser verifyClass sig
    )
  )

  private def hiBounds(bounds: TypeBounds): List[Type] = bounds.hi.normalize match {
    case RefinedType(parents, _) => parents map (_.normalize)
    case tp                      => tp :: Nil
  }

  /** The Java signature of type 'info', for symbol sym. The symbol is used to give the right return
   *  type for constructors.
   */
  def javaSig(sym0: Symbol, info: Type): Option[String] = beforeErasure {
    val isTraitSignature = sym0.enclClass.isTrait

    def superSig(parents: List[Type]) = traceSig("superSig", parents) {
      val ps = (
        if (isTraitSignature) {
          // java is unthrilled about seeing interfaces inherit from classes
          val ok = parents filter (p => p.typeSymbol.isTrait || p.typeSymbol.isInterface)
          // traits should always list Object.
          if (ok.isEmpty || ok.head.typeSymbol != ObjectClass) ObjectClass.tpe :: ok
          else ok
        }
        else parents
      )
      ps map boxedSig mkString
    }
    def boxedSig(tp: Type) = jsig(tp, primitiveOK = false)
    def boundsSig(bounds: List[Type]) = traceSig("boundsSig", bounds) {
      val (isTrait, isClass) = bounds partition (_.typeSymbol.isTrait)
      val classPart = isClass match {
        case Nil    => ":" // + boxedSig(ObjectClass.tpe)
        case x :: _ => ":" + boxedSig(x)
      }
      classPart :: (isTrait map boxedSig) mkString ":"
    }
    def paramSig(tsym: Symbol) = tsym.name + boundsSig(hiBounds(tsym.info.bounds))
    def polyParamSig(tparams: List[Symbol]) = traceSig("polyParamSig", tparams) (
      if (tparams.isEmpty) ""
      else tparams map paramSig mkString ("<", "", ">")
    )

    // Anything which could conceivably be a module (i.e. isn't known to be
    // a type parameter or similar) must go through here or the signature is
    // likely to end up with Foo<T>.Empty where it needs Foo<T>.Empty$.
    def fullNameInSig(sym: Symbol) = "L" + beforeIcode(sym.javaBinaryName.toString)

    def jsig(tp0: Type, existentiallyBound: List[Symbol] = Nil, toplevel: Boolean = false, primitiveOK: Boolean = true): String = {
      val tp = tp0.dealias
      tp match {
        case st: SubType =>
          jsig(st.supertype, existentiallyBound, toplevel, primitiveOK)
        case ExistentialType(tparams, tpe) =>
          jsig(tpe, tparams, toplevel, primitiveOK)
        case TypeRef(pre, sym, args) =>
          def argSig(tp: Type) =
            if (existentiallyBound contains tp.typeSymbol) {
              val bounds = tp.typeSymbol.info.bounds
              if (!(AnyRefClass.tpe <:< bounds.hi)) "+" + boxedSig(bounds.hi)
              else if (!(bounds.lo <:< NullClass.tpe)) "-" + boxedSig(bounds.lo)
              else "*"
            } else {
              boxedSig(tp)
            }

          // If args isEmpty, Array is being used as a type constructor
          if (sym == ArrayClass && args.nonEmpty) {
            if (unboundedGenericArrayLevel(tp) == 1) jsig(ObjectClass.tpe)
            else ARRAY_TAG.toString+(args map (jsig(_))).mkString
          }
          else if (isTypeParameterInSig(sym, sym0)) {
            assert(!sym.isAliasType, "Unexpected alias type: " + sym)
            "" + TVAR_TAG + sym.name + ";"
          }
          else if (sym == AnyClass || sym == AnyValClass || sym == SingletonClass)
            jsig(ObjectClass.tpe)
          else if (sym == UnitClass)
            jsig(BoxedUnitClass.tpe)
          else if (sym == NothingClass)
            jsig(RuntimeNothingClass.tpe)
          else if (sym == NullClass)
            jsig(RuntimeNullClass.tpe)
          else if (isValueClass(sym)) {
            if (!primitiveOK) jsig(ObjectClass.tpe)
            else if (sym == UnitClass) jsig(BoxedUnitClass.tpe)
            else abbrvTag(sym).toString
          }
          else if (sym.isClass) {
            val preRebound = pre.baseType(sym.owner) // #2585
            dotCleanup(
              (
                if (needsJavaSig(preRebound)) {
                  val s = jsig(preRebound, existentiallyBound)
                  if (s.charAt(0) == 'L') s.substring(0, s.length - 1) + "." + sym.javaSimpleName
                  else fullNameInSig(sym)
                }
                else fullNameInSig(sym)
              ) + (
                if (args.isEmpty) "" else
                "<"+(args map argSig).mkString+">"
              ) + (
                ";"
              )
            )
          }
          else jsig(erasure(sym0, tp), existentiallyBound, toplevel, primitiveOK)
        case PolyType(tparams, restpe) =>
          assert(tparams.nonEmpty)
          val poly = if (toplevel) polyParamSig(tparams) else ""
          poly + jsig(restpe)

        case MethodType(params, restpe) =>
          "("+(params map (_.tpe) map (jsig(_))).mkString+")"+
          (if (restpe.typeSymbol == UnitClass || sym0.isConstructor) VOID_TAG.toString else jsig(restpe))

        case RefinedType(parent :: _, decls) =>
          boxedSig(parent)
        case ClassInfoType(parents, _, _) =>
          superSig(parents)
        case AnnotatedType(_, atp, _) =>
          jsig(atp, existentiallyBound, toplevel, primitiveOK)
        case BoundedWildcardType(bounds) =>
          println("something's wrong: "+sym0+":"+sym0.tpe+" has a bounded wildcard type")
          jsig(bounds.hi, existentiallyBound, toplevel, primitiveOK)
        case _ =>
          val etp = erasure(sym0, tp)
          if (etp eq tp) throw new UnknownSig
          else jsig(etp)
      }
    }
    val result = traceSig("javaSig", (sym0, info)) {
      if (needsJavaSig(info)) {
        try Some(jsig(info, toplevel = true))
        catch { case ex: UnknownSig => None }
      }
      else None
    }
    // Debugging: immediately verify signatures when tracing.
    if (traceSignatures) {
      result foreach { sig =>
        if (!isValidSignature(sym0, sig))
          println("**** invalid signature for " + sym0 + ": " + sig)
      }
    }

    result
  }

  class UnknownSig extends Exception

  /**  The symbol's erased info. This is the type's erasure, except for the following symbols:
   *
   *   - For $asInstanceOf      : [T]T
   *   - For $isInstanceOf      : [T]scala#Boolean
   *   - For class Array        : [T]C where C is the erased classinfo of the Array class.
   *   - For Array[T].<init>    : {scala#Int)Array[T]
   *   - For a type parameter   : A type bounds type consisting of the erasures of its bounds.
   */
  override def transformInfo(sym: Symbol, tp: Type): Type =
    transformMixinInfo(super.transformInfo(sym, tp))

  val deconstMap = new TypeMap {
    // For some reason classOf[Foo] creates ConstantType(Constant(tpe)) with an actual Type for tpe,
    // which is later translated to a Class. Unfortunately that means we have bugs like the erasure
    // of Class[Foo] and classOf[Bar] not being seen as equivalent, leading to duplicate method
    // generation and failing bytecode. See ticket #4753.
    def apply(tp: Type): Type = tp match {
      case PolyType(_, _)                  => mapOver(tp)
      case MethodType(_, _)                => mapOver(tp)     // nullarymethod was eliminated during uncurry
      case ConstantType(Constant(_: Type)) => ClassClass.tpe  // all classOfs erase to Class
      case _                               => tp.deconst
    }
  }
  // Methods on Any/Object which we rewrite here while we still know what
  // is a primitive and what arrived boxed.
  private lazy val interceptedMethods = Set[Symbol](Any_##, Object_##, Any_getClass) ++ (
    // Each value class has its own getClass for ultra-precise class object typing.
    ScalaValueClasses map (_.tpe member nme.getClass_)
  )

// -------- erasure on trees ------------------------------------------

  override def newTyper(context: Context) = new Eraser(context)

  /** An extractor object for boxed expressions
  object Boxed {
    def unapply(tree: Tree): Option[Tree] = tree match {
      case LabelDef(name, params, Boxed(rhs)) =>
        Some(treeCopy.LabelDef(tree, name, params, rhs) setType rhs.tpe)
      case Select(_, _) if tree.symbol == BoxedUnit_UNIT =>
        Some(Literal(Constant()) setPos tree.pos setType UnitClass.tpe)
      case Block(List(unboxed), ret @ Select(_, _)) if ret.symbol == BoxedUnit_UNIT =>
        Some(if (unboxed.tpe.typeSymbol == UnitClass) tree
             else Block(List(unboxed), Literal(Constant()) setPos tree.pos setType UnitClass.tpe))
      case Apply(fn, List(unboxed)) if isBox(fn.symbol) =>
        Some(unboxed)
      case _ =>
        None
    }
  }
   */

  /** The modifier typer which retypes with erased types. */
  class Eraser(_context: Context) extends Typer(_context) {
    private def safeToRemoveUnbox(cls: Symbol): Boolean =
      (cls == definitions.NullClass) || isBoxedValueClass(cls)

    /** Box `tree` of unboxed type */
    private def box(tree: Tree): Tree = tree match {
      case LabelDef(_, _, _) =>
        val ldef = deriveLabelDef(tree)(box)
        ldef setType ldef.rhs.tpe
      case _ =>
        typedPos(tree.pos)(tree.tpe.typeSymbol match {
          case UnitClass  =>
            if (treeInfo isExprSafeToInline tree) REF(BoxedUnit_UNIT)
            else BLOCK(tree, REF(BoxedUnit_UNIT))
          case NothingClass => tree // a non-terminating expression doesn't need boxing
          case x          =>
            assert(x != ArrayClass)
            tree match {
              /** Can't always remove a Box(Unbox(x)) combination because the process of boxing x
               *  may lead to throwing an exception.
               *
               *  This is important for specialization: calls to the super constructor should not box/unbox specialized
               *  fields (see TupleX). (ID)
               */
              case Apply(boxFun, List(arg)) if isUnbox(tree.symbol) && safeToRemoveUnbox(arg.tpe.typeSymbol) =>
                log("boxing an unbox: " + tree + "/" + tree.symbol + " and replying with " + arg + " of type " + arg.tpe)
                arg
              case _ =>
                (REF(boxMethod(x)) APPLY tree) setPos (tree.pos) setType ObjectClass.tpe
            }
        })
    }

    /** Unbox `tree` of boxed type to expected type `pt`.
     *
     *  @param tree the given tree
     *  @param pt   the expected type.
     *  @return     the unboxed tree
     */
    private def unbox(tree: Tree, pt: Type): Tree = tree match {
/*
      case Boxed(unboxed) =>
        println("unbox shorten: "+tree) // this never seems to kick in during build and test; therefore disabled.
        adaptToType(unboxed, pt)
 */
      case LabelDef(_, _, _) =>
        val ldef = deriveLabelDef(tree)(unbox(_, pt))
        ldef setType ldef.rhs.tpe
      case _ =>
        typedPos(tree.pos)(pt.typeSymbol match {
          case UnitClass  =>
            if (treeInfo isExprSafeToInline tree) UNIT
            else BLOCK(tree, UNIT)
          case x          =>
            assert(x != ArrayClass)
            // don't `setType pt` the Apply tree, as the Apply's fun won't be typechecked if the Apply tree already has a type
            Apply(unboxMethod(pt.typeSymbol), tree)
        })
    }

    /** Generate a synthetic cast operation from tree.tpe to pt.
     *  @pre pt eq pt.normalize
     */
    private def cast(tree: Tree, pt: Type): Tree = {
      if (pt.typeSymbol == UnitClass) {
        // See SI-4731 for one example of how this occurs.
        log("Attempted to cast to Unit: " + tree)
        tree.duplicate setType pt
      }
      else gen.mkAttributedCast(tree, pt)
    }

    private def isUnboxedValueMember(sym: Symbol) =
      sym != NoSymbol && isValueClass(sym.owner)

    /** Adapt `tree` to expected type `pt`.
     *
     *  @param tree the given tree
     *  @param pt   the expected type
     *  @return     the adapted tree
     */
    private def adaptToType(tree: Tree, pt: Type): Tree = {
      if (settings.debug.value && pt != WildcardType)
        log("adapting " + tree + ":" + tree.tpe + " : " +  tree.tpe.parents + " to " + pt)//debug
      if (tree.tpe <:< pt)
        tree
      else if (isValueClass(tree.tpe.typeSymbol) && !isValueClass(pt.typeSymbol))
        adaptToType(box(tree), pt)
      else if (tree.tpe.isInstanceOf[MethodType] && tree.tpe.params.isEmpty) {
        assert(tree.symbol.isStable, "adapt "+tree+":"+tree.tpe+" to "+pt)
        adaptToType(Apply(tree, List()) setPos tree.pos setType tree.tpe.resultType, pt)
      } else if (pt <:< tree.tpe)
        cast(tree, pt)
      else if (isValueClass(pt.typeSymbol) && !isValueClass(tree.tpe.typeSymbol))
        adaptToType(unbox(tree, pt), pt)
      else
        cast(tree, pt)
    }

    // @PP 1/25/2011: This is less inaccurate than it was (I removed
    // BoxedAnyArray, asInstanceOf$erased, and other long ago eliminated symbols)
    // but I do not think it yet describes the code beneath it.

    /**  Replace member references as follows:
     *
     *   - `x == y` for == in class Any becomes `x equals y` with equals in class Object.
     *   - `x != y` for != in class Any becomes `!(x equals y)` with equals in class Object.
     *   - x.asInstanceOf[T] becomes x.$asInstanceOf[T]
     *   - x.isInstanceOf[T] becomes x.$isInstanceOf[T]
     *   - x.m where m is some other member of Any becomes x.m where m is a member of class Object.
     *   - x.m where x has unboxed value type T and m is not a directly translated member of T becomes T.box(x).m
     *   - x.m where x is a reference type and m is a directly translated member of value type T becomes x.TValue().m
     *   - All forms of x.m where x is a boxed type and m is a member of an unboxed class become
     *     x.m where m is the corresponding member of the boxed class.
     */
    private def adaptMember(tree: Tree): Tree = {
      //Console.println("adaptMember: " + tree);
      tree match {
        case Apply(TypeApply(sel @ Select(qual, name), List(targ)), List()) if tree.symbol == Any_asInstanceOf =>
          val qual1 = typedQualifier(qual, NOmode, ObjectClass.tpe) // need to have an expected type, see #3037
          val qualClass = qual1.tpe.typeSymbol
          val targClass = targ.tpe.typeSymbol
/*
          if (isNumericValueClass(qualClass) && isNumericValueClass(targClass))
            // convert numeric type casts
            atPos(tree.pos)(Apply(Select(qual1, "to" + targClass.name), List()))
          else
*/
          if (isValueClass(targClass)) unbox(qual1, targ.tpe)
          else tree
        case Select(qual, name) if (name != nme.CONSTRUCTOR) =>
          if (tree.symbol == NoSymbol)
            tree
          else if (tree.symbol == Any_asInstanceOf)
            adaptMember(atPos(tree.pos)(Select(qual, Object_asInstanceOf)))
          else if (tree.symbol == Any_isInstanceOf)
            adaptMember(atPos(tree.pos)(Select(qual, Object_isInstanceOf)))
          else if (tree.symbol.owner == AnyClass)
            adaptMember(atPos(tree.pos)(Select(qual, getMember(ObjectClass, name))))
          else {
            var qual1 = typedQualifier(qual)
            if ((isValueClass(qual1.tpe.typeSymbol) && !isUnboxedValueMember(tree.symbol)))
              qual1 = box(qual1)
            else if (!isValueClass(qual1.tpe.typeSymbol) && isUnboxedValueMember(tree.symbol))
              qual1 = unbox(qual1, tree.symbol.owner.tpe)

            if (isValueClass(tree.symbol.owner) && !isValueClass(qual1.tpe.typeSymbol))
              tree.symbol = NoSymbol
            else if (qual1.tpe.isInstanceOf[MethodType] && qual1.tpe.params.isEmpty) {
              assert(qual1.symbol.isStable, qual1.symbol);
              qual1 = Apply(qual1, List()) setPos qual1.pos setType qual1.tpe.resultType
            } else if (!(qual1.isInstanceOf[Super] || (qual1.tpe.typeSymbol isSubClass tree.symbol.owner))) {
              assert(tree.symbol.owner != ArrayClass)
              qual1 = cast(qual1, tree.symbol.owner.tpe)
            }
            treeCopy.Select(tree, qual1, name)
          }
        case SelectFromArray(qual, name, erasure) =>
          var qual1 = typedQualifier(qual)
          if (!(qual1.tpe <:< erasure)) qual1 = cast(qual1, erasure)
          Select(qual1, name) copyAttrs tree
        case _ =>
          tree
      }
    }

    /** A replacement for the standard typer's adapt method.
     */
    override protected def adapt(tree: Tree, mode: Int, pt: Type, original: Tree = EmptyTree): Tree =
      adaptToType(tree, pt)

    /** A replacement for the standard typer's `typed1` method.
     */
    override protected def typed1(tree: Tree, mode: Int, pt: Type): Tree = {
      val tree1 = try {
        super.typed1(adaptMember(tree), mode, pt)
      } catch {
        case er: TypeError =>
          Console.println("exception when typing " + tree)
          Console.println(er.msg + " in file " + context.owner.sourceFile)
          er.printStackTrace
          abort("unrecoverable error")
        case ex: Exception =>
          //if (settings.debug.value)
          try Console.println("exception when typing " + tree)
          finally throw ex
          throw ex
      }
      def adaptCase(cdef: CaseDef): CaseDef = {
        val newCdef = deriveCaseDef(cdef)(adaptToType(_, tree1.tpe))
        newCdef setType newCdef.body.tpe
      }
      def adaptBranch(branch: Tree): Tree =
        if (branch == EmptyTree) branch else adaptToType(branch, tree1.tpe);

      tree1 match {
        case If(cond, thenp, elsep) =>
          treeCopy.If(tree1, cond, adaptBranch(thenp), adaptBranch(elsep))
        case Match(selector, cases) =>
          treeCopy.Match(tree1, selector, cases map adaptCase)
        case Try(block, catches, finalizer) =>
          treeCopy.Try(tree1, adaptBranch(block), catches map adaptCase, finalizer)
        case Ident(_) | Select(_, _) =>
          if (tree1.symbol.isOverloaded) {
            val first = tree1.symbol.alternatives.head
            val sym1 = tree1.symbol.filter {
              alt => alt == first || !(first.tpe looselyMatches alt.tpe)
            }
            if (tree.symbol ne sym1) {
              tree1.symbol = sym1
              tree1.tpe = sym1.tpe
            }
          }
          tree1
        case _ =>
          tree1
      }
    }
  }

  /** The erasure transformer */
  class ErasureTransformer(unit: CompilationUnit) extends Transformer {
    /** Emit an error if there is a double definition. This can happen if:
     *
     *  - A template defines two members with the same name and erased type.
     *  - A template defines and inherits two members `m` with different types,
     *    but their erased types are the same.
     *  - A template inherits two members `m` with different types,
     *    but their erased types are the same.
     */
    private def checkNoDoubleDefs(root: Symbol) {
      def doubleDefError(sym1: Symbol, sym2: Symbol) {
        // the .toString must also be computed at the earlier phase
        val tpe1 = afterRefchecks(root.thisType.memberType(sym1))
        val tpe2 = afterRefchecks(root.thisType.memberType(sym2))
        if (!tpe1.isErroneous && !tpe2.isErroneous)
          unit.error(
          if (sym1.owner == root) sym1.pos else root.pos,
          (if (sym1.owner == sym2.owner) "double definition:\n"
           else if (sym1.owner == root) "name clash between defined and inherited member:\n"
           else "name clash between inherited members:\n") +
          sym1 + ":" + afterRefchecks(tpe1.toString) +
            (if (sym1.owner == root) "" else sym1.locationString) + " and\n" +
          sym2 + ":" + afterRefchecks(tpe2.toString) +
            (if (sym2.owner == root) " at line " + (sym2.pos).line else sym2.locationString) +
          "\nhave same type" +
          (if (afterRefchecks(tpe1 =:= tpe2)) "" else " after erasure: " + afterErasure(sym1.tpe)))
        sym1.setInfo(ErrorType)
      }

      val decls = root.info.decls
      var e = decls.elems
      while (e ne null) {
        if (e.sym.isTerm) {
          var e1 = decls.lookupNextEntry(e)
          while (e1 ne null) {
            if (afterErasure(e1.sym.info =:= e.sym.info)) doubleDefError(e.sym, e1.sym)
            e1 = decls.lookupNextEntry(e1)
          }
        }
        e = e.next
      }

      val opc = new overridingPairs.Cursor(root) {
        override def exclude(sym: Symbol): Boolean =
          (!sym.isTerm || sym.isPrivate || super.exclude(sym)
           // specialized members have no type history before 'specialize', causing double def errors for curried defs
           || !sym.hasTypeAt(currentRun.refchecksPhase.id))

        override def matches(sym1: Symbol, sym2: Symbol): Boolean =
          afterErasure(sym1.tpe =:= sym2.tpe)
      }
      while (opc.hasNext) {
        if (!afterRefchecks(
              root.thisType.memberType(opc.overriding) matches
              root.thisType.memberType(opc.overridden))) {
          debuglog("" + opc.overriding.locationString + " " +
                     opc.overriding.infosString +
                     opc.overridden.locationString + " " +
                     opc.overridden.infosString)
          doubleDefError(opc.overriding, opc.overridden)
        }
        opc.next
      }
    }

/*
      for (bc <- root.info.baseClasses.tail; other <- bc.info.decls.toList) {
        if (other.isTerm && !other.isConstructor && !(other hasFlag (PRIVATE | BRIDGE))) {
          for (member <- root.info.nonPrivateMember(other.name).alternatives) {
            if (member != other &&
                !(member hasFlag BRIDGE) &&
                afterErasure(member.tpe =:= other.tpe) &&
                !afterRefchecks(
                  root.thisType.memberType(member) matches root.thisType.memberType(other))) {
              debuglog("" + member.locationString + " " + member.infosString + other.locationString + " " + other.infosString);
              doubleDefError(member, other)
            }
          }
        }
      }
*/

    /**  Add bridge definitions to a template. This means:
     *
     *   If there is a concrete member `m` which overrides a member in a base
     *   class of the template, and the erased types of the two members differ,
     *   and the two members are not inherited or defined by some parent class
     *   of the template, then a bridge from the overridden member `m1` to the
     *   member `m0` is added. The bridge has the erased type of `m1` and
     *   forwards to `m0`.
     *
     *   No bridge is added if there is already a bridge to `m0` with the erased
     *   type of `m1` in the template.
     */
    private def bridgeDefs(owner: Symbol): (List[Tree], immutable.Set[Symbol]) = {
      var toBeRemoved: immutable.Set[Symbol] = immutable.Set()
      debuglog("computing bridges for " + owner)//DEBUG
      assert(phase == currentRun.erasurePhase, phase)
      val site = owner.thisType
      val bridgesScope = newScope
      val bridgeTarget = new mutable.HashMap[Symbol, Symbol]
      var bridges: List[Tree] = List()
      val opc = beforeExplicitOuter {
        new overridingPairs.Cursor(owner) {
          override def parents: List[Type] = List(owner.info.firstParent)
          override def exclude(sym: Symbol): Boolean =
            !sym.isMethod || sym.isPrivate || super.exclude(sym)
        }
      }
      while (opc.hasNext) {
        val member = opc.overriding
        val other = opc.overridden
        //println("bridge? " + member + ":" + member.tpe + member.locationString + " to " + other + ":" + other.tpe + other.locationString)//DEBUG
        if (beforeExplicitOuter(!member.isDeferred)) {
          val otpe = erasure(owner, other.tpe)
          val bridgeNeeded = afterErasure (
            !(other.tpe =:= member.tpe) &&
            !(deconstMap(other.tpe) =:= deconstMap(member.tpe)) &&
            { var e = bridgesScope.lookupEntry(member.name)
              while ((e ne null) && !((e.sym.tpe =:= otpe) && (bridgeTarget(e.sym) == member)))
                e = bridgesScope.lookupNextEntry(e)
              (e eq null)
            }
          );
          if (bridgeNeeded) {
            val newFlags = (member.flags | BRIDGE) & ~(ACCESSOR | DEFERRED | LAZY | lateDEFERRED)
            val bridge   = other.cloneSymbolImpl(owner, newFlags) setPos owner.pos
            // the parameter symbols need to have the new owner
            bridge.setInfo(otpe.cloneInfo(bridge))
            bridgeTarget(bridge) = member
            afterErasure { owner.info.decls.enter(bridge) }
            if (other.owner == owner) {
              //println("bridge to same: "+other+other.locationString)//DEBUG
              afterErasure { owner.info.decls.unlink(other) }
              toBeRemoved += other
            }
            bridgesScope enter bridge
            bridges =
              afterErasure {
                atPos(bridge.pos) {
                  val bridgeDef =
                    DefDef(bridge,
                      member.tpe match {
                        case MethodType(List(), ConstantType(c)) => Literal(c)
                        case _ =>
                          val bridgingCall = (((Select(This(owner), member): Tree) /: bridge.paramss)
                             ((fun, vparams) => Apply(fun, vparams map Ident)))
                          // type checking ensures we can safely call `other`, but unless `member.tpe <:< other.tpe`, calling `member` is not guaranteed to succeed
                          // in general, there's nothing we can do about this, except for an unapply: when this subtype test fails, return None without calling `member`
                          if (  member.isSynthetic // TODO: should we do this for user-defined unapplies as well?
                             && ((member.name == nme.unapply) || (member.name == nme.unapplySeq))
                             // && (bridge.paramss.nonEmpty && bridge.paramss.head.nonEmpty && bridge.paramss.head.tail.isEmpty) // does the first argument list has exactly one argument -- for user-defined unapplies we can't be sure
                             && !(afterErasure(member.tpe <:< other.tpe))) { // no static guarantees (TODO: is the subtype test ever true?)
                            import CODE._
                            val typeTest = gen.mkIsInstanceOf(REF(bridge.firstParam), member.tpe.params.head.tpe, any = true, wrapInApply = true) // any = true since we're before erasure (?), wrapInapply is true since we're after uncurry
                            // println("unapp type test: "+ typeTest)
                            IF (typeTest) THEN bridgingCall ELSE REF(NoneModule)
                          } else bridgingCall
                      });
                  debuglog("generating bridge from " + other + "(" + Flags.flagsToString(bridge.flags)  + ")" + ":" + otpe + other.locationString + " to " + member + ":" + erasure(owner, member.tpe) + member.locationString + " =\n " + bridgeDef);
                  bridgeDef
                }
              } :: bridges
          }
        }
        opc.next
      }
      (bridges, toBeRemoved)
    }
/*
      for (bc <- site.baseClasses.tail; other <- bc.info.decls.toList) {
        if (other.isMethod && !other.isConstructor) {
          for (member <- site.nonPrivateMember(other.name).alternatives) {
            if (member != other &&
                !(member hasFlag DEFERRED) &&
                (site.memberType(member) matches site.memberType(other)) &&
                !(site.parents exists (p =>
                  (p.symbol isSubClass member.owner) && (p.symbol isSubClass other.owner)))) {
...
             }
          }
*/

    def addBridges(stats: List[Tree], base: Symbol): List[Tree] =
      if (base.isTrait) stats
      else {
        val (bridges, toBeRemoved) = bridgeDefs(base)
        if (bridges.isEmpty) stats
        else (stats filterNot (stat => toBeRemoved contains stat.symbol)) ::: bridges
      }

    /**  Transform tree at phase erasure before retyping it.
     *   This entails the following:
     *
     *   - Remove all type parameters in class and method definitions.
     *   - Remove all abstract and alias type definitions.
     *   - Remove all type applications other than those involving a type test or cast.
     *   - Remove all empty trees in statements and definitions in a PackageDef.
     *   - Check that there are no double definitions in a template.
     *   - Add bridge definitions to a template.
     *   - Replace all types in type nodes and the EmptyTree object by their erasure.
     *     Type nodes of type Unit representing result types of methods are left alone.
     *   - Given a selection q.s, where the owner of `s` is not accessible but the
     *     type symbol of q's type qT is accessible, insert a cast (q.asInstanceOf[qT]).s
     *     This prevents illegal access errors (see #4283).
     *   - Reset all other type attributes to null, thus enforcing a retyping.
     */
    private val preTransformer = new TypingTransformer(unit) {
      def preErase(tree: Tree): Tree = tree match {
        case ClassDef(_,_,_,_) =>
          debuglog("defs of " + tree.symbol + " = " + tree.symbol.info.decls)
          copyClassDef(tree)(tparams = Nil)
        case DefDef(_,_,_,_,_,_) =>
          copyDefDef(tree)(tparams = Nil)
        case TypeDef(_, _, _, _) =>
          EmptyTree
        case Apply(instanceOf @ TypeApply(fun @ Select(qual, name), args @ List(arg)), List()) // !!! todo: simplify by having GenericArray also extract trees
              if ((fun.symbol == Any_isInstanceOf || fun.symbol == Object_isInstanceOf) &&
                  unboundedGenericArrayLevel(arg.tpe) > 0) =>
          val level = unboundedGenericArrayLevel(arg.tpe)
          def isArrayTest(arg: Tree) =
            gen.mkRuntimeCall(nme.isArray, List(arg, Literal(Constant(level))))

          global.typer.typedPos(tree.pos) {
            if (level == 1) isArrayTest(qual)
            else gen.evalOnce(qual, currentOwner, unit) { qual1 =>
              gen.mkAnd(
                gen.mkMethodCall(
                  qual1(),
                  fun.symbol,
                  List(erasure(fun.symbol, arg.tpe)),
                  Nil
                ),
                isArrayTest(qual1())
              )
            }
          }
        case TypeApply(fun, args) if (fun.symbol.owner != AnyClass &&
                                      fun.symbol != Object_asInstanceOf &&
                                      fun.symbol != Object_isInstanceOf) =>
          // leave all other type tests/type casts, remove all other type applications
          preErase(fun)
        case Apply(fn @ Select(qual, name), args) if fn.symbol.owner == ArrayClass =>
          // Have to also catch calls to abstract types which are bounded by Array.
          if (unboundedGenericArrayLevel(qual.tpe.widen) == 1 || qual.tpe.typeSymbol.isAbstractType) {
            // convert calls to apply/update/length on generic arrays to
            // calls of ScalaRunTime.array_xxx method calls
            global.typer.typedPos(tree.pos)({
              val arrayMethodName = name match {
                case nme.apply  => nme.array_apply
                case nme.length => nme.array_length
                case nme.update => nme.array_update
                case nme.clone_ => nme.array_clone
                case _          => unit.error(tree.pos, "Unexpected array member, no translation exists.") ; nme.NO_NAME
              }
              gen.mkRuntimeCall(arrayMethodName, qual :: args)
            })
          }
          else {
            // store exact array erasure in map to be retrieved later when we might
            // need to do the cast in adaptMember
            treeCopy.Apply(
              tree,
              SelectFromArray(qual, name, erasure(tree.symbol, qual.tpe)).copyAttrs(fn),
              args)
          }
        case Apply(fn @ Select(qual, _), Nil) if interceptedMethods(fn.symbol) =>
          if (fn.symbol == Any_## || fn.symbol == Object_##) {
            // This is unattractive, but without it we crash here on ().## because after
            // erasure the ScalaRunTime.hash overload goes from Unit => Int to BoxedUnit => Int.
            // This must be because some earlier transformation is being skipped on ##, but so
            // far I don't know what.  For null we now define null.## == 0.
            qual.tpe.typeSymbol match {
              case UnitClass | NullClass                    => LIT(0)
              case IntClass                                 => qual
              case s @ (ShortClass | ByteClass | CharClass) => numericConversion(qual, s)
              case BooleanClass                             => If(qual, LIT(true.##), LIT(false.##))
              case _                                        =>
                global.typer.typed(gen.mkRuntimeCall(nme.hash_, List(qual)))
            }
          }
          // Rewrite 5.getClass to ScalaRunTime.anyValClass(5)
          else if (isValueClass(qual.tpe.typeSymbol))
            global.typer.typed(gen.mkRuntimeCall(nme.anyValClass, List(qual)))
          else
            tree

        case Apply(fn, args) =>
          def qualifier = fn match {
            case Select(qual, _) => qual
            case TypeApply(Select(qual, _), _) => qual
          }
          if (fn.symbol == Any_asInstanceOf)
            (fn: @unchecked) match {
              case TypeApply(Select(qual, _), List(targ)) =>
                if (qual.tpe <:< targ.tpe)
                  atPos(tree.pos) { Typed(qual, TypeTree(targ.tpe)) }
                else if (isNumericValueClass(qual.tpe.typeSymbol) && isNumericValueClass(targ.tpe.typeSymbol))
                  atPos(tree.pos)(numericConversion(qual, targ.tpe.typeSymbol))
                else
                  tree
            }
            // todo: also handle the case where the singleton type is buried in a compound
          else if (fn.symbol == Any_isInstanceOf) {
            fn match {
              case TypeApply(sel @ Select(qual, name), List(targ)) =>
                if (qual.tpe != null && isValueClass(qual.tpe.typeSymbol) && targ.tpe != null && targ.tpe <:< AnyRefClass.tpe)
                  unit.error(sel.pos, "isInstanceOf cannot test if value types are references.")

                def mkIsInstanceOf(q: () => Tree)(tp: Type): Tree =
                  Apply(
                    TypeApply(
                      Select(q(), Object_isInstanceOf) setPos sel.pos,
                      List(TypeTree(tp) setPos targ.pos)) setPos fn.pos,
                    List()) setPos tree.pos
                targ.tpe match {
                  case SingleType(_, _) | ThisType(_) | SuperType(_, _) =>
                    val cmpOp = if (targ.tpe <:< AnyValClass.tpe) Any_equals else Object_eq
                    atPos(tree.pos) {
                      Apply(Select(qual, cmpOp), List(gen.mkAttributedQualifier(targ.tpe)))
                    }
                  case RefinedType(parents, decls) if (parents.length >= 2) =>
                    // Optimization: don't generate isInstanceOf tests if the static type
                    // conforms, because it always succeeds.  (Or at least it had better.)
                    // At this writing the pattern matcher generates some instance tests
                    // involving intersections where at least one parent is statically known true.
                    // That needs fixing, but filtering the parents here adds an additional
                    // level of robustness (in addition to the short term fix.)
                    val parentTests = parents filterNot (qual.tpe <:< _)

                    if (parentTests.isEmpty) Literal(Constant(true))
                    else gen.evalOnce(qual, currentOwner, unit) { q =>
                      atPos(tree.pos) {
                        parentTests map mkIsInstanceOf(q) reduceRight gen.mkAnd
                      }
                    }
                  case _ =>
                    tree
                }
              case _ => tree
            }
          } else if (fn.symbol.owner.isRefinementClass && !fn.symbol.isOverridingSymbol) {
            ApplyDynamic(qualifier, args) setSymbol fn.symbol setPos tree.pos
          } else if (fn.symbol.owner.isInlineClass && extensionMethods.hasExtension(fn.symbol)) {
            Apply(gen.mkAttributedRef(extensionMethods.extensionMethod(fn.symbol)), qualifier :: args)
          } else {
                tree
            }

        case Select(qual, name) =>
          val owner = tree.symbol.owner
          // println("preXform: "+ (tree, tree.symbol, tree.symbol.owner, tree.symbol.owner.isRefinementClass))
          if (owner.isRefinementClass) {
            val overridden = tree.symbol.nextOverriddenSymbol
            assert(overridden != NoSymbol, tree.symbol)
            tree.symbol = overridden
          }
          def isAccessible(sym: Symbol) = localTyper.context.isAccessible(sym, sym.owner.thisType)
          if (!isAccessible(owner) && qual.tpe != null) {
            // Todo: Figure out how qual.tpe could be null in the check above (it does appear in build where SwingWorker.this
            // has a null type).
            val qualSym = qual.tpe.widen.typeSymbol
            if (isAccessible(qualSym) && !qualSym.isPackageClass && !qualSym.isPackageObjectClass) {
              // insert cast to prevent illegal access error (see #4283)
              // util.trace("insert erasure cast ") (*/
              treeCopy.Select(tree, gen.mkAttributedCast(qual, qual.tpe.widen), name) //)
            } else tree
          } else tree

        case Template(parents, self, body) =>
          assert(!currentOwner.isImplClass)
          //Console.println("checking no dble defs " + tree)//DEBUG
          checkNoDoubleDefs(tree.symbol.owner)
          treeCopy.Template(tree, parents, emptyValDef, addBridges(body, currentOwner))

        case Match(selector, cases) =>
          Match(Typed(selector, TypeTree(selector.tpe)), cases)

        case Literal(ct) if ct.tag == ClassTag
                         && ct.typeValue.typeSymbol != definitions.UnitClass =>
          treeCopy.Literal(tree, Constant(erasure(NoSymbol, ct.typeValue)))

        case _ =>
          tree
      }

      override def transform(tree: Tree): Tree = {
        // Reply to "!!! needed?" which adorned the next line: without it, build fails with:
        //   Exception in thread "main" scala.tools.nsc.symtab.Types$TypeError:
        //   value array_this is not a member of object scala.runtime.ScalaRunTime
        //
        // What the heck is array_this? See preTransformer in this file:
        //   gen.mkRuntimeCall("array_"+name, qual :: args)
        if (tree.symbol == ArrayClass && !tree.isType) tree
        else {
          val tree1 = preErase(tree)
          tree1 match {
            case EmptyTree | TypeTree() =>
              tree1 setType erasure(NoSymbol, tree1.tpe)
            case DefDef(_, _, _, _, tpt, _) =>
              val result = super.transform(tree1) setType null
              tpt.tpe = erasure(tree1.symbol, tree1.symbol.tpe).resultType
              result
            case _ =>
              super.transform(tree1) setType null
          }
        }
      }
    }

    /** The main transform function: Pretransfom the tree, and then
     *  re-type it at phase erasure.next.
     */
    override def transform(tree: Tree): Tree = {
      val tree1 = preTransformer.transform(tree)
      afterErasure {
        val tree2 = mixinTransformer.transform(tree1)
        debuglog("tree after addinterfaces: \n" + tree2)

        newTyper(rootContext(unit, tree, true)).typed(tree2)
      }
    }
  }
}<|MERGE_RESOLUTION|>--- conflicted
+++ resolved
@@ -31,8 +31,6 @@
 
 // -------- erasure on types --------------------------------------------------------
 
-<<<<<<< HEAD
-=======
   // A type function from T => Class[U], used to determine the return
   // type of getClass calls.  The returned type is:
   //
@@ -60,7 +58,6 @@
     }
   }
 
->>>>>>> 5dca64ce
   // convert a numeric with a toXXX method
   def numericConversion(tree: Tree, numericSym: Symbol): Tree = {
     val mname      = newTermName("to" + numericSym.name)
