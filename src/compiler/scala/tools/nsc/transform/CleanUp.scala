/*
 * Scala (https://www.scala-lang.org)
 *
 * Copyright EPFL and Lightbend, Inc.
 *
 * Licensed under Apache License 2.0
 * (http://www.apache.org/licenses/LICENSE-2.0).
 *
 * See the NOTICE file distributed with this work for
 * additional information regarding copyright ownership.
 */

package scala.tools.nsc
package transform

import symtab._
import Flags._
import scala.collection._
import scala.tools.nsc.Reporting.WarningCategory

abstract class CleanUp extends Statics with Transform with ast.TreeDSL {
  import global._
  import definitions._
  import CODE._
  import treeInfo.StripCast

  /** the following two members override abstract members in Transform */
  val phaseName: String = "cleanup"

  /* used in GenBCode: collects ClassDef symbols owning a main(Array[String]) method */
  private val entryPoints = perRunCaches.newSet[Symbol]() // : List[Symbol] = Nil
  def getEntryPoints: List[String] = entryPoints.toList.map(_.fullName('.')).sorted

  protected def newTransformer(unit: CompilationUnit): AstTransformer =
    new CleanUpTransformer(unit)

  class CleanUpTransformer(unit: CompilationUnit) extends StaticsTransformer {
    private val newStaticMembers      = mutable.Buffer.empty[Tree]
    private val newStaticInits        = mutable.Buffer.empty[Tree]
    private val symbolsStoredAsStatic = mutable.Map.empty[String, Symbol]
    private var transformListApplyLimit = 8
    private def reducingTransformListApply[A](depth: Int)(body: => A): A = {
      val saved = transformListApplyLimit
      transformListApplyLimit -= depth
      try body
      finally transformListApplyLimit = saved
    }
    private def clearStatics(): Unit = {
      newStaticMembers.clear()
      newStaticInits.clear()
      symbolsStoredAsStatic.clear()
    }
    private def transformTemplate(tree: Tree) = {
      val Template(_, _, body) = tree: @unchecked
      clearStatics()
      val newBody = transformTrees(body)
      val templ   = deriveTemplate(tree)(_ => transformTrees(newStaticMembers.toList) ::: newBody)
      try
        if (newStaticInits.isEmpty) templ
        else deriveTemplate(templ)(body => staticConstructor(body, localTyper, templ.pos)(newStaticInits.toList) :: body)
      finally clearStatics()
    }
    private def mkTerm(prefix: String): TermName = unit.freshTermName(prefix)

    private var localTyper: analyzer.Typer = null

    private def typedWithPos(pos: Position)(tree: Tree) =
      localTyper.typedPos(pos)(tree)

    /** A value class is defined to be only Java-compatible values: unit is
      * not part of it, as opposed to isPrimitiveValueClass in definitions. scala.Int is
      * a value class, java.lang.Integer is not. */
    def isJavaValueClass(sym: Symbol) = boxedClass contains sym
    def isJavaValueType(tp: Type) = isJavaValueClass(tp.typeSymbol)

    /** The boxed type if it's a primitive; identity otherwise.
     */
    def toBoxedType(tp: Type) = if (isJavaValueType(tp)) boxedClass(tp.typeSymbol).tpe else tp

    def transformApplyDynamic(ad: ApplyDynamic) = {
      val qual0 = ad.qual
      val params = ad.args
        if (settings.logReflectiveCalls)
          reporter.echo(ad.pos, "method invocation uses reflection")

        val typedPos = typedWithPos(ad.pos) _

        assert(ad.symbol.isPublic, "Must be public")
        var qual: Tree = qual0

        /* ### CREATING THE METHOD CACHE ### */

        def addStaticMethodToClass(forBody: (Symbol, Symbol) => Tree): Symbol = {
          val methSym = currentClass.newMethod(mkTerm(nme.reflMethodName.toString), ad.pos, STATIC | SYNTHETIC)
          val params  = methSym.newSyntheticValueParams(List(ClassClass.tpe))
          methSym setInfoAndEnter MethodType(params, MethodClass.tpe)

          val methDef = typedPos(DefDef(methSym, forBody(methSym, params.head)))
          newStaticMembers += transform(methDef)
          methSym
        }

        def reflectiveMethodCache(method: String, paramTypes: List[Type]): Symbol = {
          /* Implementation of the cache is as follows for method "def xyz(a: A, b: B)"
             (SoftReference so that it does not interfere with classloader garbage collection,
             see ticket #2365 for details):

            var reflParams$Cache: Array[Class[_]] = Array[JClass](classOf[A], classOf[B])

            var reflPoly$Cache: SoftReference[scala.runtime.MethodCache] = new SoftReference(new EmptyMethodCache())

            def reflMethod$Method(forReceiver: JClass[_]): JMethod = {
              var methodCache: StructuralCallSite = indy[StructuralCallSite.bootstrap, "(LA;LB;)Ljava/lang/Object;]
              if (methodCache eq null) {
                methodCache = new EmptyMethodCache
                reflPoly$Cache = new SoftReference(methodCache)
              }
              var method: JMethod = methodCache.find(forReceiver)
              if (method ne null)
                return method
              else {
                method = ScalaRunTime.ensureAccessible(forReceiver.getMethod("xyz", methodCache.parameterTypes()))
                methodCache.add(forReceiver, method)
                return method
              }
            }

            invokedynamic is used rather than a static field for the cache to support emitting bodies of methods
            in Java 8 interfaces, which don't support private static fields.
          */

          addStaticMethodToClass((reflMethodSym, forReceiverSym) => {
            val methodCache = reflMethodSym.newVariable(mkTerm("methodCache"), ad.pos) setInfo StructuralCallSite.tpe
            val methodSym = reflMethodSym.newVariable(mkTerm("method"), ad.pos) setInfo MethodClass.tpe

            val dummyMethodType = MethodType(NoSymbol.newSyntheticValueParams(paramTypes), AnyTpe)
            BLOCK(
              ValDef(methodCache, ApplyDynamic(gen.mkAttributedIdent(StructuralCallSite_dummy), LIT(StructuralCallSite_bootstrap) :: LIT(dummyMethodType) :: Nil).setType(StructuralCallSite.tpe)),
              ValDef(methodSym, (REF(methodCache) DOT StructuralCallSite_find)(REF(forReceiverSym))),
              IF (REF(methodSym) OBJ_NE NULL) .
                THEN (Return(REF(methodSym)))
              ELSE {
                def methodSymRHS  = ((REF(forReceiverSym) DOT Class_getMethod)(LIT(method), (REF(methodCache) DOT StructuralCallSite_getParameterTypes)()))
                def cacheAdd      = ((REF(methodCache) DOT StructuralCallSite_add)(REF(forReceiverSym), REF(methodSym)))
                BLOCK(
                  REF(methodSym)        === (REF(currentRun.runDefinitions.ensureAccessibleMethod) APPLY (methodSymRHS)),
                  cacheAdd,
                  Return(REF(methodSym))
                )
              }
            )
          })
        }

        /* ### HANDLING METHODS NORMALLY COMPILED TO OPERATORS ### */

        def testForName(name: Name): Tree => Tree = t => (
          if (nme.CommonOpNames(name))
            gen.mkMethodCall(currentRun.runDefinitions.Boxes_isNumberOrBool, t :: Nil)
          else if (nme.BooleanOpNames(name))
            t IS_OBJ BoxedBooleanClass.tpe
          else
            gen.mkMethodCall(currentRun.runDefinitions.Boxes_isNumber, t :: Nil)
        )

        /*  The Tree => Tree function in the return is necessary to prevent the original qual
         *  from being duplicated in the resulting code.  It may be a side-effecting expression,
         *  so all the test logic is routed through gen.evalOnce, which creates a block like
         *    { val x$1 = qual; if (x$1.foo || x$1.bar) f1(x$1) else f2(x$1) }
         *  (If the compiler can verify qual is safe to inline, it will not create the block.)
         */
        def getPrimitiveReplacementForStructuralCall(name: Name): Option[(Symbol, Tree => Tree)] = {
          val methodName = (
            if (params.isEmpty) nme.primitivePostfixMethodName(name)
            else if (params.tail.isEmpty) nme.primitiveInfixMethodName(name)
            else nme.NO_NAME
          )
          getDeclIfDefined(BoxesRunTimeClass, methodName) match {
            case NoSymbol => None
            case sym      => assert(!sym.isOverloaded, sym) ; Some((sym, testForName(name)))
          }
        }

        /* ### BOXING PARAMS & UNBOXING RESULTS ### */

        /* Transforms the result of a reflective call (always an AnyRef) to
         * the actual result value (an AnyRef too). The transformation
         * depends on the method's static return type.
         * - for units (void), the reflective call will return null: a new
         *   boxed unit is generated.
         * - otherwise, the value is simply casted to the expected type. This
         *   is enough even for value (int et al.) values as the result of
         *   a dynamic call will box them as a side-effect. */

        /* ### CALLING THE APPLY ### */
        def callAsReflective(paramTypes: List[Type], resType: Type): Tree = {
          val runDefinitions = currentRun.runDefinitions
          import runDefinitions._

          gen.evalOnce(qual, currentOwner, localTyper.fresh) { qual1 =>
            /* Some info about the type of the method being called. */
            val methSym       = ad.symbol
            val boxedResType  = toBoxedType(resType)      // Int -> Integer
            val resultSym     = boxedResType.typeSymbol
            // If this is a primitive method type (like '+' in 5+5=10) then the
            // parameter types and the (unboxed) result type should all be primitive types,
            // and the method name should be in the primitive->structural map.
            def isJavaValueMethod = (
              (resType :: paramTypes forall isJavaValueType) && // issue #1110
              (getPrimitiveReplacementForStructuralCall(methSym.name).isDefined)
            )
            // Erasure lets Unit through as Unit, but a method returning Any will have an
            // erased return type of Object and should also allow Unit.
            def isDefinitelyUnit  = (resultSym == UnitClass)
            def isMaybeUnit       = (resultSym == ObjectClass) || isDefinitelyUnit
            // If there's any chance this signature could be met by an Array.
            val isArrayMethodSignature = {
              def typesMatchApply = paramTypes match {
                case List(tp) => tp <:< IntTpe
                case _        => false
              }
              def typesMatchUpdate = paramTypes match {
                case List(tp1, tp2) => (tp1 <:< IntTpe) && isMaybeUnit
                case _              => false
              }

              (methSym.name == nme.length && params.isEmpty) ||
              (methSym.name == nme.clone_ && params.isEmpty) ||
              (methSym.name == nme.apply  && typesMatchApply) ||
              (methSym.name == nme.update && typesMatchUpdate)
            }

            /* Some info about the argument at the call site. */
            val qualSym           = qual.tpe.typeSymbol
            val args              = qual1() :: params
            def isDefinitelyArray = (qualSym == ArrayClass)
            def isMaybeArray      = (qualSym == ObjectClass) || isDefinitelyArray
            def isMaybeBoxed      = platform isMaybeBoxed qualSym

            // This is complicated a bit by trying to handle Arrays correctly.
            // Under normal circumstances if the erased return type is Object then
            // we're not going to box it to Unit, but that is the situation with
            // a signature like def f(x: { def update(x: Int, y: Long): Any })
            //
            // However we only want to do that boxing if it has been determined
            // to be an Array and a method returning Unit.  But for this fixResult
            // could be called in one place: instead it is called separately from the
            // unconditional outcomes (genValueCall, genArrayCall, genDefaultCall.)
            def fixResult(tree: Tree, mustBeUnit: Boolean = false) =
              if (mustBeUnit || resultSym == UnitClass) BLOCK(tree, REF(BoxedUnit_UNIT))  // boxed unit
              else if (resultSym == ObjectClass) tree                                     // no cast necessary
              else gen.mkCast(tree, boxedResType)                                         // cast to expected type

            /* Normal non-Array call */
            def genDefaultCall = {
              // reflective method call machinery
              val invokeName  = MethodClass.tpe member nme.invoke_                                  // scala.reflect.Method.invoke(...)
              def cache       = REF(reflectiveMethodCache(ad.symbol.name.toString, paramTypes))     // cache Symbol
              def lookup      = Apply(cache, List(qual1().GETCLASS()))                                // get Method object from cache
              def invokeArgs  = ArrayValue(TypeTree(ObjectTpe), params)                       // args for invocation
              def invocation  = (lookup DOT invokeName)(qual1(), invokeArgs)                        // .invoke(qual1, ...)

              // exception catching machinery
              val invokeExc   = currentOwner.newValue(mkTerm(""), ad.pos) setInfo InvocationTargetExceptionClass.tpe
              def catchVar    = Bind(invokeExc, Typed(Ident(nme.WILDCARD), TypeTree(InvocationTargetExceptionClass.tpe)))
              def catchBody   = Throw(Apply(Select(Ident(invokeExc), nme.getCause), Nil))

              // try { method.invoke } catch { case e: InvocationTargetExceptionClass => throw e.getCause() }
              fixResult(TRY (invocation) CATCH { CASE (catchVar) ==> catchBody } FINALLY END)
            }

            /* A possible primitive method call, represented by methods in BoxesRunTime. */
            def genValueCall(operator: Symbol) = fixResult(REF(operator) APPLY args)
            def genValueCallWithTest = {
              getPrimitiveReplacementForStructuralCall(methSym.name) match {
                case Some((operator, test)) =>
                  IF (test(qual1())) THEN genValueCall(operator) ELSE genDefaultCall
                case _ =>
                  genDefaultCall
              }
            }

            /* A native Array call. */
            def genArrayCall = fixResult(
              methSym.name match {
                case nme.length => REF(boxMethod(IntClass)) APPLY (REF(arrayLengthMethod) APPLY args)
                case nme.update => REF(arrayUpdateMethod) APPLY List(args(0), (REF(unboxMethod(IntClass)) APPLY args(1)), args(2))
                case nme.apply  => REF(arrayApplyMethod) APPLY List(args(0), (REF(unboxMethod(IntClass)) APPLY args(1)))
                case nme.clone_ => REF(arrayCloneMethod) APPLY List(args(0))
                case x          => throw new MatchError(x)
              },
              mustBeUnit = methSym.name == nme.update
            )

            /* A conditional Array call, when we can't determine statically if the argument is
             * an Array, but the structural type method signature is consistent with an Array method
             * so we have to generate both kinds of code.
             */
            def genArrayCallWithTest =
              IF ((qual1().GETCLASS()) DOT nme.isArray) THEN genArrayCall ELSE genDefaultCall

            localTyper typed (
              if (isMaybeBoxed && isJavaValueMethod) genValueCallWithTest
              else if (isArrayMethodSignature && isDefinitelyArray) genArrayCall
              else if (isArrayMethodSignature && isMaybeArray) genArrayCallWithTest
              else genDefaultCall
            )
          }
        }

        {

        /* ### BODY OF THE TRANSFORMATION -> remember we're in case ad@ApplyDynamic(qual, params) ### */

        /* This creates the tree that does the reflective call (see general comment
         * on the apply-dynamic tree for its format). This tree is simply composed
         * of three successive calls, first to getClass on the callee, then to
         * getMethod on the class, then to invoke on the method.
         * - getMethod needs an array of classes for choosing one amongst many
         *   overloaded versions of the method. This is provided by paramTypeClasses
         *   and must be done on the static type as Scala's dispatching is static on
         *   the parameters.
         * - invoke needs an array of AnyRefs that are the method's arguments. The
         *   erasure phase guarantees that any parameter passed to a dynamic apply
         *   is compatible (through boxing). Boxed ints et al. is what invoke expects
         *   when the applied method expects ints, hence no change needed there.
         * - in the end, the result of invoke must be fixed, again to deal with arrays.
         *   This is provided by fixResult. fixResult will cast the invocation's result
         *   to the method's return type, which is generally ok, except when this type
         *   is a value type (int et al.) in which case it must cast to the boxed version
         *   because invoke only returns object and erasure made sure the result is
         *   expected to be an AnyRef. */
        val t: Tree = {
          val (mparams, resType) = ad.symbol.tpe match {
            case MethodType(mparams, resType) =>
              assert(params.length == mparams.length, ((params, mparams)))
              (mparams, resType)
            case tpe @ OverloadedType(pre, alts) =>
              runReporting.warning(ad.pos,
                s"Overloaded type reached the backend! This is a bug in scalac.\n     Symbol: ${ad.symbol}\n  Overloads: $tpe\n  Arguments: " + ad.args.map(_.tpe),
                WarningCategory.Other,
                currentOwner)
              val fittingAlts = alts collect { case alt if sumSize(alt.paramss, 0) == params.length => alt.tpe }
              fittingAlts match {
                case mt @ MethodType(mparams, resType) :: Nil =>
                  runReporting.warning(ad.pos,
                    "Only one overload has the right arity, proceeding with overload " + mt,
                    WarningCategory.Other,
                    currentOwner)
                  (mparams, resType)
                case _ =>
                  reporter.error(ad.pos, "Cannot resolve overload.")
                  (Nil, NoType)
              }
            case NoType =>
              abort(ad.symbol.toString)
            case x => throw new MatchError(x)
          }
          typedPos {
            val sym = currentOwner.newValue(mkTerm("qual"), ad.pos) setInfo qual0.tpe
            qual = REF(sym)

            BLOCK(
              ValDef(sym, qual0),
              callAsReflective(mparams map (_.tpe), resType)
            )
          }
        }

        /* For testing purposes, the dynamic application's condition
         * can be printed-out in great detail. Remove? */
        if (settings.debug) {
          def paramsToString(xs: Any*) = xs map (_.toString) mkString ", "
          val mstr = ad.symbol.tpe match {
            case MethodType(mparams, resType) =>
              sm"""|  with
                   |  - declared parameter types: '${paramsToString(mparams)}'
                   |  - passed argument types:    '${paramsToString(params)}'
                   |  - result type:              '${resType.toString}'"""
            case _ => ""
          }
          log(s"""Dynamically application '$qual.${ad.symbol.name}(${paramsToString(params)})' $mstr - resulting code: '$t'""")
        }

        /* We return the dynamic call tree, after making sure no other
         * clean-up transformation are to be applied on it. */
        transform(t)
      /* ### END OF DYNAMIC APPLY TRANSFORM ### */
      }
    }

    object StringsPattern {
      def unapply(arg: Tree): Option[List[String]] = arg match {
        case Literal(Constant(value: String)) => Some(value :: Nil)
        case Literal(Constant(null))          => Some(null :: Nil)
        case Alternative(alts)                => traverseOpt(alts)(unapply).map(_.flatten)
        case _                                => None
      }
    }

    // transform scrutinee of all matches to ints
    def transformSwitch(sw: Match): Tree = { import CODE._
      sw.selector.tpe.widen match {
        case IntTpe => sw // can switch directly on ints
        case StringTpe =>
          // these assumptions about the shape of the tree are justified by the codegen in MatchOptimization
          val Match(Typed(selTree, _), cases) = sw: @unchecked
          def selArg = selTree match {
            case x: Ident   => REF(x.symbol)
            case x: Literal => x
            case x          => throw new MatchError(x)
          }
          val restpe = sw.tpe
          val swPos = sw.pos.focus

          /* From this:
           *     string match { case "AaAa" => 1 case "BBBB" | "c" => 2 case _ => 3}
           * Generate this:
           *     string.## match {
           *       case 2031744 =>
           *         if ("AaAa" equals string) goto match1
           *         else if ("BBBB" equals string) goto match2
           *         else goto matchFailure
           *       case 99 =>
           *         if ("c" equals string) goto match2
           *         else goto matchFailure
           *       case _ => goto matchFailure
           *     }
           *     match1: goto matchSuccess (1)
           *     match2: goto matchSuccess (2)
           *     matchFailure: goto matchSuccess (3) // would be throw new MatchError(string) if no default was given
           *     matchSuccess(res: Int): res
           * This proliferation of labels is needed to handle alternative patterns, since multiple branches in the
           * resulting switch may need to correspond to a single case body.
           */

          val stats = mutable.ListBuffer.empty[Tree]
          var failureBody = Throw(New(definitions.MatchErrorClass.tpe_*, selArg)) : Tree

          // genbcode isn't thrilled about seeing labels with Unit arguments, so `success`'s type is one of
          // `${sw.tpe} => ${sw.tpe}` or `() => Unit` depending.
          val success = {
            val lab = currentOwner.newLabel(unit.freshTermName("matchEnd"), swPos)
            if (restpe =:= UnitTpe) {
              lab.setInfo(MethodType(Nil, restpe))
            } else {
              lab.setInfo(MethodType(lab.newValueParameter(nme.x_1).setInfo(restpe) :: Nil, restpe))
            }
          }
          def succeed(res: Tree): Tree =
            if (restpe =:= UnitTpe) BLOCK(res, REF(success) APPLY Nil) else REF(success) APPLY res

          val failure = currentOwner.newLabel(unit.freshTermName("matchEnd"), swPos).setInfo(MethodType(Nil, restpe))
          def fail(): Tree = atPos(swPos) { Apply(REF(failure), Nil) }

          val ifNull = LIT(0)
          val noNull = Apply(selArg DOT Object_hashCode, Nil)

          val newSel = selTree match {
            case _: Ident   => atPos(selTree.symbol.pos) { IF(selTree.symbol OBJ_EQ NULL) THEN ifNull ELSE noNull }
            case x: Literal => atPos(selTree.pos) { if (x.value.value == null) ifNull else noNull }
            case x          => throw new MatchError(x)
          }
          val casesByHash =
            cases.flatMap {
              case cd@CaseDef(StringsPattern(strs), _, body) =>
                val jump = currentOwner.newLabel(unit.freshTermName("case"), swPos).setInfo(MethodType(Nil, restpe))
                stats += LabelDef(jump, Nil, succeed(body))
                strs.map((_, jump, cd.pat.pos))
              case cd@CaseDef(Ident(nme.WILDCARD), _, body) =>
                failureBody = succeed(body)
                None
              case cd => globalError(s"unhandled in switch: $cd"); None
            }.groupBy(_._1.##)
          val newCases = casesByHash.toList.sortBy(_._1).map {
            case (hash, cases) =>
              val newBody = cases.foldLeft(fail()) {
                case (next, (pat, jump, pos)) =>
                  val comparison = if (pat == null) Object_eq else Object_equals
                  atPos(pos) {
                    IF(LIT(pat) DOT comparison APPLY selArg) THEN (REF(jump) APPLY Nil) ELSE next
                  }
              }
              CaseDef(LIT(hash), EmptyTree, newBody)
          }

          stats += LabelDef(failure, Nil, failureBody)

          stats += (if (restpe =:= UnitTpe) {
            LabelDef(success, Nil, gen.mkLiteralUnit)
          } else {
            LabelDef(success, success.info.params.head :: Nil, REF(success.info.params.head))
          })

          stats prepend Match(newSel, newCases :+ CaseDef(Ident(nme.WILDCARD), EmptyTree, fail()))

          val res = Block(stats.result() : _*)
          localTyper.typedPos(sw.pos)(res)
        case _ => globalError(s"unhandled switch scrutinee type ${sw.selector.tpe}: $sw"); sw
      }
    }

    override def transform(tree: Tree): Tree = tree match {
      case _: ClassDef if genBCode.codeGen.CodeGenImpl.isJavaEntryPoint(tree.symbol, currentUnit, settings.mainClass.valueSetByUser.map(_.toString)) =>
        // collecting symbols for entry points here (as opposed to GenBCode where they are used)
        // has the advantage of saving an additional pass over all ClassDefs.
        entryPoints += tree.symbol
        tree.transform(this)

      /* Transforms dynamic calls (i.e. calls to methods that are undefined
       * in the erased type space) to -- dynamically -- unsafe calls using
       * reflection. This is used for structural sub-typing of refinement
       * types, but may be used for other dynamic calls in the future.
       * For 'a.f(b)' it will generate something like:
       * 'a.getClass().
       * '  getMethod("f", Array(classOf[b.type])).
       * '  invoke(a, Array(b))
       * plus all the necessary casting/boxing/etc. machinery required
       * for type-compatibility (see fixResult).
       *
       * USAGE CONTRACT:
       * There are a number of assumptions made on the way a dynamic apply
       * is used. Assumptions relative to type are handled by the erasure
       * phase.
       * - The applied arguments are compatible with AnyRef, which means
       *   that an argument tree typed as AnyVal has already been extended
       *   with the necessary boxing calls. This implies that passed
       *   arguments might not be strictly compatible with the method's
       *   parameter types (a boxed integer while int is expected).
       * - The expected return type is an AnyRef, even when the method's
       *   return type is an AnyVal. This means that the tree containing the
       *   call has already been extended with the necessary unboxing calls
       *   (or is happy with the boxed type).
       * - The type-checker has prevented dynamic applies on methods which
       *   parameter's erased types are not statically known at the call site.
       *   This is necessary to allow dispatching the call to the correct
       *   method (dispatching on parameters is static in Scala). In practice,
       *   this limitation only arises when the called method is defined as a
       *   refinement, where the refinement defines a parameter based on a
       *   type variable. */

      case tree: ApplyDynamic if tree.symbol.owner.isRefinementClass =>
        transformApplyDynamic(tree)

      /* Some cleanup transformations add members to templates (classes, traits, etc).
       * When inside a template (i.e. the body of one of its members), two maps
       * (newStaticMembers and newStaticInits) are available in the tree transformer. Any mapping from
       * a symbol to a MemberDef (DefDef, ValDef, etc.) that is in newStaticMembers once the
       * transformation of the template is finished will be added as a member to the
       * template. Any mapping from a symbol to a tree that is in newStaticInits, will be added
       * as a statement of the form "symbol = tree" to the beginning of the default
       * constructor. */
      case Template(parents, self, body) =>
        localTyper = typer.atOwner(tree, currentClass)
        transformTemplate(tree)

      case Literal(c) if c.tag == ClazzTag =>
        val tpe = c.typeValue
        typedWithPos(tree.pos) {
          if (isPrimitiveValueClass(tpe.typeSymbol)) {
            if (tpe.typeSymbol == UnitClass)
              REF(BoxedUnit_TYPE)
            else
              Select(REF(boxedModule(tpe.typeSymbol)), nme.TYPE_)
          }

          else tree
        }

     /*
      * This transformation should identify Scala symbol invocations in the tree and replace them
      * with references to a statically cached instance.
      *
      * The reasoning behind this transformation is the following. Symbols get interned - they are stored
      * in a global map which is protected with a lock. The reason for this is making equality checks
      * quicker. But calling Symbol.apply, although it does return a unique symbol, accesses a locked object,
      * making symbol access slow. To solve this, the unique symbol from the global symbol map in Symbol
      * is accessed only once during class loading, and after that, the unique symbol is in the statically
      * initialized call site returned by invokedynamic. Hence, it is cheap to both reach the unique symbol
      * and do equality checks on it.
      *
      * And, finally, be advised - Scala's Symbol literal (scala.Symbol) and the Symbol class of the compiler
      * have little in common.
      */
      case Apply(fn @ Select(qual, _), (arg @ Literal(Constant(symname: String))) :: Nil)
        if treeInfo.isQualifierSafeToElide(qual) && fn.symbol == Symbol_apply && !currentClass.isTrait =>

        treeCopy.ApplyDynamic(tree, atPos(fn.pos)(Ident(SymbolLiteral_dummy).setType(SymbolLiteral_dummy.info)), LIT(SymbolLiteral_bootstrap) :: arg :: Nil).transform(this)

      // Drop the TypeApply, which was used in Erasure to make `synchronized { ... } ` erase like `...`
      // (and to avoid boxing the argument to the polymorphic `synchronized` method).
      case app@Apply(TypeApply(fun, _), args) if fun.symbol == Object_synchronized =>
        treeCopy.Apply(app, fun, args).transform(this)

      // Replaces `Array(<ScalaRunTime>.wrapArray(ArrayValue(...).$asInstanceOf[...]), <tag>)`
      // with just `ArrayValue(...).$asInstanceOf[...]`
      //
      // See scala/bug#6611; we must *only* do this for literal vararg arrays.
<<<<<<< HEAD
      case Apply(appMeth @ Select(appMethQual, _), Apply(wrapRefArrayMeth, (arg @ StripCast(ArrayValue(elemtpt, elems))) :: Nil) :: classTagEvidence :: Nil)
      if (wrapRefArrayMeth.symbol == currentRun.runDefinitions.wrapVarargsRefArrayMethod || wrapRefArrayMeth.symbol == currentRun.runDefinitions.genericWrapVarargsRefArrayMethod) && appMeth.symbol == ArrayModule_genericApply && treeInfo.isQualifierSafeToElide(appMethQual) &&
        !elemtpt.tpe.typeSymbol.isBottomClass =>
=======
      case Apply(appMeth, Apply(wrapRefArrayMeth, (arg @ StripCast(ArrayValue(elemtpt, elems))) :: Nil) :: classTagEvidence :: Nil)
      if (wrapRefArrayMeth.symbol == currentRun.runDefinitions.Predef_genericWrapRefArray || wrapRefArrayMeth.symbol ==  currentRun.runDefinitions.Predef_wrapRefArray) && appMeth.symbol == ArrayModule_genericApply &&
         !elemtpt.tpe.typeSymbol.isBottomClass && !elemtpt.tpe.typeSymbol.isPrimitiveValueClass /* can happen via specialization.*/  =>
>>>>>>> adc9a22e
        classTagEvidence.attachments.get[analyzer.MacroExpansionAttachment] match {
          case Some(att) if att.expandee.symbol.name == nme.materializeClassTag && tree.isInstanceOf[ApplyToImplicitArgs] =>
            super.transform(arg)
          case None                                                    =>
            localTyper.typedPos(tree.pos) {
              gen.evalOnce(classTagEvidence, currentOwner, unit) { ev =>
                val arr = localTyper.typedPos(tree.pos)(gen.mkMethodCall(classTagEvidence, definitions.ClassTagClass.info.decl(nme.newArray), Nil, Literal(Constant(elems.size)) :: Nil))
                gen.evalOnce(arr, currentOwner, unit) { arr =>
                  val stats = mutable.ListBuffer[Tree]()
                  foreachWithIndex(elems) { (elem, i) =>
                    stats += gen.mkMethodCall(gen.mkAttributedRef(definitions.ScalaRunTimeModule), currentRun.runDefinitions.arrayUpdateMethod,
                                              Nil, arr() :: Literal(Constant(i)) :: elem :: Nil)
                  }
                  super.transform(Block(stats.toList, arr()))
                }
              }
            }
        }
      case Apply(appMeth @ Select(appMethQual, _), elem0 :: Apply(wrapArrayMeth, (rest @ ArrayValue(elemtpt, _)) :: Nil) :: Nil)
      if wrapArrayMeth.symbol == wrapVarargsArrayMethod(elemtpt.tpe) && appMeth.symbol == ArrayModule_apply(elemtpt.tpe) && treeInfo.isQualifierSafeToElide(appMethQual) =>
        treeCopy.ArrayValue(rest, rest.elemtpt, elem0 :: rest.elems).transform(this)
      case Apply(appMeth @ Select(appMethQual, _), elem :: (nil: RefTree) :: Nil)
      if nil.symbol == NilModule && appMeth.symbol == ArrayModule_apply(elem.tpe.widen) && treeInfo.isExprSafeToInline(nil) && treeInfo.isQualifierSafeToElide(appMethQual) =>
        localTyper.typedPos(elem.pos) {
          ArrayValue(TypeTree(elem.tpe), elem :: Nil)
        } transform this
      case Apply(appMeth @ Select(appMethQual, _), elem :: (nil: RefTree) :: Nil)
        if nil.symbol == NilModule && appMeth.symbol == ArrayModule_apply(elem.tpe.widen) && treeInfo.isExprSafeToInline(nil) && treeInfo.isQualifierSafeToElide(appMethQual) =>
        localTyper.typedPos(elem.pos) {
          ArrayValue(TypeTree(elem.tpe), elem :: Nil)
        } transform this
      // List(a, b, c) ~> new ::(a, new ::(b, new ::(c, Nil)))
      // Seq(a, b, c) ~> new ::(a, new ::(b, new ::(c, Nil)))
      case Apply(appMeth @ Select(appQual, _), List(Apply(wrapArrayMeth, List(StripCast(rest @ ArrayValue(elemtpt, _))))))
      if wrapArrayMeth.symbol == currentRun.runDefinitions.wrapVarargsRefArrayMethod
        && currentRun.runDefinitions.isSeqApply(appMeth) && rest.elems.lengthIs < transformListApplyLimit =>
        val consed = rest.elems.reverse.foldLeft(gen.mkAttributedRef(NilModule): Tree)(
          (acc, elem) => New(ConsClass, elem, acc)
        )
        // Limiting extra stack frames consumed by generated code
        reducingTransformListApply(rest.elems.length) {
          super.transform(localTyper.typedPos(tree.pos)(consed))
        }

      //methods on Double
      //new Predef.doubleToDouble(x).isNaN() -> java.lang.Double.isNaN(x)
      //new Predef.doubleToDouble(x).isInfinite() -> java.lang.Double.isInfinity(x)
      //methods on Float
      //new Predef.float2Float(x).isNaN() -> java.lang.Double.isNaN(x)
      //new Predef.float2Float(x).isInfinite() -> java.lang.Double.isInfinity(x)

      //methods on Number
      //new Predef.<convert>(x).byteValue() -> x.toByte()
      //new Predef.<convert>(x).shortValue() -> x.toShort()
      //new Predef.<convert>(x).intValue() -> x.toInt()
      //new Predef.<convert>(x).longValue() -> x.toLong()
      //new Predef.<convert>(x).floatValue() -> x.toFloat()
      //new Predef.<convert>(x).doubleValue() -> x.toDouble()
      //
      // for each of the conversions
      // double2Double
      // float2Float
      // byte2Byte
      // short2Short
      // char2Character
      // int2Integer
      // long2Long
      // boolean2Boolean
      //
      case Apply(Select(Apply(boxing @ Select(qual, _), params), methodName), Nil)
        if currentRun.runDefinitions.PreDef_primitives2Primitives.contains(boxing.symbol) &&
          params.size == 1 &&
          allPrimitiveMethodsToRewrite.contains(methodName) &&
          treeInfo.isExprSafeToInline(qual) =>
        val newTree =
          if (doubleAndFloatRedirectMethods.contains(methodName)) {
            val cls =
              if (boxing.symbol == currentRun.runDefinitions.Predef_double2Double)
                definitions.BoxedDoubleClass
              else definitions.BoxedFloatClass

            val targetMethod = cls.companionModule.info.decl(doubleAndFloatRedirectMethods(methodName))
            gen.mkMethodCall(targetMethod, params)
          } else {
            gen.mkMethodCall(Select(params.head, javaNumberConversions(methodName)), Nil)
          }
        super.transform(localTyper.typedPos(tree.pos)(newTree))

      //(x:Int).hashCode is transformed to scala.Int.box(x).hashCode()
      //(x:Int).toString is transformed to scala.Int.box(x).toString()
      //
      //rewrite
      // scala.Int.box(x).hashCode() ->  java.lang.Integer.hashCode(x)
      // scala.Int.box(x).toString() ->  java.lang.Integer.toString(x)
      // similarly for all primitive types
      case Apply(Select(Apply(box @ Select(boxer, _), params), methodName), Nil)
        if objectMethods.contains(methodName) &&
          params.size == 1 &&
          currentRun.runDefinitions.isBox(box.symbol) &&
          treeInfo.isExprSafeToInline(boxer)
      =>
        val target = boxedClass(boxer.symbol.companion)
        val targetMethod = target.companionModule.info.decl(methodName)
        val newTree      = gen.mkMethodCall(targetMethod, params)
        super.transform(localTyper.typedPos(tree.pos)(newTree))

      // Seq() ~> Nil (note: List() ~> Nil is rewritten in the Typer)
      case Apply(appMeth @ Select(appQual, _), List(nil))
      if nil.symbol == NilModule && currentRun.runDefinitions.isSeqApply(appMeth) =>
        gen.mkAttributedRef(NilModule)
      case switch: Match =>
        super.transform(transformSwitch(switch))

      case _ =>
        super.transform(tree)
    }

  } // CleanUpTransformer


  private val objectMethods = Map[Name, TermName](
    nme.hashCode_ -> nme.hashCode_,
    nme.toString_ -> nme.toString_
    )
  private val doubleAndFloatRedirectMethods = Map[Name, TermName](
    nme.isNaN -> nme.isNaN,
    nme.isInfinite -> nme.isInfinite
    )
  private val javaNumberConversions         = Map[Name, TermName](
    nme.byteValue -> nme.toByte,
    nme.shortValue -> nme.toShort,
    nme.intValue -> nme.toInt,
    nme.longValue -> nme.toLong,
    nme.floatValue -> nme.toFloat,
    nme.doubleValue -> nme.toDouble
    )
  private val allPrimitiveMethodsToRewrite  = doubleAndFloatRedirectMethods.keySet ++ javaNumberConversions.keySet

}<|MERGE_RESOLUTION|>--- conflicted
+++ resolved
@@ -596,15 +596,9 @@
       // with just `ArrayValue(...).$asInstanceOf[...]`
       //
       // See scala/bug#6611; we must *only* do this for literal vararg arrays.
-<<<<<<< HEAD
       case Apply(appMeth @ Select(appMethQual, _), Apply(wrapRefArrayMeth, (arg @ StripCast(ArrayValue(elemtpt, elems))) :: Nil) :: classTagEvidence :: Nil)
       if (wrapRefArrayMeth.symbol == currentRun.runDefinitions.wrapVarargsRefArrayMethod || wrapRefArrayMeth.symbol == currentRun.runDefinitions.genericWrapVarargsRefArrayMethod) && appMeth.symbol == ArrayModule_genericApply && treeInfo.isQualifierSafeToElide(appMethQual) &&
-        !elemtpt.tpe.typeSymbol.isBottomClass =>
-=======
-      case Apply(appMeth, Apply(wrapRefArrayMeth, (arg @ StripCast(ArrayValue(elemtpt, elems))) :: Nil) :: classTagEvidence :: Nil)
-      if (wrapRefArrayMeth.symbol == currentRun.runDefinitions.Predef_genericWrapRefArray || wrapRefArrayMeth.symbol ==  currentRun.runDefinitions.Predef_wrapRefArray) && appMeth.symbol == ArrayModule_genericApply &&
-         !elemtpt.tpe.typeSymbol.isBottomClass && !elemtpt.tpe.typeSymbol.isPrimitiveValueClass /* can happen via specialization.*/  =>
->>>>>>> adc9a22e
+        !elemtpt.tpe.typeSymbol.isBottomClass && !elemtpt.tpe.typeSymbol.isPrimitiveValueClass /* can happen via specialization.*/  =>
         classTagEvidence.attachments.get[analyzer.MacroExpansionAttachment] match {
           case Some(att) if att.expandee.symbol.name == nme.materializeClassTag && tree.isInstanceOf[ApplyToImplicitArgs] =>
             super.transform(arg)
