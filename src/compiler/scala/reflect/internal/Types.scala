--- conflicted
+++ resolved
@@ -65,13 +65,8 @@
     // inst is the instantiation and constr is a list of bounds.
   case DeBruijnIndex(level, index)
     // for dependent method types: a type referring to a method parameter.
-<<<<<<< HEAD
-  case ErasedInlineType(tp)
-    // only used during erasure of inline classes.
-=======
   case ErasedValueType(tp)
     // only used during erasure of derived value classes.
->>>>>>> 54e284d6
 */
 
 trait Types extends api.Types { self: SymbolTable =>
@@ -416,11 +411,6 @@
      *  inherited by typerefs, singleton types, and refinement types,
      *  The empty list for all other types */
     def parents: List[Type] = List()
-    
-    /** For a class with nonEmpty parents, the first parent.
-     *  Otherwise some specific fixed top type.
-     */
-    def firstParent = if (parents.nonEmpty) parents.head else ObjectClass.tpe
 
     /** For a class with nonEmpty parents, the first parent.
      *  Otherwise some specific fixed top type.
@@ -1434,11 +1424,7 @@
 
     // override def isNullable: Boolean =
     // parents forall (p => p.isNullable && !p.typeSymbol.isAbstractType);
-<<<<<<< HEAD
-    
-=======
-
->>>>>>> 54e284d6
+
     override def safeToString: String = parentsString(parents) + (
       (if (settings.debug.value || parents.isEmpty || (decls.elems ne null))
         decls.mkString("{", "; ", "}") else "")
@@ -2169,11 +2155,7 @@
       )
       else ""
     )
-<<<<<<< HEAD
-      
-=======
-
->>>>>>> 54e284d6
+
     private def finishPrefix(rest: String) = (
       if (sym.isPackageClass) packagePrefix + rest
       else if (sym.isModuleClass) objectPrefix + rest
@@ -3112,15 +3094,6 @@
       "De Bruijn "+kind+"("+(pnames mkString ",")+";"+(ptypes mkString ",")+";"+restpe+")"
     }
   }
-  
-  abstract case class ErasedInlineType(sym: Symbol) extends Type 
-  
-  final class UniqueErasedInlineType(sym: Symbol) extends ErasedInlineType(sym) with UniqueType
-  
-  object ErasedInlineType {
-    def apply(sym: Symbol): Type = 
-      unique(new UniqueErasedInlineType(sym))
-  }
 
   abstract case class ErasedValueType(sym: Symbol) extends Type {
     override def safeToString = sym.name+"$unboxed"
@@ -3327,7 +3300,6 @@
       case _                                              => abort(debugString(tycon))
     }
 
-<<<<<<< HEAD
   /** A creator for existential types where the type arguments,
    *  rather than being applied directly, are interpreted as the
    *  upper bounds of unknown types.  For instance if the type argument
@@ -3347,8 +3319,6 @@
     }
   }
 
-=======
->>>>>>> 54e284d6
   /** A creator and extractor for type parameterizations that strips empty type parameter lists.
    *  Use this factory method to indicate the type has kind * (it's a polymorphic value)
    *  until we start tracking explicit kinds equivalent to typeFun (except that the latter requires tparams nonEmpty).
