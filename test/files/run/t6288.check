[[syntax trees at end of                    patmat]] // newSource1.scala
[7]package [7]<empty> {
  [7]object Case3 extends [13][106]scala.AnyRef {
    [106]def <init>(): [13]Case3.type = [106]{
      [106][106][106]Case3.super.<init>();
      [13]()
    };
    [21]def unapply([29]z: [32]<type: [32]scala.Any>): [21]Option[Int] = [56][52][52]new [52]Some[Int]([57]-1);
    [64]{
      [64]case <synthetic> val x1: [64]String = [64]"";
<<<<<<< HEAD
      [64]case5(){
        [89]if ([89][89]x1.ne([89]null))
          [84]{
            [84]<synthetic> val o7: [84]Option[Int] = [84][84]Case3.unapply([84]x1);
            [84]if ([84]o7.isEmpty.unary_!)
              [97][97]matchEnd4([97]())
            else
              [84][84]case6()
          }
        else
          [89][89]case6()
=======
      [64]case5()[84]{
        [84]<synthetic> val o7: [84]Option[Int] = [84][84]Case3.unapply([84]x1);
        [84]if ([84]o7.isEmpty)
          [84][84]case6();
        [97][97]matchEnd4([97]())
>>>>>>> 3d9409dc
      };
      [64]case6(){
        [64][64]matchEnd4([64]throw [64][64][64]new [64]MatchError([64]x1))
      };
      [64]matchEnd4(x: [NoPosition]Unit){
        [64]x
      }
    }
  };
  [113]object Case4 extends [119][217]scala.AnyRef {
    [217]def <init>(): [119]Case4.type = [217]{
      [217][217][217]Case4.super.<init>();
      [119]()
    };
    [127]def unapplySeq([138]z: [141]<type: [141]scala.Any>): [127]Option[List[Int]] = [167]scala.None;
    [175]{
      [175]case <synthetic> val x1: [175]String = [175]"";
<<<<<<< HEAD
      [175]case5(){
        [200]if ([200][200]x1.ne([200]null))
          [195]{
            [195]<synthetic> val o7: [195]Option[List[Int]] = [195][195]Case4.unapplySeq([195]x1);
            [195]if ([195][195]o7.isEmpty.unary_!.&&([195][195][195][195]o7.get.!=([195]null).&&([195][195][195][195]o7.get.lengthCompare([195]1).==([195]0))))
              [208][208]matchEnd4([208]())
            else
              [195][195]case6()
          }
        else
          [200][200]case6()
=======
      [175]case5()[195]{
        [195]<synthetic> val o7: [195]Option[List[Int]] = [195][195]Case4.unapplySeq([195]x1);
        [195]if ([195]o7.isEmpty)
          [195][195]case6();
        [195]if ([195][195][195][195][195]o7.get.!=([195]null).&&([195][195][195][195]o7.get.lengthCompare([195]1).==([195]0)).unary_!)
          [195][195]case6();
        [208][208]matchEnd4([208]())
>>>>>>> 3d9409dc
      };
      [175]case6(){
        [175][175]matchEnd4([175]throw [175][175][175]new [175]MatchError([175]x1))
      };
      [175]matchEnd4(x: [NoPosition]Unit){
        [175]x
      }
    }
  };
  [224]object Case5 extends [230][313]scala.AnyRef {
    [313]def <init>(): [230]Case5.type = [313]{
      [313][313][313]Case5.super.<init>();
      [230]()
    };
    [238]def unapply([246]z: [249]<type: [249]scala.Any>): [238]Boolean = [265]true;
    [273]{
      [273]case <synthetic> val x1: [273]String = [273]"";
<<<<<<< HEAD
      [273]case5(){
        [298]if ([298][298]x1.ne([298]null))
          [293]{
            [293]<synthetic> val o7: [293]Option[List[Int]] = [293][293]Case4.unapplySeq([293]x1);
            [293]if ([293][293]o7.isEmpty.unary_!.&&([293][293][293][293]o7.get.!=([293]null).&&([293][293][293][293]o7.get.lengthCompare([293]0).==([293]0))))
              [304][304]matchEnd4([304]())
            else
              [293][293]case6()
          }
        else
          [298][298]case6()
=======
      [273]case5()[293]{
        [293]<synthetic> val o7: [293]Option[List[Int]] = [293][293]Case4.unapplySeq([293]x1);
        [293]if ([293]o7.isEmpty)
          [293][293]case6();
        [293]if ([293][293][293][293][293]o7.get.!=([293]null).&&([293][293][293][293]o7.get.lengthCompare([293]0).==([293]0)).unary_!)
          [293][293]case6();
        [304][304]matchEnd4([304]())
>>>>>>> 3d9409dc
      };
      [273]case6(){
        [273][273]matchEnd4([273]throw [273][273][273]new [273]MatchError([273]x1))
      };
      [273]matchEnd4(x: [NoPosition]Unit){
        [273]x
      }
    }
  };
  [320]object Case6 extends [326][417]scala.AnyRef {
    [417]def <init>(): [326]Case6.type = [417]{
      [417][417][417]Case6.super.<init>();
      [326]()
    };
    [334]def unapply([342]z: [345]<type: [345]scala.Int>): [334]Option[Int] = [369][365][365]new [365]Some[Int]([370]-1);
    [377]{
      [377]case <synthetic> val x1: [377]Int = [377]0;
      [377]case5()[396]{
        [396]<synthetic> val o7: [396]Option[Int] = [396][396]Case6.unapply([396]x1);
        [396]if ([396]o7.isEmpty.unary_!)
          [409][409]matchEnd4([409]())
        else
          [396][396]case6()
      };
      [377]case6(){
        [377][377]matchEnd4([377]throw [377][377][377]new [377]MatchError([377]x1))
      };
      [377]matchEnd4(x: [NoPosition]Unit){
        [377]x
      }
    }
  }
}
<|MERGE_RESOLUTION|>--- conflicted
+++ resolved
@@ -8,25 +8,13 @@
     [21]def unapply([29]z: [32]<type: [32]scala.Any>): [21]Option[Int] = [56][52][52]new [52]Some[Int]([57]-1);
     [64]{
       [64]case <synthetic> val x1: [64]String = [64]"";
-<<<<<<< HEAD
-      [64]case5(){
-        [89]if ([89][89]x1.ne([89]null))
-          [84]{
-            [84]<synthetic> val o7: [84]Option[Int] = [84][84]Case3.unapply([84]x1);
-            [84]if ([84]o7.isEmpty.unary_!)
-              [97][97]matchEnd4([97]())
-            else
-              [84][84]case6()
-          }
-        else
-          [89][89]case6()
-=======
-      [64]case5()[84]{
+      [64]case5()[89]{
+        [89]if ([89][89][89]x1.ne([89]null).unary_!)
+          [89][89]case6();
         [84]<synthetic> val o7: [84]Option[Int] = [84][84]Case3.unapply([84]x1);
         [84]if ([84]o7.isEmpty)
           [84][84]case6();
         [97][97]matchEnd4([97]())
->>>>>>> 3d9409dc
       };
       [64]case6(){
         [64][64]matchEnd4([64]throw [64][64][64]new [64]MatchError([64]x1))
@@ -44,27 +32,15 @@
     [127]def unapplySeq([138]z: [141]<type: [141]scala.Any>): [127]Option[List[Int]] = [167]scala.None;
     [175]{
       [175]case <synthetic> val x1: [175]String = [175]"";
-<<<<<<< HEAD
-      [175]case5(){
-        [200]if ([200][200]x1.ne([200]null))
-          [195]{
-            [195]<synthetic> val o7: [195]Option[List[Int]] = [195][195]Case4.unapplySeq([195]x1);
-            [195]if ([195][195]o7.isEmpty.unary_!.&&([195][195][195][195]o7.get.!=([195]null).&&([195][195][195][195]o7.get.lengthCompare([195]1).==([195]0))))
-              [208][208]matchEnd4([208]())
-            else
-              [195][195]case6()
-          }
-        else
-          [200][200]case6()
-=======
-      [175]case5()[195]{
+      [175]case5()[200]{
+        [200]if ([200][200][200]x1.ne([200]null).unary_!)
+          [200][200]case6();
         [195]<synthetic> val o7: [195]Option[List[Int]] = [195][195]Case4.unapplySeq([195]x1);
         [195]if ([195]o7.isEmpty)
           [195][195]case6();
         [195]if ([195][195][195][195][195]o7.get.!=([195]null).&&([195][195][195][195]o7.get.lengthCompare([195]1).==([195]0)).unary_!)
           [195][195]case6();
         [208][208]matchEnd4([208]())
->>>>>>> 3d9409dc
       };
       [175]case6(){
         [175][175]matchEnd4([175]throw [175][175][175]new [175]MatchError([175]x1))
@@ -82,27 +58,15 @@
     [238]def unapply([246]z: [249]<type: [249]scala.Any>): [238]Boolean = [265]true;
     [273]{
       [273]case <synthetic> val x1: [273]String = [273]"";
-<<<<<<< HEAD
-      [273]case5(){
-        [298]if ([298][298]x1.ne([298]null))
-          [293]{
-            [293]<synthetic> val o7: [293]Option[List[Int]] = [293][293]Case4.unapplySeq([293]x1);
-            [293]if ([293][293]o7.isEmpty.unary_!.&&([293][293][293][293]o7.get.!=([293]null).&&([293][293][293][293]o7.get.lengthCompare([293]0).==([293]0))))
-              [304][304]matchEnd4([304]())
-            else
-              [293][293]case6()
-          }
-        else
-          [298][298]case6()
-=======
-      [273]case5()[293]{
+      [273]case5()[298]{
+        [298]if ([298][298][298]x1.ne([298]null).unary_!)
+          [298][298]case6();
         [293]<synthetic> val o7: [293]Option[List[Int]] = [293][293]Case4.unapplySeq([293]x1);
         [293]if ([293]o7.isEmpty)
           [293][293]case6();
         [293]if ([293][293][293][293][293]o7.get.!=([293]null).&&([293][293][293][293]o7.get.lengthCompare([293]0).==([293]0)).unary_!)
           [293][293]case6();
         [304][304]matchEnd4([304]())
->>>>>>> 3d9409dc
       };
       [273]case6(){
         [273][273]matchEnd4([273]throw [273][273][273]new [273]MatchError([273]x1))
@@ -122,10 +86,9 @@
       [377]case <synthetic> val x1: [377]Int = [377]0;
       [377]case5()[396]{
         [396]<synthetic> val o7: [396]Option[Int] = [396][396]Case6.unapply([396]x1);
-        [396]if ([396]o7.isEmpty.unary_!)
-          [409][409]matchEnd4([409]())
-        else
-          [396][396]case6()
+        [396]if ([396]o7.isEmpty)
+          [396][396]case6();
+        [409][409]matchEnd4([409]())
       };
       [377]case6(){
         [377][377]matchEnd4([377]throw [377][377][377]new [377]MatchError([377]x1))
