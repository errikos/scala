--- conflicted
+++ resolved
@@ -13,63 +13,31 @@
 t9847.scala:6: warning: discarded non-Unit value
   def f(): Unit = 42
                   ^
-<<<<<<< HEAD
+t9847.scala:14: warning: discarded non-Unit value
+  + 1
+  ^
+t9847.scala:18: warning: discarded non-Unit value
+    x + 1
+      ^
+t9847.scala:21: warning: discarded non-Unit value
+  def j(): Unit = x + 1
+                    ^
 t9847.scala:6: warning: a pure expression does nothing in statement position
   def f(): Unit = 42
                   ^
 t9847.scala:9: warning: a pure expression does nothing in statement position; multiline expressions might require enclosing parentheses
     1
     ^
-t9847.scala:14: warning: discarded non-Unit value
+t9847.scala:13: warning: a pure expression does nothing in statement position; multiline expressions might require enclosing parentheses
+    1
+    ^
+t9847.scala:14: warning: multiline expressions might require enclosing parentheses; a value can be silently discarded when Unit is expected
   + 1
   ^
 t9847.scala:14: warning: a pure expression does nothing in statement position
   + 1
   ^
-t9847.scala:13: warning: a pure expression does nothing in statement position; multiline expressions might require enclosing parentheses
-=======
-t9847.scala:5: warning: discarded non-Unit value
-  def g = (42: Unit)
-           ^
-t9847.scala:12: warning: discarded non-Unit value
-  + 1
-  ^
-t9847.scala:16: warning: discarded non-Unit value
-    x + 1
-      ^
-t9847.scala:19: warning: discarded non-Unit value
-  def j(): Unit = x + 1
-                    ^
-t9847.scala:4: warning: a pure expression does nothing in statement position
-  def f(): Unit = 42
-                  ^
-t9847.scala:5: warning: a pure expression does nothing in statement position
-  def g = (42: Unit)
-           ^
-t9847.scala:7: warning: a pure expression does nothing in statement position; multiline expressions might require enclosing parentheses
-    1
-    ^
-t9847.scala:11: warning: a pure expression does nothing in statement position; multiline expressions might require enclosing parentheses
->>>>>>> 61cf896c
-    1
-    ^
-t9847.scala:14: warning: multiline expressions might require enclosing parentheses; a value can be silently discarded when Unit is expected
-  + 1
-  ^
-<<<<<<< HEAD
-t9847.scala:18: warning: discarded non-Unit value
-    x + 1
-      ^
-t9847.scala:21: warning: discarded non-Unit value
-  def j(): Unit = x + 1
-                    ^
 t9847.scala:23: warning: a pure expression does nothing in statement position; multiline expressions may require enclosing parentheses
-=======
-t9847.scala:12: warning: a pure expression does nothing in statement position
-  + 1
-  ^
-t9847.scala:21: warning: a pure expression does nothing in statement position; multiline expressions may require enclosing parentheses
->>>>>>> 61cf896c
   class C { 42 }
             ^
 t9847.scala:24: warning: a pure expression does nothing in statement position; multiline expressions may require enclosing parentheses
