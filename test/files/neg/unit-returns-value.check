--- conflicted
+++ resolved
@@ -1,20 +1,10 @@
-<<<<<<< HEAD
+unit-returns-value.scala:6: warning: enclosing method f has result type Unit: return value discarded
+    if (b) return 5
+           ^
 unit-returns-value.scala:6: warning: a pure expression does nothing in statement position
     if (b) return 5
                   ^
-unit-returns-value.scala:6: warning: enclosing method f has result type Unit: return value discarded
-    if (b) return 5
-           ^
 unit-returns-value.scala:24: warning: a pure expression does nothing in statement position; multiline expressions might require enclosing parentheses
-=======
-unit-returns-value.scala:4: warning: enclosing method f has result type Unit: return value discarded
-    if (b) return 5
-           ^
-unit-returns-value.scala:4: warning: a pure expression does nothing in statement position
-    if (b) return 5
-                  ^
-unit-returns-value.scala:22: warning: a pure expression does nothing in statement position; multiline expressions might require enclosing parentheses
->>>>>>> 61cf896c
     i1 // warn
     ^
 unit-returns-value.scala:25: warning: a pure expression does nothing in statement position; multiline expressions might require enclosing parentheses
