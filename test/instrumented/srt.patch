--- src/library/scala/runtime/ScalaRunTime.scala	2018-03-22 12:22:03.000000000 +0100
+++ test/instrumented/library/scala/runtime/ScalaRunTime.scala	2018-04-05 22:52:10.000000000 +0200
@@ -10,6 +10,8 @@
  * additional information regarding copyright ownership.
  */
 
+/* INSTRUMENTED VERSION */
+
 package scala
 package runtime
 
@@ -52,8 +54,11 @@
   def anyValClass[T <: AnyVal : ClassTag](value: T): jClass[T] =
     classTag[T].runtimeClass.asInstanceOf[jClass[T]]
 
+  var arrayApplyCount = 0
+
   /** Retrieve generic array element */
   def array_apply(xs: AnyRef, idx: Int): Any = {
+    arrayApplyCount += 1
<<<<<<< HEAD
     (xs: @unchecked) match {
       case x: Array[AnyRef]  => x(idx).asInstanceOf[Any]
       case x: Array[Int]     => x(idx).asInstanceOf[Any]
@@ -69,8 +74,11 @@
     }
   }
 
+  var arrayUpdateCount = 0
+
   /** update generic array element */
   def array_update(xs: AnyRef, idx: Int, value: Any): Unit = {
+    arrayUpdateCount += 1
     (xs: @unchecked) match {
       case x: Array[AnyRef]  => x(idx) = value.asInstanceOf[AnyRef]
       case x: Array[Int]     => x(idx) = value.asInstanceOf[Int]
=======
     xs match {
@@ -69,2 +72,3 @@
   }
+  var arrayApplyCount = 0

@@ -72,2 +76,3 @@
   def array_update(xs: AnyRef, idx: Int, value: Any): Unit = {
+    arrayUpdateCount += 1
     xs match {
@@ -85,2 +90,3 @@
   }
+  var arrayUpdateCount = 0
>>>>>>> 85a8814d
<|MERGE_RESOLUTION|>--- conflicted
+++ resolved
@@ -3,29 +3,28 @@
 @@ -10,6 +10,8 @@
   * additional information regarding copyright ownership.
   */
- 
+
 +/* INSTRUMENTED VERSION */
 +
  package scala
  package runtime
- 
+
 @@ -52,8 +54,11 @@
    def anyValClass[T <: AnyVal : ClassTag](value: T): jClass[T] =
      classTag[T].runtimeClass.asInstanceOf[jClass[T]]
- 
+
 +  var arrayApplyCount = 0
 +
    /** Retrieve generic array element */
    def array_apply(xs: AnyRef, idx: Int): Any = {
 +    arrayApplyCount += 1
-<<<<<<< HEAD
      (xs: @unchecked) match {
        case x: Array[AnyRef]  => x(idx).asInstanceOf[Any]
        case x: Array[Int]     => x(idx).asInstanceOf[Any]
-@@ -69,8 +74,11 @@
+@@ -68,8 +73,11 @@
      }
    }
- 
+
 +  var arrayUpdateCount = 0
 +
    /** update generic array element */
@@ -33,18 +32,4 @@
 +    arrayUpdateCount += 1
      (xs: @unchecked) match {
        case x: Array[AnyRef]  => x(idx) = value.asInstanceOf[AnyRef]
-       case x: Array[Int]     => x(idx) = value.asInstanceOf[Int]
-=======
-     xs match {
-@@ -69,2 +72,3 @@
-   }
-+  var arrayApplyCount = 0
-
-@@ -72,2 +76,3 @@
-   def array_update(xs: AnyRef, idx: Int, value: Any): Unit = {
-+    arrayUpdateCount += 1
-     xs match {
-@@ -85,2 +90,3 @@
-   }
-+  var arrayUpdateCount = 0
->>>>>>> 85a8814d
+       case x: Array[Int]     => x(idx) = value.asInstanceOf[Int]