#Tue Sep 11 19:21:09 CEST 2007
version.major=2
<<<<<<< HEAD
version.minor=12
version.patch=0
=======
version.minor=11
version.patch=6
>>>>>>> 7b5998a0
# This is the -N part of a version.  if it's 0, it's dropped from maven versions.
version.bnum=0

# To build a release, see scripts/jobs/scala-release-2.11.x-build
# (normally run by the eponymous job on scala-ci.typesafe.com).<|MERGE_RESOLUTION|>--- conflicted
+++ resolved
@@ -1,12 +1,7 @@
 #Tue Sep 11 19:21:09 CEST 2007
 version.major=2
-<<<<<<< HEAD
 version.minor=12
 version.patch=0
-=======
-version.minor=11
-version.patch=6
->>>>>>> 7b5998a0
 # This is the -N part of a version.  if it's 0, it's dropped from maven versions.
 version.bnum=0
 
